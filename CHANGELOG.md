# Changelog

## Unreleased

<<<<<<< HEAD
- Strings now can be iterated over
=======
- `Function.length` is supported now
>>>>>>> 03fae350

## 0.34.0

- Added new `"luaTarget"` option value - `"universal"`. Choosing this target makes TypeScriptToLua generate code compatible with all supported Lua targets.

  - **BREAKING CHANGE:** This is a new default target. If you have been depending on LuaJIT being chosen implicitly, you now have to enable it explicitly with `"luaTarget": "JIT"` in the `tsconfig.json` file.

- TypeScript has been updated to **3.9**. See [release notes](https://www.typescriptlang.org/docs/handbook/release-notes/typescript-3-9.html) for details. This update includes some fixes specific to our API usage:

  - Importing a non-module using `import "./file"` produced a TS2307 error [#35973](https://github.com/microsoft/TypeScript/issues/35973)
  - TypeScript now tries to find a call signature even in presence of type errors [#36665](https://github.com/microsoft/TypeScript/pull/36665):
    ```ts
    function foo(this: void, x: string) {}
    foo(1);
    ```
    ```lua
    -- Before: with 3.8 (this: void ignored due to signature mismatch)
    foo(nil, 1)
    -- Now: with 3.9
    foo(1)
    ```

- Reduced memory consumption and optimized performance of generators and iterators
- Fixed generator syntax being ignored on methods (`*foo() {}`) and function expressions (`function*() {}`)
- Fixed iteration over generators stopping at first yielded `nil` value
- Fixed `Array.prototype.join` throwing an error when array contains anything other than strings and numbers
- Fixed extending a class not keeping `toString` implementation from a super class

- Fixed issue where CLI arguments were incorrectly removed.
- Fixed issue where class accessors threw an error due to a missing dependency.

Under the hood:

- Upgraded to Prettier 2.0

## 0.33.0

- Added support for nullish coalescing `A ?? B`.
- Annotation `/** @noSelf */` now also works directly on function declarations, not only on classes/interfaces.
- Fixed incorrect file paths in source maps.
- Fixed unknown node kind throwing an error instead of diagnostic.
- Fixed string index with side-effects being evaluated twice.
- Added check for node.js version when running tstl.
- Fixed some issues with reflection class names.

- Fixed incorrectly escaped variable names.

Under the hood:

- Switched from TSLint to ESLint.
- Added benchmarking capability for garbage collection.

## 0.32.0

- **Deprecated:** The `noHoisting` option has been removed, hoisting will always be done.

- TypeScript has been updated to 3.8. See [release notes](https://www.typescriptlang.org/docs/handbook/release-notes/typescript-3-8.html) for details.

- Fixed class accessors not working when base class is lacking type information (#725)

- Class extension code has been extracted to lualib

  ```ts
  class A {}
  class B extends A {}
  ```

  ```diff
  A = __TS__Class()
  B = __TS__Class()
  -B.____super = A
  -setmetatable(B, B.____super)
  -setmetatable(B.prototype, B.____super.prototype)
  +__TS__ClassExtends(A, B)
  ```

- Generated code for class accessors is more dynamic now

  ```ts
  class A {
    get a() {
      return true;
    }
  }
  ```

  ```diff
  A = __TS__Class()
  -A.prototype.____getters = {}
  -A.prototype.__index = __TS__Index(A.prototype)
  -function A.prototype.____getters.a(self)
  -  return true
  -end
  +__TS__SetDescriptor(
  +    A.prototype,
  +    "a",
  +    {
  +        get = function(self)
  +            return true
  +        end
  +    }
  +)
  ```

  This change simplifies our codebase and opens a path to object accessors implementation

- Errors reported during transpilation now are created as TypeScript diagnostics instead of being thrown as JavaScript errors. This makes TypeScriptToLua always try to generate valid code (even in presence of errors) and allows multiple errors to be reported in a single file:

  ```ts
  for (var x in []) {
  }
  ```

  ```shell
  $ tstl file.ts
  file.ts:1:1 - error TSTL: Iterating over arrays with 'for ... in' is not allowed.
  file.ts:1:6 - error TSTL: `var` declarations are not supported. Use `let` or `const` instead.

  $ cat file.lua
  for x in pairs({}) do
  end
  ```

- Added `tstl.luaPlugins` option, allowing to specify plugins in a `tsconfig.json` file:

  ```json
  {
    "tstl": {
      "luaPlugins": [{ "name": "./plugin.ts" }]
    }
  }
  ```

- Added support for all valid TS `for ... of` loop variable patterns.

- Fixed a bug where spread expressions in array literals were not correctly translated:

  ```diff
  - [1, ...[2, 3], 4] // --> { 1, 2, 4 }
  + [1, ...[2, 3], 4] // --> { 1, 2, 3, 4 }

  - ((...values) => values)(1, ...[2, 3], 4) // --> { 1, 2, 4 }
  + ((...values) => values)(1, ...[2, 3], 4) // --> { 1, 2, 3, 4 }
  ```

- Fixed Lua error when left hand side of `instanceof` was not a table type.

- Fixed `sourcemapTraceback` function returning a value different from the standard Lua result in 5.1.

- Fixed missing LuaLib dependency for Error LuaLib function.

- Fixed several issues with exported identifiers breaking `for ... in` loops and some default class code.

- Fixed overflowing numbers transforming to undefined Infinity, instead they are now transformed to `math.huge`.

## 0.31.0

- **Breaking:** The old annotation syntax (`/* !varArg */`) **no longer works**, the only currently supported syntax is:

  `/** @varArg */`.

- **Breaking:** Fixed some cases where variables were **incorrectly** not labeled `local`. The only variables that are implicitly put in the global context are _top-level variables in non-module files, without any imports or exports in their file_.

- Moved handling of parentheses out of the transformers and unified this logic in the printer. This might result in some more parentheses in the generated code, but also makes it more correct and fixes some related bugs.

- Added support for `array.includes`.

- Fixed a bug breaking global augmentation.

- Fixed hoisting breaking if there were synthetic nodes in the AST (i.e. when a TS transformer modified the AST).

## 0.30.0

- **Breaking:** We dropped support for `var` variables. If you still have any `var` variable declarations, please use `let` or `const` instead.
- **Breaking:** We now depend on Node.js >= 12.13.0
- Added support for string `trimLeft`, `trimRight`, `trimStart` and `trimEnd`.
- Added support for `console.error`, `console.warn` and `console.info` , they will all be transpiled to Lua's `print`.
- Avoided exporting anonymous identifiers.
- Fixed an issue when assigning to an already-exported variable.
- Math.atan2 will now be transpiled to the correct Lua atan2 (or atan for 5.3) method.
- Fixed various destructuring issues.
- Fixed incorrect error for intersection types containing built-ins (like `number` or `string`)
- Modules containing `import` or `export` will now always be recognized as module to match TypeScript's logic.
- Fixed `true` not being recognized as lua keyword.
- Fixed inaccuracies in switch case variable scoping.
- Fixed various problems with variables being global instead of local.

### Internal:

- Refactored transformation pipeline from one big LuaTransformer class to many small modules.
- Moved class construction methods from transformer to LuaLib.
- Upgraded dependencies.

## 0.29.0

- Added bundling support using options `luaBundle` and `luaBundleEntry` (so **not** TS's outFile). This will bundle all output files into one single bundle file, with _luaBundleEntry_ as entry point. For more information on these options see https://github.com/TypeScriptToLua/TypeScriptToLua/wiki#tstl-specific-options
- Added support for `Number.prototype.toString(radix)`.
- Fixed `array.flat()` not flattening empty arrays.
  **Note:** Due to language restrictions, flat will also flatten _objects_ without keys (or only undefined values) so be careful.
  For more info on this issue see https://github.com/TypeScriptToLua/TypeScriptToLua/pull/737
- Fixed runtime error when throwing non-string errors and `sourceMapTraceback`.

## 0.28.0

- We now have a `noImplicitSelf` option you can add to your tstl tsconfig.json. Default behavior is `false`. Setting this option to `true` will cause no 'self' arguments to be considered/generated in the project. Declarations will behave as if they have a `/** @noSelfInFile */` directive. This option is new and might cause correctness issues, use at your own risk and create an issue if you experience any issues.
- Regular `Error` objects can now be thrown, `throw` is no longer limited to only strings. Take care: printing/toString'ing the LuaLib error class might have different results for different Lua versions.
- Added LuaLib support for `array.reduceRight`.
- Added LuaLib support for `array.find`.

- Fixed an issue in test code causing some inconsistent behavior between JS <-> Lua to go unnoticed. Also fixed `array.splice` and `array.join` whose Lua versions behaved differently from the ECMAScript specification.
- Fixed array.reduce not behaving according to ECMAScript specification.
- Fixed order of operations issue with ternary conditional.

- Updated to TS 3.6.
- Moved from Travis+Appveyor to GitHub Actions!

## 0.27.0

- Added support for [array and object destructuring with rest](https://basarat.gitbooks.io/typescript/content/docs/destructuring.html#object-destructuring-with-rest).
- Changed Map and Set implementations to they preserve insertion order when iterated over, as specified by ECMAScript.

- Fixed an issue with [`/** @luaTable */`](https://github.com/TypeScriptToLua/TypeScriptToLua/wiki/Compiler-Directives#luaTable) variable names disappearing.
- Fixed for-in loops throwing an error when using a pre-defined variable.
- Fixed issue with initialization order of class properties.

- Simplified enum transformation code.

## 0.26.0

- Added support for [default exports and export equals statements](https://github.com/Microsoft/TypeScript/issues/7185#issuecomment-421632656).
- Added support for [object spread expressions](https://mariusschulz.com/blog/object-rest-and-spread-in-typescript).
- Added support for most common [destructuring assignments](https://basarat.gitbooks.io/typescript/content/docs/destructuring.html).
- Added support for omitted declarations in destructuring tuples. (i.e. `const [a,,c] = foo();`)

- `@noSelf` now only applies to members of the namespace with the directive, in case of namespace merging.
- Fixed issue with isNumerType causing enum members as array indices not to recieve the `+1`.
- Fixed string.indexOf failing in case the search string was a Lua string pattern.
- Fixed some crashes from recursive type constraints.

- Some simplification to the printing of expression statements.
- Added new testing util methods to improve the testing process.

## 0.25.0

- Added support for named function assignments, i.e. `const myFunc = function x(n) { ...; return x(n - 1); }`

- Made detection of string methods more robust.
- Fixed issue regarding readonly tuple detection.
- Fixed a nasty issue causing exponential complexity on chained properties/method expressions.
- Improved handling of constrained generic types related to string and array detection.

## 0.24.0

- Returns in try/catch statements now properly return from the current function.
- TypeScript's `globalThis` is now translated to lua's `_G`. Lualib functions were updated where relevant.

- Fixed issue where string/table literals were missing parentheses and caused lua syntax errors.
- Various improvements/refactorings across the codebase.
- Fixed syntax error in for...of loops with empty destructuring argument.
- Fixed issue with `do ... while` scope.
- Fixed a bug with [@combileMembersOnly](https://github.com/TypeScriptToLua/TypeScriptToLua/wiki/Compiler-Directives#compilemembersonly) where it would ignore anything before the enum name.

## 0.23.0

- Added support for OmittedExpression in array literals and array binding patterns.
- Added support for [tagged template literals](https://basarat.gitbooks.io/typescript/docs/template-strings.html#tagged-templates).
- Changed output lua formatting to be more debugger-friendly.
- Various improvements to source maps.

- Fixed an issue with the interaction of super calls and exported classes.
- Fixed `@noResolution` not working on named modules.
- Fixed namespace merging not working due to an earlier change.

- Some refactoring and plumbing for the website.

## 0.22.0

- Added the [@vararg](https://github.com/TypeScriptToLua/TypeScriptToLua/wiki/Compiler-Directives#vararg) directive.
- Added the [@forRange](https://github.com/TypeScriptToLua/TypeScriptToLua/wiki/Compiler-Directives#forRange) directive.
- Custom ts transformers can now be loaded from tsconfig.

- Fixed default tstl header incorrectly showing up above lualib functions.
- Some improvements to typeof expressions.

## 0.21.0

- Imports/exports that are ambient (declarations, types, interfaces, etc) or are not used in value positions no longer generate `require` statements.
- For ... of loops are now translated using `ipairs`.
- Added support for `array.reduce`.
- Added support for `import foo = bar.baz;` statements.

- Fixed some issues with binding pattern parameter default values.
- Fixed some issues with variable naming.
- Enabled prettier on the entire codebase.

## 0.20.0

- Added support for `string.repeat`, `string.padStart` and `string.padEnd`.
- Added automatic variable renaming for invalid Lua identifiers.
- Fixed `/** @tupleReturn */` not working for function types (i.e `myFunc: () => [number, number]`)
- Various improvements to source map output format.
- Various small code tweaks and improvements.

## 0.19.0

- **BREAKING CHANGE:** All tstl-specific options should now be inside the "tstl" section in tsconfig.json (see README.md). **Root-level options are no longer supported**.
- Added a compiler API to programmatically invoke TypeScriptToLua, and to modify or extend the default transpiler. More info on the [Compiler API wiki page](https://github.com/TypeScriptToLua/TypeScriptToLua/wiki/TypeScriptToLua-API).
- Added support for [class decorators](https://www.typescriptlang.org/docs/handbook/decorators.html#class-decorators).
- Added support for the [@luaTable directive](https://github.com/TypeScriptToLua/TypeScriptToLua/wiki/Compiler-Directives#luatable) which will force a class to be transpiled as vanilla lua table.
- Added support for NaN, Infinity and related number functions.
- Added support for string.startsWith, string.endsWith and improved string.replace implementation.
- Added support for Symbol.hasInstance.

- Hoisting now also considers imports.
- Various improvements to iterators and arrays, they also work with the spread operator now.
- Fixed an issue with parameters that had `false` as default value.

## 0.18.0

- Added support for setting array length. Doing `array.length = x` will set the length of the array to `x` (or shorter, if the starting array was shorter!).
- Added the `.name` property to all transpiled classes, so `class.name` will contain the classname as string.
- Changed `class = class or {}` syntax to just be `class = {}`.
- Cleaned up printer output so it produces more human-readable code.

- Fixed bug with expression statements.
- Fixed incorrect inline sourcemap format.
- Fixed bug when merging an interface and module.
- Fixed a bug with inherited constructor super call ordering.

- Enabled strict tsconfig.

## 0.17.0

- We now support source maps in the [standard JS v3 format](https://docs.google.com/document/d/1U1RGAehQwRypUTovF1KRlpiOFze0b-_2gc6fAH0KY0k/edit?hl=en_US&pli=1&pli=1). You can generate source maps with the `--sourceMap` CLI argument, or by adding `sourceMap: true` to your tsconfig. Inline source maps are also supported with `--inlineSourceMap` CLI/tsconfig parameter.
- Also added [tstl option](https://github.com/TypeScriptToLua/TypeScriptToLua/wiki#tstl-specific-options) `--sourceMapTraceback`, which will add an override to Lua's `debug.traceback()` to each file, so source maps will automatically be applied to Lua stacktraces (i.e. in errors).

- Made watch mode incremental.

- Added support for `Object.fromEntries`, `array.flat` and `array.flatMap`.

- **BREAKING CHANGE:** Directive `@tupleReturn` should now be specified **per overload**.

- Fixed a bug where rest parameters would not transpile correctly.
- Fixed an issue with escaped backticks.
- Various small fixes function inference and array detection.

- Changed testing framework to [jest](https://github.com/facebook/jest).

## 0.16.0

- **BREAKING CHANGE:** All functions now take a `self` parameter. This means that without further action calls to declaration functions might be given an extra argument.
  - To remove the self parameter from a single function add `this: void` to its declaration:
    `declare function foo(this: void, ...)`
  - To remove the self parameter from all methods or functions in a class/interface/namespace add `/** @noSelf */`:
    `/** @noSelf */ interface Foo {`
  - To remove the self parameter from all functions in a file, add `/** @noSelfInFile */` at the top.

---

- **BREAKING CHANGE:** Directive `/** @luaIterator */` should now be put on types instead of on the functions returning them.

---

- Fixed a bug breaking named class expressions.
- Fixed inconsistency between the meaning of `>>` and `>>>` in JS vs. Lua.
- Added `/** @noResolution */` directive to prevent path resolution on declared modules.
- It is now possible to put `/** @luaIterator */` on types extending `Array<T>`.
- Fixed issue with the moment static fields were initialized.
- Fixed issue where `undefined` as property name was not transpiled correctly.
- Various improvements to function/method self parameter inference.
- Tstl options can now be defined in their own `tstl` block in tsconfig.json. For example:

```
{
    "compilerOptions" : {}
    "tstl": {
        "luaTarget": "JIT"
    }
}
```

- Fixed issue when redeclaring TypeScript libraries/globals.
- Fixed exception resolving function signatures.
- Added support for automatically transpiling several `console` calls to their Lua equivalent:
  - `console.log(...)` -> `print(...)`
  - `console.assert(...)` -> `assert(...)`
  - `console.trace(...)` -> `print(debug.traceback(...))`
- Added support for `array.findIndex()`.
- Fixed `array.sort()` not working with a compare function.
- Added support for several common `Math.` functions and constants.
- Added support for several common string instance functions such as `upper()`.

## 0.15.2

- Several improvements to module path resolution.
- Removed header comment appearing in lualib.
- Several package config improvements.
- Static get/set accessors.

## 0.15.1

- Fixed array detection for unit and intersection types.
- Support for import without `from`.
- Added support for `WeakMap` and `WeakSet`.
- Added support for `Object.keys` and `Object.assign`.
- Added support for importing JSON files.
- Fixed bug with where loop variables were not properly scoped.
- Added support for ExportDeclarations

## 0.15.0

- Now written for TypeScript 3.3.x!
- Removed external CLI parser dependency and wrote our own `CommandLineParser.ts` to read CLI and tsconfig input.
- Added support for hoisting, can be disabled with the `noHoisting` option in CLI or tsconfig.
- Added support for generator functions.
- Reworked classes into a system more similar to JavaScript with prototype tables.
- Improved support for ObjectBindingPatterns.
- Added support for enums with identifier values.
- Added support for the binary comma operator.
- Added support for `string.concat`, `string.slice` and `string.charCodeAt`.
- Refactored LuaTranspiler.emitLuaLib to its own method so it can be called from external code.
- Improved function type inference.
- Fixed some bugs in for loops with expressions.
- Fixed a bug forwarding luaIterator functions.

## 0.14.0

- Reworked internal transpiler structure to be more suited for future extension.
- Reworked module and exports system.
- Added support for custom iterators.
- Improved formatting consistency.
- Errors are now reported with location `(line, column)` instead of `line: line, column: column`.
- Added back default lua header: `--[[ Generated with https://github.com/Perryvw/TypescriptToLua ]]`.
- Fixed some bugs with switches and breaks.
- Fixed several bugs with functions and context parameters.

## 0.13.0

- Reworked how functions are transpiled, see https://github.com/TypeScriptToLua/TypescriptToLua/wiki/Differences-Between-Functions-and-Methods
- Improved handling of types extending Array.
- Fixed several bugs with classes.
- Fixed issues with inherited accessors.

## 0.12.0

- Added detection of types extending Array.
- Added new JSDoc-style compiler directives, deprecated the old `!` decorators, see https://github.com/TypeScriptToLua/TypescriptToLua/wiki/Compiler-Directives
- Fixed bug with constructor default values.
- The Lualib is no longer included when not used.
- Fixed bug with unpack in LuaJIT.

## 0.11.0

- Fixed bug when throwing anything that was not a string. (@tomblind)
- Added support for object literal method declarations. (@tomblind)
- Fixed several issues with assignment operators (@tomblind)
- `else if` statements are now transpiled to Lua `elseif` instead of nested ifs statements. (@tomblind)
- Occurrences of const enum values are now directly replaced with their value in the Lua output. (@DoctorGester)
- Rethrowing is now possible from try/catch blocks (@tomblind)
- Destructing statements in LuaJit now use `unpack` instead of `table.unpack`
- Removed support for switch statements for versions <= 5.1.
- Refactored `for ... of` translation, it now uses numeric `for` loops instead of `ipairs` for performance reasons.

## 0.10.0

- Added support for NonNullExpression (`abc!` transforming the type from `abc | undefined` to `abc`)
- Added expression position to replacement binary expression to improve error messages.
- Fixed various issues with !TupleReturn (@tomblind)
- Added support for `array.reverse`, `array.shift`, `array.unshift`, `array.sort`. (@andreiradu)
- Added translation for `Object.hasOwnProperty()`. (@andreiradu)
- Added support for class expressions (@andreiradu)
- Fixed bug in detecting array types (@tomblind)
- Added public API functions and better webpack functionality.

## 0.9.0

- Fixed an issue where default parameter values were ignored in function declarations.
- Fixed a bug where `self` was undefined in function properties.
- Fixed a bug where addition of +1 to indices sometimes caused issues with operation order (thanks @brianhang)
- Fixed super calls having issues with their `self` instance. (thanks @hazzard993)
- Methods now also accept custom decorators (thanks @hazzard993)
- Improved support for `toString` calls (thanks @andreiradu)
- Added support for block expressions (thanks @andreiradu)

Thanks @tomblind for the following changes:

- Fixed a bug where recursive use of a function expression caused a nil error.
- Fixed syntax error when compiling variable declaration lists.
- Fixed an issue with assignment order in exported namespaces.
- Various fixes to `!TupleReturn` functions.
- Fixed an issue with declaration merging.

## 0.8.0

- Added experimental watch mode, use it with `tstl --watch`
- Refactored decorators
- Added `...` spread operator
- Added error when a lua keyword is used as variable name
- Added support for shorthand object literals (thanks @gakada)
- Added array.pop (thanks @andreiradu)
- Added `;` after lines to avoid ambiguous syntax (thanks @andreiradu)
- Fixed issue with tsconfig being overriden (thanks @Janne252)

## 0.7.0

- Lualib runtime library is now compiled from TypeScript using the transpiler when building!
  - Split up runtime library definition into individual files.
  - Added multiple inclusion modes using the tsconfig option `lubLibImport`, options are:
    - `require` : Requires the entire library if lualib features are used.
    - `always` : Always require the runtime library.
    - `inline` : Inline the library code for used features in the file.
    - `none` : Do not include the runtime library
- Added support for assigning expressions (`+=`, `&=`, `++`, etc) in other expressions (i.e. `lastIndex = i++` or `return a += b`) by transpiling them as immediately called anonymous functions.
- Unreachable code (after returns) is no longer transpiled, preventing a Lua syntax error.
- Fixed issue with destructing statements in Lua 5.1
- Fixed issue with escaped characters in strings.
- Fixed bug regarding changing an exported variable after its export.

## 0.6.0

- Reworked part of the class system to solve some issues.
- Reworked class tests from translation to functional.
- Fixed issue with Lua splice implementation.
- Added threaded test runner to use for faster testing (use with `npm run test-threaded`).
- Added support for string-valued enums.
- Added tsconfig values to target Lua 5.1 and 5.2.

## 0.5.0

- Added support for `**` operator.
- Added support for `~` operator.
- Improved handling of assignment binary operators (`+=`,`*=`,`&=`, etc).
- Rewrote `Map` and `Set` to implement the ES6 specification for [Map](https://developer.mozilla.org/en-US/docs/Web/JavaScript/Reference/Global_Objects/Map) and [Set](https://developer.mozilla.org/en-US/docs/Web/JavaScript/Reference/Global_Objects/Set).
- Added support for `baseUrl` in [tsconfig](https://www.typescriptlang.org/docs/handbook/tsconfig-json.html).
- Added `bit32` bit operations for Lua 5.2.
- Fixed various little bugs.
- Added tslint rule to enforce use of `/** @override */` decorator.
- Improved tests.

## 0.4.0

- Added support for `typeof`
- Added support for `instanceof`
- Added support for [TypeScript overloads](https://www.typescriptlang.org/docs/handbook/functions.html#overloads)<|MERGE_RESOLUTION|>--- conflicted
+++ resolved
@@ -2,11 +2,7 @@
 
 ## Unreleased
 
-<<<<<<< HEAD
-- Strings now can be iterated over
-=======
 - `Function.length` is supported now
->>>>>>> 03fae350
 
 ## 0.34.0
 
