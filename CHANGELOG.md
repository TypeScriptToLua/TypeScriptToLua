# Changelog

## Unreleased

<!-- TODO: https://www.typescriptlang.org/docs/handbook/release-notes/typescript-3-9.html doesn't seem to work now -->

- TypeScript has been updated to 3.9. See [release notes](https://devblogs.microsoft.com/typescript/announcing-typescript-3-9/) for details. This update includes some fixes specific to our API usage:

  - Importing a non-module using `import "./file"` produced a TS2307 error [#35973](https://github.com/microsoft/TypeScript/issues/35973)
  - TypeScript now tries to find a call signature even in presence of type errors (#36665)(https://github.com/microsoft/TypeScript/pull/36665):
    ```ts
    function foo(this: void, x: string) {}
    foo(1);
    ```
    ```lua
    -- 3.8
    foo(nil, 1)
    -- 3.9
    foo(1)
    ```

- Reduced memory consumption and optimized performance of generators and iterators

- Fixed generator syntax being ignored on methods (`*foo() {}`) and function expressions (`function*() {}`)

- Fixed iteration over generators stopping at first yielded `nil` value

<<<<<<< HEAD
- Fixed `Array.prototype.join` throwing an error when array contains anything other than strings and numbers
=======
- Fixed extending a class not keeping `toString` implementation from a super class
>>>>>>> 42b35686

## 0.33.0

- Added support for nullish coalescing `A ?? B`.
- Annotation `/** @noSelf */` now also works directly on function declarations, not only on classes/interfaces.
- Fixed incorrect file paths in source maps.
- Fixed unknown node kind throwing an error instead of diagnostic.
- Fixed string index with side-effects being evaluated twice.
- Added check for node.js version when running tstl.
- Fixed some issues with reflection class names.

- Fixed incorrectly escaped variable names.

Under the hood:

- Switched from TSLint to ESLint.
- Added benchmarking capability for garbage collection.

## 0.32.0

- **Deprecated:** The `noHoisting` option has been removed, hoisting will always be done.

- TypeScript has been updated to 3.8. See [release notes](https://www.typescriptlang.org/docs/handbook/release-notes/typescript-3-8.html) for details.

- Fixed class accessors not working when base class is lacking type information (#725)

- Class extension code has been extracted to lualib

  ```ts
  class A {}
  class B extends A {}
  ```

  ```diff
  A = __TS__Class()
  B = __TS__Class()
  -B.____super = A
  -setmetatable(B, B.____super)
  -setmetatable(B.prototype, B.____super.prototype)
  +__TS__ClassExtends(A, B)
  ```

- Generated code for class accessors is more dynamic now

  ```ts
  class A {
    get a() {
      return true;
    }
  }
  ```

  ```diff
  A = __TS__Class()
  -A.prototype.____getters = {}
  -A.prototype.__index = __TS__Index(A.prototype)
  -function A.prototype.____getters.a(self)
  -  return true
  -end
  +__TS__SetDescriptor(
  +    A.prototype,
  +    "a",
  +    {
  +        get = function(self)
  +            return true
  +        end
  +    }
  +)
  ```

  This change simplifies our codebase and opens a path to object accessors implementation

- Errors reported during transpilation now are created as TypeScript diagnostics instead of being thrown as JavaScript errors. This makes TypeScriptToLua always try to generate valid code (even in presence of errors) and allows multiple errors to be reported in a single file:

  ```ts
  for (var x in []) {
  }
  ```

  ```shell
  $ tstl file.ts
  file.ts:1:1 - error TSTL: Iterating over arrays with 'for ... in' is not allowed.
  file.ts:1:6 - error TSTL: `var` declarations are not supported. Use `let` or `const` instead.

  $ cat file.lua
  for x in pairs({}) do
  end
  ```

- Added `tstl.luaPlugins` option, allowing to specify plugins in a `tsconfig.json` file:

  ```json
  {
    "tstl": {
      "luaPlugins": [{ "name": "./plugin.ts" }]
    }
  }
  ```

- Added support for all valid TS `for ... of` loop variable patterns.

- Fixed a bug where spread expressions in array literals were not correctly translated:

  ```diff
  - [1, ...[2, 3], 4] // --> { 1, 2, 4 }
  + [1, ...[2, 3], 4] // --> { 1, 2, 3, 4 }

  - ((...values) => values)(1, ...[2, 3], 4) // --> { 1, 2, 4 }
  + ((...values) => values)(1, ...[2, 3], 4) // --> { 1, 2, 3, 4 }
  ```

- Fixed Lua error when left hand side of `instanceof` was not a table type.

- Fixed `sourcemapTraceback` function returning a value different from the standard Lua result in 5.1.

- Fixed missing LuaLib dependency for Error LuaLib function.

- Fixed several issues with exported identifiers breaking `for ... in` loops and some default class code.

- Fixed overflowing numbers transforming to undefined Infinity, instead they are now transformed to `math.huge`.

## 0.31.0

- **Breaking:** The old annotation syntax (`/* !varArg */`) **no longer works**, the only currently supported syntax is:

  `/** @varArg */`.

- **Breaking:** Fixed some cases where variables were **incorrectly** not labeled `local`. The only variables that are implicitly put in the global context are _top-level variables in non-module files, without any imports or exports in their file_.

- Moved handling of parentheses out of the transformers and unified this logic in the printer. This might result in some more parentheses in the generated code, but also makes it more correct and fixes some related bugs.

- Added support for `array.includes`.

- Fixed a bug breaking global augmentation.

- Fixed hoisting breaking if there were synthetic nodes in the AST (i.e. when a TS transformer modified the AST).

## 0.30.0

- **Breaking:** We dropped support for `var` variables. If you still have any `var` variable declarations, please use `let` or `const` instead.
- **Breaking:** We now depend on Node.js >= 12.13.0
- Added support for string `trimLeft`, `trimRight`, `trimStart` and `trimEnd`.
- Added support for `console.error`, `console.warn` and `console.info` , they will all be transpiled to Lua's `print`.
- Avoided exporting anonymous identifiers.
- Fixed an issue when assigning to an already-exported variable.
- Math.atan2 will now be transpiled to the correct Lua atan2 (or atan for 5.3) method.
- Fixed various destructuring issues.
- Fixed incorrect error for intersection types containing built-ins (like `number` or `string`)
- Modules containing `import` or `export` will now always be recognized as module to match TypeScript's logic.
- Fixed `true` not being recognized as lua keyword.
- Fixed inaccuracies in switch case variable scoping.
- Fixed various problems with variables being global instead of local.

### Internal:

- Refactored transformation pipeline from one big LuaTransformer class to many small modules.
- Moved class construction methods from transformer to LuaLib.
- Upgraded dependencies.

## 0.29.0

- Added bundling support using options `luaBundle` and `luaBundleEntry` (so **not** TS's outFile). This will bundle all output files into one single bundle file, with _luaBundleEntry_ as entry point. For more information on these options see https://github.com/TypeScriptToLua/TypeScriptToLua/wiki#tstl-specific-options
- Added support for `Number.prototype.toString(radix)`.
- Fixed `array.flat()` not flattening empty arrays.
  **Note:** Due to language restrictions, flat will also flatten _objects_ without keys (or only undefined values) so be careful.
  For more info on this issue see https://github.com/TypeScriptToLua/TypeScriptToLua/pull/737
- Fixed runtime error when throwing non-string errors and `sourceMapTraceback`.

## 0.28.0

- We now have a `noImplicitSelf` option you can add to your tstl tsconfig.json. Default behavior is `false`. Setting this option to `true` will cause no 'self' arguments to be considered/generated in the project. Declarations will behave as if they have a `/** @noSelfInFile */` directive. This option is new and might cause correctness issues, use at your own risk and create an issue if you experience any issues.
- Regular `Error` objects can now be thrown, `throw` is no longer limited to only strings. Take care: printing/toString'ing the LuaLib error class might have different results for different Lua versions.
- Added LuaLib support for `array.reduceRight`.
- Added LuaLib support for `array.find`.

- Fixed an issue in test code causing some inconsistent behavior between JS <-> Lua to go unnoticed. Also fixed `array.splice` and `array.join` whose Lua versions behaved differently from the ECMAScript specification.
- Fixed array.reduce not behaving according to ECMAScript specification.
- Fixed order of operations issue with ternary conditional.

- Updated to TS 3.6.
- Moved from Travis+Appveyor to GitHub Actions!

## 0.27.0

- Added support for [array and object destructuring with rest](https://basarat.gitbooks.io/typescript/content/docs/destructuring.html#object-destructuring-with-rest).
- Changed Map and Set implementations to they preserve insertion order when iterated over, as specified by ECMAScript.

- Fixed an issue with [`/** @luaTable */`](https://github.com/TypeScriptToLua/TypeScriptToLua/wiki/Compiler-Directives#luaTable) variable names disappearing.
- Fixed for-in loops throwing an error when using a pre-defined variable.
- Fixed issue with initialization order of class properties.

- Simplified enum transformation code.

## 0.26.0

- Added support for [default exports and export equals statements](https://github.com/Microsoft/TypeScript/issues/7185#issuecomment-421632656).
- Added support for [object spread expressions](https://mariusschulz.com/blog/object-rest-and-spread-in-typescript).
- Added support for most common [destructuring assignments](https://basarat.gitbooks.io/typescript/content/docs/destructuring.html).
- Added support for omitted declarations in destructuring tuples. (i.e. `const [a,,c] = foo();`)

- `@noSelf` now only applies to members of the namespace with the directive, in case of namespace merging.
- Fixed issue with isNumerType causing enum members as array indices not to recieve the `+1`.
- Fixed string.indexOf failing in case the search string was a Lua string pattern.
- Fixed some crashes from recursive type constraints.

- Some simplification to the printing of expression statements.
- Added new testing util methods to improve the testing process.

## 0.25.0

- Added support for named function assignments, i.e. `const myFunc = function x(n) { ...; return x(n - 1); }`

- Made detection of string methods more robust.
- Fixed issue regarding readonly tuple detection.
- Fixed a nasty issue causing exponential complexity on chained properties/method expressions.
- Improved handling of constrained generic types related to string and array detection.

## 0.24.0

- Returns in try/catch statements now properly return from the current function.
- TypeScript's `globalThis` is now translated to lua's `_G`. Lualib functions were updated where relevant.

- Fixed issue where string/table literals were missing parentheses and caused lua syntax errors.
- Various improvements/refactorings across the codebase.
- Fixed syntax error in for...of loops with empty destructuring argument.
- Fixed issue with `do ... while` scope.
- Fixed a bug with [@combileMembersOnly](https://github.com/TypeScriptToLua/TypeScriptToLua/wiki/Compiler-Directives#compilemembersonly) where it would ignore anything before the enum name.

## 0.23.0

- Added support for OmittedExpression in array literals and array binding patterns.
- Added support for [tagged template literals](https://basarat.gitbooks.io/typescript/docs/template-strings.html#tagged-templates).
- Changed output lua formatting to be more debugger-friendly.
- Various improvements to source maps.

- Fixed an issue with the interaction of super calls and exported classes.
- Fixed `@noResolution` not working on named modules.
- Fixed namespace merging not working due to an earlier change.

- Some refactoring and plumbing for the website.

## 0.22.0

- Added the [@vararg](https://github.com/TypeScriptToLua/TypeScriptToLua/wiki/Compiler-Directives#vararg) directive.
- Added the [@forRange](https://github.com/TypeScriptToLua/TypeScriptToLua/wiki/Compiler-Directives#forRange) directive.
- Custom ts transformers can now be loaded from tsconfig.

- Fixed default tstl header incorrectly showing up above lualib functions.
- Some improvements to typeof expressions.

## 0.21.0

- Imports/exports that are ambient (declarations, types, interfaces, etc) or are not used in value positions no longer generate `require` statements.
- For ... of loops are now translated using `ipairs`.
- Added support for `array.reduce`.
- Added support for `import foo = bar.baz;` statements.

- Fixed some issues with binding pattern parameter default values.
- Fixed some issues with variable naming.
- Enabled prettier on the entire codebase.

## 0.20.0

- Added support for `string.repeat`, `string.padStart` and `string.padEnd`.
- Added automatic variable renaming for invalid Lua identifiers.
- Fixed `/** @tupleReturn */` not working for function types (i.e `myFunc: () => [number, number]`)
- Various improvements to source map output format.
- Various small code tweaks and improvements.

## 0.19.0

- **BREAKING CHANGE:** All tstl-specific options should now be inside the "tstl" section in tsconfig.json (see README.md). **Root-level options are no longer supported**.
- Added a compiler API to programmatically invoke TypeScriptToLua, and to modify or extend the default transpiler. More info on the [Compiler API wiki page](https://github.com/TypeScriptToLua/TypeScriptToLua/wiki/TypeScriptToLua-API).
- Added support for [class decorators](https://www.typescriptlang.org/docs/handbook/decorators.html#class-decorators).
- Added support for the [@luaTable directive](https://github.com/TypeScriptToLua/TypeScriptToLua/wiki/Compiler-Directives#luatable) which will force a class to be transpiled as vanilla lua table.
- Added support for NaN, Infinity and related number functions.
- Added support for string.startsWith, string.endsWith and improved string.replace implementation.
- Added support for Symbol.hasInstance.

- Hoisting now also considers imports.
- Various improvements to iterators and arrays, they also work with the spread operator now.
- Fixed an issue with parameters that had `false` as default value.

## 0.18.0

- Added support for setting array length. Doing `array.length = x` will set the length of the array to `x` (or shorter, if the starting array was shorter!).
- Added the `.name` property to all transpiled classes, so `class.name` will contain the classname as string.
- Changed `class = class or {}` syntax to just be `class = {}`.
- Cleaned up printer output so it produces more human-readable code.

- Fixed bug with expression statements.
- Fixed incorrect inline sourcemap format.
- Fixed bug when merging an interface and module.
- Fixed a bug with inherited constructor super call ordering.

- Enabled strict tsconfig.

## 0.17.0

- We now support source maps in the [standard JS v3 format](https://docs.google.com/document/d/1U1RGAehQwRypUTovF1KRlpiOFze0b-_2gc6fAH0KY0k/edit?hl=en_US&pli=1&pli=1). You can generate source maps with the `--sourceMap` CLI argument, or by adding `sourceMap: true` to your tsconfig. Inline source maps are also supported with `--inlineSourceMap` CLI/tsconfig parameter.
- Also added [tstl option](https://github.com/TypeScriptToLua/TypeScriptToLua/wiki#tstl-specific-options) `--sourceMapTraceback`, which will add an override to Lua's `debug.traceback()` to each file, so source maps will automatically be applied to Lua stacktraces (i.e. in errors).

- Made watch mode incremental.

- Added support for `Object.fromEntries`, `array.flat` and `array.flatMap`.

- **BREAKING CHANGE:** Directive `@tupleReturn` should now be specified **per overload**.

- Fixed a bug where rest parameters would not transpile correctly.
- Fixed an issue with escaped backticks.
- Various small fixes function inference and array detection.

- Changed testing framework to [jest](https://github.com/facebook/jest).

## 0.16.0

- **BREAKING CHANGE:** All functions now take a `self` parameter. This means that without further action calls to declaration functions might be given an extra argument.
  - To remove the self parameter from a single function add `this: void` to its declaration:
    `declare function foo(this: void, ...)`
  - To remove the self parameter from all methods or functions in a class/interface/namespace add `/** @noSelf */`:
    `/** @noSelf */ interface Foo {`
  - To remove the self parameter from all functions in a file, add `/** @noSelfInFile */` at the top.

---

- **BREAKING CHANGE:** Directive `/** @luaIterator */` should now be put on types instead of on the functions returning them.

---

- Fixed a bug breaking named class expressions.
- Fixed inconsistency between the meaning of `>>` and `>>>` in JS vs. Lua.
- Added `/** @noResolution */` directive to prevent path resolution on declared modules.
- It is now possible to put `/** @luaIterator */` on types extending `Array<T>`.
- Fixed issue with the moment static fields were initialized.
- Fixed issue where `undefined` as property name was not transpiled correctly.
- Various improvements to function/method self parameter inference.
- Tstl options can now be defined in their own `tstl` block in tsconfig.json. For example:

```
{
    "compilerOptions" : {}
    "tstl": {
        "luaTarget": "JIT"
    }
}
```

- Fixed issue when redeclaring TypeScript libraries/globals.
- Fixed exception resolving function signatures.
- Added support for automatically transpiling several `console` calls to their Lua equivalent:
  - `console.log(...)` -> `print(...)`
  - `console.assert(...)` -> `assert(...)`
  - `console.trace(...)` -> `print(debug.traceback(...))`
- Added support for `array.findIndex()`.
- Fixed `array.sort()` not working with a compare function.
- Added support for several common `Math.` functions and constants.
- Added support for several common string instance functions such as `upper()`.

## 0.15.2

- Several improvements to module path resolution.
- Removed header comment appearing in lualib.
- Several package config improvements.
- Static get/set accessors.

## 0.15.1

- Fixed array detection for unit and intersection types.
- Support for import without `from`.
- Added support for `WeakMap` and `WeakSet`.
- Added support for `Object.keys` and `Object.assign`.
- Added support for importing JSON files.
- Fixed bug with where loop variables were not properly scoped.
- Added support for ExportDeclarations

## 0.15.0

- Now written for TypeScript 3.3.x!
- Removed external CLI parser dependency and wrote our own `CommandLineParser.ts` to read CLI and tsconfig input.
- Added support for hoisting, can be disabled with the `noHoisting` option in CLI or tsconfig.
- Added support for generator functions.
- Reworked classes into a system more similar to JavaScript with prototype tables.
- Improved support for ObjectBindingPatterns.
- Added support for enums with identifier values.
- Added support for the binary comma operator.
- Added support for `string.concat`, `string.slice` and `string.charCodeAt`.
- Refactored LuaTranspiler.emitLuaLib to its own method so it can be called from external code.
- Improved function type inference.
- Fixed some bugs in for loops with expressions.
- Fixed a bug forwarding luaIterator functions.

## 0.14.0

- Reworked internal transpiler structure to be more suited for future extension.
- Reworked module and exports system.
- Added support for custom iterators.
- Improved formatting consistency.
- Errors are now reported with location `(line, column)` instead of `line: line, column: column`.
- Added back default lua header: `--[[ Generated with https://github.com/Perryvw/TypescriptToLua ]]`.
- Fixed some bugs with switches and breaks.
- Fixed several bugs with functions and context parameters.

## 0.13.0

- Reworked how functions are transpiled, see https://github.com/TypeScriptToLua/TypescriptToLua/wiki/Differences-Between-Functions-and-Methods
- Improved handling of types extending Array.
- Fixed several bugs with classes.
- Fixed issues with inherited accessors.

## 0.12.0

- Added detection of types extending Array.
- Added new JSDoc-style compiler directives, deprecated the old `!` decorators, see https://github.com/TypeScriptToLua/TypescriptToLua/wiki/Compiler-Directives
- Fixed bug with constructor default values.
- The Lualib is no longer included when not used.
- Fixed bug with unpack in LuaJIT.

## 0.11.0

- Fixed bug when throwing anything that was not a string. (@tomblind)
- Added support for object literal method declarations. (@tomblind)
- Fixed several issues with assignment operators (@tomblind)
- `else if` statements are now transpiled to Lua `elseif` instead of nested ifs statements. (@tomblind)
- Occurrences of const enum values are now directly replaced with their value in the Lua output. (@DoctorGester)
- Rethrowing is now possible from try/catch blocks (@tomblind)
- Destructing statements in LuaJit now use `unpack` instead of `table.unpack`
- Removed support for switch statements for versions <= 5.1.
- Refactored `for ... of` translation, it now uses numeric `for` loops instead of `ipairs` for performance reasons.

## 0.10.0

- Added support for NonNullExpression (`abc!` transforming the type from `abc | undefined` to `abc`)
- Added expression position to replacement binary expression to improve error messages.
- Fixed various issues with !TupleReturn (@tomblind)
- Added support for `array.reverse`, `array.shift`, `array.unshift`, `array.sort`. (@andreiradu)
- Added translation for `Object.hasOwnProperty()`. (@andreiradu)
- Added support for class expressions (@andreiradu)
- Fixed bug in detecting array types (@tomblind)
- Added public API functions and better webpack functionality.

## 0.9.0

- Fixed an issue where default parameter values were ignored in function declarations.
- Fixed a bug where `self` was undefined in function properties.
- Fixed a bug where addition of +1 to indices sometimes caused issues with operation order (thanks @brianhang)
- Fixed super calls having issues with their `self` instance. (thanks @hazzard993)
- Methods now also accept custom decorators (thanks @hazzard993)
- Improved support for `toString` calls (thanks @andreiradu)
- Added support for block expressions (thanks @andreiradu)

Thanks @tomblind for the following changes:

- Fixed a bug where recursive use of a function expression caused a nil error.
- Fixed syntax error when compiling variable declaration lists.
- Fixed an issue with assignment order in exported namespaces.
- Various fixes to `!TupleReturn` functions.
- Fixed an issue with declaration merging.

## 0.8.0

- Added experimental watch mode, use it with `tstl --watch`
- Refactored decorators
- Added `...` spread operator
- Added error when a lua keyword is used as variable name
- Added support for shorthand object literals (thanks @gakada)
- Added array.pop (thanks @andreiradu)
- Added `;` after lines to avoid ambiguous syntax (thanks @andreiradu)
- Fixed issue with tsconfig being overriden (thanks @Janne252)

## 0.7.0

- Lualib runtime library is now compiled from TypeScript using the transpiler when building!
  - Split up runtime library definition into individual files.
  - Added multiple inclusion modes using the tsconfig option `lubLibImport`, options are:
    - `require` : Requires the entire library if lualib features are used.
    - `always` : Always require the runtime library.
    - `inline` : Inline the library code for used features in the file.
    - `none` : Do not include the runtime library
- Added support for assigning expressions (`+=`, `&=`, `++`, etc) in other expressions (i.e. `lastIndex = i++` or `return a += b`) by transpiling them as immediately called anonymous functions.
- Unreachable code (after returns) is no longer transpiled, preventing a Lua syntax error.
- Fixed issue with destructing statements in Lua 5.1
- Fixed issue with escaped characters in strings.
- Fixed bug regarding changing an exported variable after its export.

## 0.6.0

- Reworked part of the class system to solve some issues.
- Reworked class tests from translation to functional.
- Fixed issue with Lua splice implementation.
- Added threaded test runner to use for faster testing (use with `npm run test-threaded`).
- Added support for string-valued enums.
- Added tsconfig values to target Lua 5.1 and 5.2.

## 0.5.0

- Added support for `**` operator.
- Added support for `~` operator.
- Improved handling of assignment binary operators (`+=`,`*=`,`&=`, etc).
- Rewrote `Map` and `Set` to implement the ES6 specification for [Map](https://developer.mozilla.org/en-US/docs/Web/JavaScript/Reference/Global_Objects/Map) and [Set](https://developer.mozilla.org/en-US/docs/Web/JavaScript/Reference/Global_Objects/Set).
- Added support for `baseUrl` in [tsconfig](https://www.typescriptlang.org/docs/handbook/tsconfig-json.html).
- Added `bit32` bit operations for Lua 5.2.
- Fixed various little bugs.
- Added tslint rule to enforce use of `/** @override */` decorator.
- Improved tests.

## 0.4.0

- Added support for `typeof`
- Added support for `instanceof`
- Added support for [TypeScript overloads](https://www.typescriptlang.org/docs/handbook/functions.html#overloads)<|MERGE_RESOLUTION|>--- conflicted
+++ resolved
@@ -25,11 +25,9 @@
 
 - Fixed iteration over generators stopping at first yielded `nil` value
 
-<<<<<<< HEAD
 - Fixed `Array.prototype.join` throwing an error when array contains anything other than strings and numbers
-=======
+
 - Fixed extending a class not keeping `toString` implementation from a super class
->>>>>>> 42b35686
 
 ## 0.33.0
 
