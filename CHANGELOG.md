--- conflicted
+++ resolved
@@ -2,7 +2,8 @@
 
 ## Unreleased
 
-<<<<<<< HEAD
+- TypeScript has been updated to 3.8. See [release notes](https://www.typescriptlang.org/docs/handbook/release-notes/typescript-3-8.html) for details.
+
 - Added `tstl.luaPlugins` option, allowing to specify plugins in a `tsconfig.json` file:
 
   ```json
@@ -12,9 +13,6 @@
     }
   }
   ```
-=======
-- TypeScript has been updated to 3.8. See [release notes](https://www.typescriptlang.org/docs/handbook/release-notes/typescript-3-8.html) for details.
->>>>>>> c05029b1
 
 ## 0.31.0
 
