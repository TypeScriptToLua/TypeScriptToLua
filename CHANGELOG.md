--- conflicted
+++ resolved
@@ -4,37 +4,6 @@
 
 - TypeScript has been updated to 3.8. See [release notes](https://www.typescriptlang.org/docs/handbook/release-notes/typescript-3-8.html) for details.
 
-<<<<<<< HEAD
-- Errors reported during transpilation now are created as TypeScript diagnostics, instead of being thrown as JavaScript errors. This makes TypeScriptToLua always try to generate valid code (even in presence of errors) and allows multiple errors to be reported in a single file:
-
-  <!-- prettier-ignore -->
-  ```ts
-  for (var x in []) {}
-  ```
-
-  ```shell
-  # Before
-
-  $ tstl file.ts
-  file.ts:1:1 - error TSTL: Iterating over arrays with 'for ... in' is not allowed.
-
-  $ cat file.lua
-  error("Iterating over arrays with 'for ... in' is not allowed.")
-  ```
-
-  ```shell
-  # Now
-
-  $ tstl file.ts
-  file.ts:1:1 - error TSTL: Iterating over arrays with 'for ... in' is not allowed.
-  file.ts:1:6 - error TSTL: `var` declarations are not supported. Use `let` or `const` instead.
-
-  $ cat file.lua
-  for x in pairs({}) do
-  end
-  ```
-
-=======
 - Fixed class accessors not working when base class is lacking type information (#725)
 
 - Class extension code has been extracted to lualib
@@ -83,7 +52,35 @@
 
   This change simplifies our codebase and opens a path to object accessors implementation
 
->>>>>>> 1a1e3690
+- Errors reported during transpilation now are created as TypeScript diagnostics, instead of being thrown as JavaScript errors. This makes TypeScriptToLua always try to generate valid code (even in presence of errors) and allows multiple errors to be reported in a single file:
+
+  <!-- prettier-ignore -->
+  ```ts
+  for (var x in []) {}
+  ```
+
+  ```shell
+  # Before
+
+  $ tstl file.ts
+  file.ts:1:1 - error TSTL: Iterating over arrays with 'for ... in' is not allowed.
+
+  $ cat file.lua
+  error("Iterating over arrays with 'for ... in' is not allowed.")
+  ```
+
+  ```shell
+  # Now
+
+  $ tstl file.ts
+  file.ts:1:1 - error TSTL: Iterating over arrays with 'for ... in' is not allowed.
+  file.ts:1:6 - error TSTL: `var` declarations are not supported. Use `let` or `const` instead.
+
+  $ cat file.lua
+  for x in pairs({}) do
+  end
+  ```
+
 ## 0.31.0
 
 - **Breaking:** The old annotation syntax (`/* !varArg */`) **no longer works**, the only currently supported syntax is:
