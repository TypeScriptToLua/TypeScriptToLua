--- conflicted
+++ resolved
@@ -2,7 +2,8 @@
 
 ## Unreleased
 
-<<<<<<< HEAD
+- TypeScript has been updated to 3.8. See [release notes](https://www.typescriptlang.org/docs/handbook/release-notes/typescript-3-8.html) for details.
+
 - Errors reported during transpilation now are created as TypeScript diagnostics, instead of being thrown as JavaScript errors. This makes TypeScriptToLua always try to generate valid code (even in presence of errors) and allows multiple errors to be reported in a single file:
 
   <!-- prettier-ignore -->
@@ -31,9 +32,6 @@
   for x in pairs({}) do
   end
   ```
-=======
-- TypeScript has been updated to 3.8. See [release notes](https://www.typescriptlang.org/docs/handbook/release-notes/typescript-3-8.html) for details.
->>>>>>> c05029b1
 
 ## 0.31.0
 
