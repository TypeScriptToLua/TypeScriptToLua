--- conflicted
+++ resolved
@@ -47,15 +47,12 @@
         "@types/glob": "^7.1.1",
         "@types/jest": "^24.0.12",
         "@types/node": "^11.13.0",
-<<<<<<< HEAD
         "@types/resolve": "0.0.8",
-        "fengari": "^0.1.2",
-        "glob": "^7.1.2",
-        "jest": "^24.5.0",
-        "jest-circus": "^24.5.0",
-        "prettier": "^1.16.4",
-        "rimraf": "^2.6.3",
-        "ts-jest": "^24.0.0",
+        "fengari": "^0.1.4",
+        "jest": "^24.8.0",
+        "jest-circus": "^24.8.0",
+        "prettier": "^1.17.0",
+        "ts-jest": "^24.0.2",
         "ts-node": "^7.0.0",
         "tslint": "^5.16.0"
     },
@@ -66,14 +63,5 @@
         "ts-node": {
             "optional": true
         }
-=======
-        "fengari": "^0.1.4",
-        "jest": "^24.8.0",
-        "jest-circus": "^24.8.0",
-        "prettier": "^1.17.0",
-        "ts-jest": "^24.0.2",
-        "ts-node": "^7.0.0",
-        "tslint": "^5.16.0"
->>>>>>> 026317c5
     }
 }