import * as path from "path";
import * as ts from "typescript";
import { CompilerOptions, LuaLibImportKind, LuaTarget } from "./CompilerOptions";
import * as diagnosticFactories from "./diagnostics";

export interface ParsedCommandLine extends ts.ParsedCommandLine {
    options: CompilerOptions;
}

interface CommandLineOptionBase {
    name: string;
    aliases?: string[];
    description: string;
}

interface CommandLineOptionOfEnum extends CommandLineOptionBase {
    type: "enum";
    choices: string[];
}

interface CommandLineOptionOfBoolean extends CommandLineOptionBase {
    type: "boolean";
}

type CommandLineOption = CommandLineOptionOfEnum | CommandLineOptionOfBoolean;

const optionDeclarations: CommandLineOption[] = [
    {
        name: "luaLibImport",
        description: "Specifies how js standard features missing in lua are imported.",
        type: "enum",
        choices: Object.values(LuaLibImportKind),
    },
    {
        name: "luaTarget",
        aliases: ["lt"],
        description: "Specify Lua target version.",
        type: "enum",
        choices: Object.values(LuaTarget),
    },
    {
        name: "noHeader",
        description: "Specify if a header will be added to compiled files.",
        type: "boolean",
    },
    {
        name: "noHoisting",
        description: "Disables hoisting.",
        type: "boolean",
    },
    {
        name: "sourceMapTraceback",
        description:
            "Applies the source map to show source TS files and lines in error tracebacks.",
        type: "boolean",
    },
];

export const version = `Version ${require("../package.json").version}`;

const helpString = `
Syntax:   tstl [options] [files...]

Examples: tstl path/to/file.ts [...]
          tstl -p path/to/tsconfig.json

In addition to the options listed below you can also pass options
for the typescript compiler (For a list of options use tsc -h).
Some tsc options might have no effect.
`.trim();

export function getHelpString(): string {
    let result = helpString + "\n\n";

    result += "Options:\n";
    for (const option of optionDeclarations) {
        const aliasStrings = (option.aliases || []).map(a => "-" + a);
        const optionString = aliasStrings.concat(["--" + option.name]).join("|");

        const valuesHint = option.type === "enum" ? option.choices.join("|") : option.type;
        const spacing = " ".repeat(Math.max(1, 45 - optionString.length - valuesHint.length));

        result += `\n ${optionString} <${valuesHint}>${spacing}${option.description}\n`;
    }

    return result;
}

export function updateParsedConfigFile(parsedConfigFile: ts.ParsedCommandLine): ParsedCommandLine {
    let hasRootLevelOptions = false;
    for (const key in parsedConfigFile.raw) {
        const option = optionDeclarations.find(option => option.name === key);
        if (!option) continue;

        if (parsedConfigFile.raw.tstl === undefined) parsedConfigFile.raw.tstl = {};
        parsedConfigFile.raw.tstl[key] = parsedConfigFile.raw[key];
        hasRootLevelOptions = true;
    }

    if (parsedConfigFile.raw.tstl) {
        if (hasRootLevelOptions) {
<<<<<<< HEAD
            parsedConfigFile.errors.push(
                diagnosticFactories.tstlOptionsAreMovingToTheTstlObject(parsedConfigFile.raw.tstl)
            );
=======
            parsedConfigFile.errors.push(diagnostics.tstlOptionsAreMovingToTheTstlObject(parsedConfigFile.raw.tstl));
>>>>>>> dfcfa1fb
        }

        for (const key in parsedConfigFile.raw.tstl) {
            const option = optionDeclarations.find(option => option.name === key);
            if (!option) {
                parsedConfigFile.errors.push(diagnosticFactories.unknownCompilerOption(key));
                continue;
            }

            const { error, value } = readValue(option, parsedConfigFile.raw.tstl[key]);
            if (error) parsedConfigFile.errors.push(error);
            if (parsedConfigFile.options[key] === undefined) parsedConfigFile.options[key] = value;
        }
    }

    return parsedConfigFile;
}

export function parseCommandLine(args: string[]): ParsedCommandLine {
    return updateParsedCommandLine(ts.parseCommandLine(args), args);
}

function updateParsedCommandLine(parsedCommandLine: ts.ParsedCommandLine, args: string[]): ParsedCommandLine {
    for (let i = 0; i < args.length; i++) {
        if (!args[i].startsWith("-")) continue;

        const isShorthand = !args[i].startsWith("--");
        const argumentName = args[i].substr(isShorthand ? 1 : 2);
        const option = optionDeclarations.find(option => {
            if (option.name.toLowerCase() === argumentName.toLowerCase()) return true;
            if (isShorthand && option.aliases) {
                return option.aliases.some(a => a.toLowerCase() === argumentName.toLowerCase());
            }

            return false;
        });

        if (option) {
            // Ignore errors caused by tstl specific compiler options
            const tsInvalidCompilerOptionErrorCode = 5023;
            parsedCommandLine.errors = parsedCommandLine.errors.filter(error => {
                return !(
                    error.code === tsInvalidCompilerOptionErrorCode &&
                    String(error.messageText).endsWith(`'${args[i]}'.`)
                );
            });

            const { error, value, increment } = readCommandLineArgument(option, args[i + 1]);
            if (error) parsedCommandLine.errors.push(error);
            parsedCommandLine.options[option.name] = value;
            i += increment;
        }
    }

    return parsedCommandLine;
}

interface CommandLineArgument extends ReadValueResult {
    increment: number;
}

function readCommandLineArgument(option: CommandLineOption, value: any): CommandLineArgument {
    if (option.type === "boolean") {
        if (value === "true" || value === "false") {
            value = value === "true";
        } else {
            // Set boolean arguments without supplied value to true
            return { value: true, increment: 0 };
        }
    }

    if (value === undefined) {
        return {
            error: diagnosticFactories.compilerOptionExpectsAnArgument(option.name),
            value: undefined,
            increment: 0,
        };
    }

    return { ...readValue(option, value), increment: 1 };
}

interface ReadValueResult {
    error?: ts.Diagnostic;
    value: any;
}

function readValue(option: CommandLineOption, value: unknown): ReadValueResult {
    if (value === null) return { value };

    switch (option.type) {
        case "boolean": {
            if (typeof value !== "boolean") {
                return {
                    value: undefined,
                    error: diagnosticFactories.compilerOptionRequiresAValueOfType(
                        option.name,
                        "boolean"
                    ),
                };
            }

            return { value };
        }

        case "enum": {
            if (typeof value !== "string") {
                return {
                    value: undefined,
                    error: diagnosticFactories.compilerOptionRequiresAValueOfType(
                        option.name,
                        "string"
                    ),
                };
            }

            const enumValue = option.choices.find(c => c.toLowerCase() === value.toLowerCase());
            if (enumValue === undefined) {
                const optionChoices = option.choices.join(", ");
                return {
                    value: undefined,
                    error: diagnosticFactories.argumentForOptionMustBe(
                        `--${option.name}`,
                        optionChoices
                    ),
                };
            }

            return { value: enumValue };
        }
    }
}

export function parseConfigFileWithSystem(
    configFileName: string,
    commandLineOptions?: CompilerOptions,
    system = ts.sys
): ParsedCommandLine {
    const parsedConfigFile = ts.parseJsonSourceFileConfigFileContent(
        ts.readJsonConfigFile(configFileName, system.readFile),
        system,
        path.dirname(configFileName),
        commandLineOptions,
        configFileName
    );

    return updateParsedConfigFile(parsedConfigFile);
}

export function createDiagnosticReporter(pretty: boolean, system = ts.sys): ts.DiagnosticReporter {
    const reporter: ts.DiagnosticReporter = (ts as any).createDiagnosticReporter(system, pretty);
    return diagnostic => {
        if (diagnostic.source === "typescript-to-lua") {
            diagnostic = { ...diagnostic, code: ("TL" + diagnostic.code) as any };
        }

        reporter(diagnostic);
    };
}<|MERGE_RESOLUTION|>--- conflicted
+++ resolved
@@ -50,8 +50,7 @@
     },
     {
         name: "sourceMapTraceback",
-        description:
-            "Applies the source map to show source TS files and lines in error tracebacks.",
+        description: "Applies the source map to show source TS files and lines in error tracebacks.",
         type: "boolean",
     },
 ];
@@ -99,13 +98,9 @@
 
     if (parsedConfigFile.raw.tstl) {
         if (hasRootLevelOptions) {
-<<<<<<< HEAD
             parsedConfigFile.errors.push(
                 diagnosticFactories.tstlOptionsAreMovingToTheTstlObject(parsedConfigFile.raw.tstl)
             );
-=======
-            parsedConfigFile.errors.push(diagnostics.tstlOptionsAreMovingToTheTstlObject(parsedConfigFile.raw.tstl));
->>>>>>> dfcfa1fb
         }
 
         for (const key in parsedConfigFile.raw.tstl) {
@@ -201,10 +196,7 @@
             if (typeof value !== "boolean") {
                 return {
                     value: undefined,
-                    error: diagnosticFactories.compilerOptionRequiresAValueOfType(
-                        option.name,
-                        "boolean"
-                    ),
+                    error: diagnosticFactories.compilerOptionRequiresAValueOfType(option.name, "boolean"),
                 };
             }
 
@@ -215,10 +207,7 @@
             if (typeof value !== "string") {
                 return {
                     value: undefined,
-                    error: diagnosticFactories.compilerOptionRequiresAValueOfType(
-                        option.name,
-                        "string"
-                    ),
+                    error: diagnosticFactories.compilerOptionRequiresAValueOfType(option.name, "string"),
                 };
             }
 
@@ -227,10 +216,7 @@
                 const optionChoices = option.choices.join(", ");
                 return {
                     value: undefined,
-                    error: diagnosticFactories.argumentForOptionMustBe(
-                        `--${option.name}`,
-                        optionChoices
-                    ),
+                    error: diagnosticFactories.argumentForOptionMustBe(`--${option.name}`, optionChoices),
                 };
             }
 
