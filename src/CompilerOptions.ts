import * as ts from "typescript";

type KnownKeys<T> = { [K in keyof T]: string extends K ? never : number extends K ? never : K } extends {
    [_ in keyof T]: infer U;
}
    ? U
    : never;

type OmitIndexSignature<T extends Record<any, any>> = Pick<T, KnownKeys<T>>;

export interface TransformerImport {
    transform: string;
    import?: string;
    after?: boolean;
    afterDeclarations?: boolean;
    type?: "program" | "config" | "checker" | "raw" | "compilerOptions";
    [option: string]: any;
}

export interface LuaPluginImport {
    name: string;
    import?: string;
}

export type CompilerOptions = OmitIndexSignature<ts.CompilerOptions> & {
    noImplicitSelf?: boolean;
    noHeader?: boolean;
    luaBundle?: string;
    luaBundleEntry?: string;
    luaTarget?: LuaTarget;
    luaLibImport?: LuaLibImportKind;
    sourceMapTraceback?: boolean;
    luaPlugins?: LuaPluginImport[];
    plugins?: Array<ts.PluginImport | TransformerImport>;
<<<<<<< HEAD
    [option: string]: ts.CompilerOptions[string] | LuaPluginImport[] | Array<ts.PluginImport | TransformerImport>;
=======
    [option: string]: any;
>>>>>>> c05029b1
};

export enum LuaLibImportKind {
    None = "none",
    Always = "always",
    Inline = "inline",
    Require = "require",
}

export enum LuaTarget {
    Lua51 = "5.1",
    Lua52 = "5.2",
    Lua53 = "5.3",
    LuaJIT = "JIT",
}

export function validateOptions(options: CompilerOptions): ts.Diagnostic[] {
    const diagnostics: ts.Diagnostic[] = [];

    if (options.luaBundle && !options.luaBundleEntry) {
        diagnostics.push(configErrorDiagnostic(`'luaBundleEntry' is required when 'luaBundle' is enabled.`));
    }

    if (options.luaBundle && options.luaLibImport === LuaLibImportKind.Inline) {
        diagnostics.push(
            configWarningDiagnostic(
                `Using 'luaBundle' with 'luaLibImport: "inline"' might generate duplicate code. ` +
                    `It is recommended to use 'luaLibImport: "require"'`
            )
        );
    }

    return diagnostics;
}

const configErrorDiagnostic = (message: string): ts.Diagnostic => ({
    file: undefined,
    start: undefined,
    length: undefined,
    category: ts.DiagnosticCategory.Error,
    code: 0,
    source: "typescript-to-lua",
    messageText: message,
});

const configWarningDiagnostic = (message: string): ts.Diagnostic => ({
    file: undefined,
    start: undefined,
    length: undefined,
    category: ts.DiagnosticCategory.Warning,
    code: 0,
    source: "typescript-to-lua",
    messageText: message,
});<|MERGE_RESOLUTION|>--- conflicted
+++ resolved
@@ -32,11 +32,7 @@
     sourceMapTraceback?: boolean;
     luaPlugins?: LuaPluginImport[];
     plugins?: Array<ts.PluginImport | TransformerImport>;
-<<<<<<< HEAD
-    [option: string]: ts.CompilerOptions[string] | LuaPluginImport[] | Array<ts.PluginImport | TransformerImport>;
-=======
     [option: string]: any;
->>>>>>> c05029b1
 };
 
 export enum LuaLibImportKind {
