export class Decorator {
    public static isValid(decoratorKindString: string): boolean {
        return this.getDecoratorKind(decoratorKindString) !== undefined;
    }

    public static getDecoratorKind(decoratorKindString: string): DecoratorKind | undefined {
        switch (decoratorKindString.toLowerCase()) {
            case "extension":
                return DecoratorKind.Extension;
            case "metaextension":
                return DecoratorKind.MetaExtension;
            case "customconstructor":
                return DecoratorKind.CustomConstructor;
            case "compilemembersonly":
                return DecoratorKind.CompileMembersOnly;
            case "noresolution":
                return DecoratorKind.NoResolution;
            case "pureabstract":
                return DecoratorKind.PureAbstract;
            case "phantom":
                return DecoratorKind.Phantom;
            case "tuplereturn":
                return DecoratorKind.TupleReturn;
            case "luaiterator":
                return DecoratorKind.LuaIterator;
            case "luatable":
                return DecoratorKind.LuaTable;
            case "noself":
                return DecoratorKind.NoSelf;
            case "noselfinfile":
                return DecoratorKind.NoSelfInFile;
<<<<<<< HEAD
            case "vararg":
                return DecoratorKind.Vararg;
=======
            case "forrange":
                return DecoratorKind.ForRange;
>>>>>>> a940c71a
        }

        return undefined;
    }

    public kind: DecoratorKind;
    public args: string[];

    constructor(name: string, args: string[]) {
        const kind = Decorator.getDecoratorKind(name);
        if (kind === undefined) {
            throw new Error(`Failed to parse decorator '${name}'`);
        }

        this.kind = kind;
        this.args = args;
    }
}

export enum DecoratorKind {
    Extension = "Extension",
    MetaExtension = "MetaExtension",
    CustomConstructor = "CustomConstructor",
    CompileMembersOnly = "CompileMembersOnly",
    NoResolution = "NoResolution",
    PureAbstract = "PureAbstract",
    Phantom = "Phantom",
    TupleReturn = "TupleReturn",
    LuaIterator = "LuaIterator",
    LuaTable = "LuaTable",
    NoSelf = "NoSelf",
    NoSelfInFile = "NoSelfInFile",
<<<<<<< HEAD
    Vararg = "Vararg",
=======
    ForRange = "ForRange",
>>>>>>> a940c71a
}<|MERGE_RESOLUTION|>--- conflicted
+++ resolved
@@ -29,13 +29,10 @@
                 return DecoratorKind.NoSelf;
             case "noselfinfile":
                 return DecoratorKind.NoSelfInFile;
-<<<<<<< HEAD
             case "vararg":
                 return DecoratorKind.Vararg;
-=======
             case "forrange":
                 return DecoratorKind.ForRange;
->>>>>>> a940c71a
         }
 
         return undefined;
@@ -68,9 +65,6 @@
     LuaTable = "LuaTable",
     NoSelf = "NoSelf",
     NoSelfInFile = "NoSelfInFile",
-<<<<<<< HEAD
     Vararg = "Vararg",
-=======
     ForRange = "ForRange",
->>>>>>> a940c71a
 }