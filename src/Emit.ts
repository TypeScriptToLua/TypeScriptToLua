import * as path from "path";
import * as ts from "typescript";
import { LuaLibImportKind } from "./CompilerOptions";
import { EmitHost, TranspiledFile } from "./Transpile";
import { normalizeSlashes, trimExtension } from "./utils";

export interface OutputFile {
    name: string;
    text: string;
}

let lualibContent: string;
export function emitTranspiledFiles(
    program: ts.Program,
    transpiledFiles: TranspiledFile[],
    emitHost: EmitHost = ts.sys
): OutputFile[] {
    const options = program.getCompilerOptions();
    let { outDir, luaLibImport, luaBundle } = options;

    const rootDir = program.getCommonSourceDirectory();
    outDir = outDir || rootDir;

    const files: OutputFile[] = [];
    for (const { fileName, lua, sourceMap, declaration, declarationMap } of transpiledFiles) {
        let outPath = fileName;
        if (outDir !== rootDir) {
            outPath = path.resolve(outDir, path.relative(rootDir, fileName));
        }

<<<<<<< HEAD
        // change extension or rename to outFile
        if (outFile) {
            outPath = path.isAbsolute(outFile) ? outFile : path.resolve(baseDir, outFile);
        } else {
            outPath = trimExtension(outPath) + ".lua";
        }

        outPath = normalizeSlashes(outPath);
=======
        // change extension
        outPath = normalizeSlashes(trimExtension(outPath) + ".lua");
>>>>>>> d88c9309

        if (lua !== undefined) {
            files.push({ name: outPath, text: lua });
        }

        if (sourceMap !== undefined && options.sourceMap) {
            files.push({ name: outPath + ".map", text: sourceMap });
        }

        if (declaration !== undefined) {
            files.push({ name: trimExtension(outPath) + ".d.ts", text: declaration });
        }

        if (declarationMap !== undefined) {
            files.push({ name: trimExtension(outPath) + ".d.ts.map", text: declarationMap });
        }
    }

    if (
        !luaBundle &&
        (luaLibImport === undefined ||
            luaLibImport === LuaLibImportKind.Require ||
            luaLibImport === LuaLibImportKind.Always)
    ) {
        const lualibRequired = files.some(f => f.text && f.text.includes(`require("lualib_bundle")`));
        if (lualibRequired) {
            if (lualibContent === undefined) {
                const lualibBundle = emitHost.readFile(path.resolve(__dirname, "../dist/lualib/lualib_bundle.lua"));
                if (lualibBundle !== undefined) {
                    lualibContent = lualibBundle;
                } else {
                    throw new Error("Could not load lualib bundle from ./dist/lualib/lualib_bundle.lua");
                }
            }

            let outPath = path.resolve(rootDir, "lualib_bundle.lua");
            if (outDir !== rootDir) {
                outPath = path.join(outDir, path.relative(rootDir, outPath));
            }

            files.push({ name: normalizeSlashes(outPath), text: lualibContent });
        }
    }

    return files;
}<|MERGE_RESOLUTION|>--- conflicted
+++ resolved
@@ -28,19 +28,8 @@
             outPath = path.resolve(outDir, path.relative(rootDir, fileName));
         }
 
-<<<<<<< HEAD
-        // change extension or rename to outFile
-        if (outFile) {
-            outPath = path.isAbsolute(outFile) ? outFile : path.resolve(baseDir, outFile);
-        } else {
-            outPath = trimExtension(outPath) + ".lua";
-        }
-
-        outPath = normalizeSlashes(outPath);
-=======
         // change extension
         outPath = normalizeSlashes(trimExtension(outPath) + ".lua");
->>>>>>> d88c9309
 
         if (lua !== undefined) {
             files.push({ name: outPath, text: lua });
