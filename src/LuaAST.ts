--- conflicted
+++ resolved
@@ -77,11 +77,16 @@
 }
 
 // TODO maybe name this PrefixUnary? not sure it makes sense to do so, because all unary ops in Lua are prefix
-<<<<<<< HEAD
+export type UnaryBitwiseOperator = SyntaxKind.BitwiseNotOperator;
+
 export type UnaryOperator = SyntaxKind.NegationOperator
     | SyntaxKind.LengthOperator
     | SyntaxKind.NotOperator
-    | SyntaxKind.BitwiseNotOperator;
+    | UnaryBitwiseOperator;
+
+export type BinaryBitwiseOperator = SyntaxKind.BitwiseAndOperator | SyntaxKind.BitwiseOrOperator
+    | SyntaxKind.BitwiseExclusiveOrOperator | SyntaxKind.BitwiseRightShiftOperator
+    | SyntaxKind.BitwiseArithmeticRightShift | SyntaxKind.BitwiseLeftShiftOperator;
 
 export type BinaryOperator =
     SyntaxKind.AdditionOperator | SyntaxKind.SubractionOperator | SyntaxKind.MultiplicationOperator
@@ -89,25 +94,7 @@
     | SyntaxKind.PowerOperator | SyntaxKind.ConcatOperator | SyntaxKind.EqualityOperator
     | SyntaxKind.InequalityOperator | SyntaxKind.LessThanOperator | SyntaxKind.LessEqualOperator
     | SyntaxKind.GreaterThanOperator | SyntaxKind.GreaterEqualOperator | SyntaxKind.AndOperator
-    | SyntaxKind.OrOperator | SyntaxKind.BitwiseAndOperator | SyntaxKind.BitwiseOrOperator
-    | SyntaxKind.BitwiseExclusiveOrOperator | SyntaxKind.BitwiseRightShiftOperator | SyntaxKind.BitwiseLeftShiftOperator
-    | SyntaxKind.BitwiseNotOperator;
-=======
-export type UnaryBitwiseOperator = SyntaxKind.BitwiseNotOperator;
-
-export type UnaryOperator = SyntaxKind.NegationOperator | SyntaxKind.LengthOperator | SyntaxKind.NotOperator | UnaryBitwiseOperator;
-
-export type BinaryBitwiseOperator =
-    SyntaxKind.BitwiseAndOperator | SyntaxKind.BitwiseOrOperator | SyntaxKind.BitwiseExclusiveOrOperator |
-    SyntaxKind.BitwiseRightShiftOperator | SyntaxKind.BitwiseArithmeticRightShift | SyntaxKind.BitwiseLeftShiftOperator;
-
-export type BinaryOperator =
-    SyntaxKind.AdditionOperator | SyntaxKind.SubractionOperator | SyntaxKind.MultiplicationOperator | SyntaxKind.DivisionOperator |
-    SyntaxKind.FloorDivisionOperator | SyntaxKind.ModuloOperator | SyntaxKind.PowerOperator | SyntaxKind.ConcatOperator |
-    SyntaxKind.EqualityOperator | SyntaxKind.InequalityOperator | SyntaxKind.LessThanOperator | SyntaxKind.LessEqualOperator |
-    SyntaxKind.GreaterThanOperator | SyntaxKind.GreaterEqualOperator | SyntaxKind.AndOperator | SyntaxKind.OrOperator |
-    BinaryBitwiseOperator;
->>>>>>> 63c2e933
+    | SyntaxKind.OrOperator | BinaryBitwiseOperator;
 
 export type Operator = UnaryOperator | BinaryOperator;
 
