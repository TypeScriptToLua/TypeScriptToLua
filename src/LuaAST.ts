--- conflicted
+++ resolved
@@ -77,12 +77,6 @@
 }
 
 // TODO maybe name this PrefixUnary? not sure it makes sense to do so, because all unary ops in Lua are prefix
-<<<<<<< HEAD
-export type UnaryOperator = SyntaxKind.NegationOperator 
-    | SyntaxKind.LengthOperator 
-    | SyntaxKind.NotOperator 
-    | SyntaxKind.BitwiseNotOperator;
-=======
 export type UnaryBitwiseOperator = SyntaxKind.BitwiseNotOperator;
 
 export type UnaryOperator = SyntaxKind.NegationOperator
@@ -93,7 +87,6 @@
 export type BinaryBitwiseOperator = SyntaxKind.BitwiseAndOperator | SyntaxKind.BitwiseOrOperator
     | SyntaxKind.BitwiseExclusiveOrOperator | SyntaxKind.BitwiseRightShiftOperator
     | SyntaxKind.BitwiseArithmeticRightShift | SyntaxKind.BitwiseLeftShiftOperator;
->>>>>>> 81f1dd3e
 
 export type BinaryOperator =
     SyntaxKind.AdditionOperator | SyntaxKind.SubractionOperator | SyntaxKind.MultiplicationOperator
