import * as path from "path";
import { EmitHost } from "./transpilation";

export enum LuaLibFeature {
    ArrayConcat = "ArrayConcat",
    ArrayEvery = "ArrayEvery",
    ArrayFilter = "ArrayFilter",
    ArrayForEach = "ArrayForEach",
    ArrayFind = "ArrayFind",
    ArrayFindIndex = "ArrayFindIndex",
    ArrayIncludes = "ArrayIncludes",
    ArrayIndexOf = "ArrayIndexOf",
    ArrayJoin = "ArrayJoin",
    ArrayMap = "ArrayMap",
    ArrayPush = "ArrayPush",
    ArrayReduce = "ArrayReduce",
    ArrayReduceRight = "ArrayReduceRight",
    ArrayReverse = "ArrayReverse",
    ArrayShift = "ArrayShift",
    ArrayUnshift = "ArrayUnshift",
    ArraySort = "ArraySort",
    ArraySlice = "ArraySlice",
    ArraySome = "ArraySome",
    ArraySplice = "ArraySplice",
    ArrayToObject = "ArrayToObject",
    ArrayFlat = "ArrayFlat",
    ArrayFlatMap = "ArrayFlatMap",
    ArraySetLength = "ArraySetLength",
    Class = "Class",
    ClassExtends = "ClassExtends",
    CloneDescriptor = "CloneDescriptor",
    Decorate = "Decorate",
<<<<<<< HEAD
    DecorateParam = "DecorateParam",
    Delete = "Delete",
=======
    DelegatedYield = "DelegatedYield",
    Descriptors = "Descriptors",
>>>>>>> 70f3e392
    Error = "Error",
    FunctionBind = "FunctionBind",
    Generator = "Generator",
    InstanceOf = "InstanceOf",
    InstanceOfObject = "InstanceOfObject",
    Iterator = "Iterator",
    Map = "Map",
    MathAtan2 = "MathAtan2",
    New = "New",
    Number = "Number",
    NumberIsFinite = "NumberIsFinite",
    NumberIsNaN = "NumberIsNaN",
    NumberToString = "NumberToString",
    ObjectAssign = "ObjectAssign",
    ObjectDefineProperty = "ObjectDefineProperty",
    ObjectEntries = "ObjectEntries",
    ObjectFromEntries = "ObjectFromEntries",
    ObjectGetOwnPropertyDescriptor = "ObjectGetOwnPropertyDescriptor",
    ObjectGetOwnPropertyDescriptors = "ObjectGetOwnPropertyDescriptors",
    ObjectKeys = "ObjectKeys",
    ObjectRest = "ObjectRest",
    ObjectValues = "ObjectValues",
    ParseFloat = "ParseFloat",
    ParseInt = "ParseInt",
    Set = "Set",
    SetDescriptor = "SetDescriptor",
    WeakMap = "WeakMap",
    WeakSet = "WeakSet",
    SourceMapTraceBack = "SourceMapTraceBack",
    Spread = "Spread",
    StringAccess = "StringAccess",
    StringCharAt = "StringCharAt",
    StringCharCodeAt = "StringCharCodeAt",
    StringConcat = "StringConcat",
    StringEndsWith = "StringEndsWith",
    StringPadEnd = "StringPadEnd",
    StringPadStart = "StringPadStart",
    StringReplace = "StringReplace",
    StringSlice = "StringSlice",
    StringSplit = "StringSplit",
    StringStartsWith = "StringStartsWith",
    StringSubstr = "StringSubstr",
    StringSubstring = "StringSubstring",
    StringTrim = "StringTrim",
    StringTrimEnd = "StringTrimEnd",
    StringTrimStart = "StringTrimStart",
    Symbol = "Symbol",
    SymbolRegistry = "SymbolRegistry",
    TypeOf = "TypeOf",
    Unpack = "Unpack",
}

const luaLibDependencies: Partial<Record<LuaLibFeature, LuaLibFeature[]>> = {
    ArrayFlat: [LuaLibFeature.ArrayConcat],
    ArrayFlatMap: [LuaLibFeature.ArrayConcat],
    Decorate: [LuaLibFeature.CloneDescriptor],
    Delete: [LuaLibFeature.ObjectGetOwnPropertyDescriptors],
    Error: [LuaLibFeature.New, LuaLibFeature.Class],
    FunctionBind: [LuaLibFeature.Unpack],
    Generator: [LuaLibFeature.Symbol],
    InstanceOf: [LuaLibFeature.Symbol],
    Iterator: [LuaLibFeature.Symbol],
    ObjectDefineProperty: [LuaLibFeature.CloneDescriptor, LuaLibFeature.SetDescriptor],
    ObjectFromEntries: [LuaLibFeature.Iterator, LuaLibFeature.Symbol],
    Map: [LuaLibFeature.InstanceOf, LuaLibFeature.Iterator, LuaLibFeature.Symbol, LuaLibFeature.Class],
    Set: [LuaLibFeature.InstanceOf, LuaLibFeature.Iterator, LuaLibFeature.Symbol, LuaLibFeature.Class],
    WeakMap: [LuaLibFeature.InstanceOf, LuaLibFeature.Iterator, LuaLibFeature.Symbol, LuaLibFeature.Class],
    WeakSet: [LuaLibFeature.InstanceOf, LuaLibFeature.Iterator, LuaLibFeature.Symbol, LuaLibFeature.Class],
    Spread: [LuaLibFeature.Iterator, LuaLibFeature.Unpack],
    SymbolRegistry: [LuaLibFeature.Symbol],
};

export function loadLuaLibFeatures(features: Iterable<LuaLibFeature>, emitHost: EmitHost): string {
    let result = "";

    const loadedFeatures = new Set<LuaLibFeature>();

    function load(feature: LuaLibFeature): void {
        if (loadedFeatures.has(feature)) return;
        loadedFeatures.add(feature);

        const dependencies = luaLibDependencies[feature];
        if (dependencies) {
            dependencies.forEach(load);
        }

        const featurePath = path.resolve(__dirname, `../dist/lualib/${feature}.lua`);
        const luaLibFeature = emitHost.readFile(featurePath);
        if (luaLibFeature !== undefined) {
            result += luaLibFeature + "\n";
        } else {
            throw new Error(`Could not load lualib feature from '${featurePath}'`);
        }
    }

    for (const feature of features) {
        load(feature);
    }

    return result;
}

let luaLibBundleContent: string;
export function getLuaLibBundle(emitHost: EmitHost): string {
    if (luaLibBundleContent === undefined) {
        const lualibPath = path.resolve(__dirname, "../dist/lualib/lualib_bundle.lua");
        const result = emitHost.readFile(lualibPath);
        if (result !== undefined) {
            luaLibBundleContent = result;
        } else {
            throw new Error(`Could not load lualib bundle from '${lualibPath}'`);
        }
    }

    return luaLibBundleContent;
}<|MERGE_RESOLUTION|>--- conflicted
+++ resolved
@@ -30,13 +30,10 @@
     ClassExtends = "ClassExtends",
     CloneDescriptor = "CloneDescriptor",
     Decorate = "Decorate",
-<<<<<<< HEAD
     DecorateParam = "DecorateParam",
     Delete = "Delete",
-=======
     DelegatedYield = "DelegatedYield",
     Descriptors = "Descriptors",
->>>>>>> 70f3e392
     Error = "Error",
     FunctionBind = "FunctionBind",
     Generator = "Generator",
