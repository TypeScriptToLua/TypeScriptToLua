import * as path from "path";
import { Mapping, SourceMapGenerator, SourceNode } from "source-map";
import * as ts from "typescript";
import { CompilerOptions, LuaLibImportKind } from "./CompilerOptions";
import * as lua from "./LuaAST";
import { loadLuaLibFeatures, LuaLibFeature } from "./LuaLib";
import { isValidLuaIdentifier, luaKeywords } from "./transformation/utils/safe-names";
import { EmitHost } from "./Transpile";
import { trimExtension } from "./utils";

// https://www.lua.org/pil/2.4.html
// https://www.ecma-international.org/ecma-262/10.0/index.html#table-34
const escapeStringRegExp = /[\b\f\n\r\t\v\\"\0]/g;
const escapeStringMap: Record<string, string> = {
    "\b": "\\b",
    "\f": "\\f",
    "\n": "\\n",
    "\r": "\\r",
    "\t": "\\t",
    "\v": "\\v",
    "\\": "\\\\",
    '"': '\\"',
    "\0": "\\0",
};

const escapeString = (value: string) => `"${value.replace(escapeStringRegExp, char => escapeStringMap[char] || char)}"`;

/**
 * Checks that a name is valid for use in lua function declaration syntax:
 *
 * `foo.bar` => passes (`function foo.bar()` is valid)
 * `getFoo().bar` => fails (`function getFoo().bar()` would be illegal)
 */
const isValidLuaFunctionDeclarationName = (str: string) => /^[a-zA-Z0-9_\.]+$/.test(str);

/**
 * Returns true if expression contains no function calls.
 */
function isSimpleExpression(expression: lua.Expression): boolean {
    switch (expression.kind) {
        case lua.SyntaxKind.CallExpression:
        case lua.SyntaxKind.MethodCallExpression:
        case lua.SyntaxKind.FunctionExpression:
            return false;

        case lua.SyntaxKind.TableExpression:
            const tableExpression = expression as lua.TableExpression;
            return tableExpression.fields.every(e => isSimpleExpression(e));

        case lua.SyntaxKind.TableFieldExpression:
            const fieldExpression = expression as lua.TableFieldExpression;
            return (
                (!fieldExpression.key || isSimpleExpression(fieldExpression.key)) &&
                isSimpleExpression(fieldExpression.value)
            );

        case lua.SyntaxKind.TableIndexExpression:
            const indexExpression = expression as lua.TableIndexExpression;
            return isSimpleExpression(indexExpression.table) && isSimpleExpression(indexExpression.index);

        case lua.SyntaxKind.UnaryExpression:
            return isSimpleExpression((expression as lua.UnaryExpression).operand);

        case lua.SyntaxKind.BinaryExpression:
            const binaryExpression = expression as lua.BinaryExpression;
            return isSimpleExpression(binaryExpression.left) && isSimpleExpression(binaryExpression.right);

        case lua.SyntaxKind.ParenthesizedExpression:
            return isSimpleExpression((expression as lua.ParenthesizedExpression).innerExpression);
    }

    return true;
}

type SourceChunk = string | SourceNode;

export type Printer = (
    program: ts.Program,
    emitHost: EmitHost,
    fileName: string,
    block: lua.Block,
    luaLibFeatures: Set<LuaLibFeature>
) => PrintResult;

export interface PrintResult {
    code: string;
    sourceMap: string;
}

export function createPrinter(printers: Printer[]): Printer {
    if (printers.length === 0) {
        return (program, emitHost, fileName, ...args) =>
            new LuaPrinter(program.getCompilerOptions(), emitHost, fileName).print(...args);
    } else if (printers.length === 1) {
        return printers[0];
    } else {
        throw new Error("Only one plugin can specify 'printer'");
    }
}

export class LuaPrinter {
    private static operatorMap: Record<lua.Operator, string> = {
        [lua.SyntaxKind.AdditionOperator]: "+",
        [lua.SyntaxKind.SubtractionOperator]: "-",
        [lua.SyntaxKind.MultiplicationOperator]: "*",
        [lua.SyntaxKind.DivisionOperator]: "/",
        [lua.SyntaxKind.FloorDivisionOperator]: "//",
        [lua.SyntaxKind.ModuloOperator]: "%",
        [lua.SyntaxKind.PowerOperator]: "^",
        [lua.SyntaxKind.NegationOperator]: "-",
        [lua.SyntaxKind.ConcatOperator]: "..",
        [lua.SyntaxKind.LengthOperator]: "#",
        [lua.SyntaxKind.EqualityOperator]: "==",
        [lua.SyntaxKind.InequalityOperator]: "~=",
        [lua.SyntaxKind.LessThanOperator]: "<",
        [lua.SyntaxKind.LessEqualOperator]: "<=",
        [lua.SyntaxKind.GreaterThanOperator]: ">",
        [lua.SyntaxKind.GreaterEqualOperator]: ">=",
        [lua.SyntaxKind.AndOperator]: "and",
        [lua.SyntaxKind.OrOperator]: "or",
        [lua.SyntaxKind.NotOperator]: "not ",
        [lua.SyntaxKind.BitwiseAndOperator]: "&",
        [lua.SyntaxKind.BitwiseOrOperator]: "|",
        [lua.SyntaxKind.BitwiseExclusiveOrOperator]: "~",
        [lua.SyntaxKind.BitwiseRightShiftOperator]: ">>",
        [lua.SyntaxKind.BitwiseLeftShiftOperator]: "<<",
        [lua.SyntaxKind.BitwiseNotOperator]: "~",
    };

    private currentIndent = "";
    private sourceFile: string;

    public constructor(private options: CompilerOptions, private emitHost: EmitHost, fileName: string) {
        this.sourceFile = path.basename(fileName);
    }

<<<<<<< HEAD
    public print(block: lua.Block, luaLibFeatures: Set<LuaLibFeature>): PrintResult {
=======
    public print(
        block: tstl.Block,
        luaLibFeatures?: Set<LuaLibFeature>,
        sourceFile = ""
    ): [string, string, SourceNode] {
>>>>>>> d88c9309
        // Add traceback lualib if sourcemap traceback option is enabled
        if (this.options.sourceMapTraceback) {
            luaLibFeatures.add(LuaLibFeature.SourceMapTraceBack);
        }

        const sourceRoot =
            this.options.sourceRoot ||
            (this.options.outDir ? path.relative(this.options.outDir, this.options.rootDir || process.cwd()) : ".");

        const rootSourceNode = this.printImplementation(block, luaLibFeatures);
        const sourceMap = this.buildSourceMap(sourceRoot, rootSourceNode);

        let code = rootSourceNode.toString();

        if (this.options.inlineSourceMap) {
            code += "\n" + this.printInlineSourceMap(sourceMap);
        }

        if (this.options.sourceMapTraceback) {
            const stackTraceOverride = this.printStackTraceOverride(rootSourceNode);
            code = code.replace("{#SourceMapTraceback}", stackTraceOverride);
        }

<<<<<<< HEAD
        return { code, sourceMap: sourceMap.toString() };
=======
        return [codeResult, sourceMap.toString(), rootSourceNode];
>>>>>>> d88c9309
    }

    private printInlineSourceMap(sourceMap: SourceMapGenerator): string {
        const map = sourceMap.toString();
        const base64Map = Buffer.from(map).toString("base64");

        return `--# sourceMappingURL=data:application/json;base64,${base64Map}\n`;
    }

    private printStackTraceOverride(rootNode: SourceNode): string {
        let currentLine = 1;
        const map: Record<number, number> = {};
        rootNode.walk((chunk, mappedPosition) => {
            if (mappedPosition.line !== undefined && mappedPosition.line > 0) {
                if (map[currentLine] === undefined) {
                    map[currentLine] = mappedPosition.line;
                } else {
                    map[currentLine] = Math.min(map[currentLine], mappedPosition.line);
                }
            }

            currentLine += chunk.split("\n").length - 1;
        });

        const mapItems = Object.entries(map).map(([line, original]) => `["${line}"] = ${original}`);
        const mapString = "{" + mapItems.join(",") + "}";

        return `__TS__SourceMapTraceBack(debug.getinfo(1).short_src, ${mapString});`;
    }

    private printImplementation(block: lua.Block, luaLibFeatures: Set<LuaLibFeature>): SourceNode {
        let header = "";

        if (!this.options.noHeader) {
            header += `--[[ Generated with https://github.com/TypeScriptToLua/TypeScriptToLua ]]\n`;
        }

<<<<<<< HEAD
        const luaLibImport = this.options.luaLibImport || LuaLibImportKind.Inline;
        if (
            luaLibImport === LuaLibImportKind.Always ||
            (luaLibImport === LuaLibImportKind.Require && luaLibFeatures.size > 0)
        ) {
=======
        if (luaLibFeatures) {
            const luaLibImport = this.options.luaLibImport || LuaLibImportKind.Require;
>>>>>>> d88c9309
            // Require lualib bundle
            header += `require("lualib_bundle");\n`;
        } else if (luaLibImport === LuaLibImportKind.Inline && luaLibFeatures.size > 0) {
            // Inline lualib features
            header += "-- Lua Library inline imports\n";
            header += loadLuaLibFeatures(luaLibFeatures, this.emitHost);
        }

        if (this.options.sourceMapTraceback) {
            header += "{#SourceMapTraceback}\n";
        }

        const fileBlockNode = this.printBlock(block);

        return this.concatNodes(header, fileBlockNode);
    }

    protected pushIndent(): void {
        this.currentIndent = this.currentIndent + "    ";
    }

    protected popIndent(): void {
        this.currentIndent = this.currentIndent.slice(4);
    }

    protected indent(input: SourceChunk = ""): SourceChunk {
        return this.concatNodes(this.currentIndent, input);
    }

    protected createSourceNode(node: lua.Node, chunks: SourceChunk | SourceChunk[], name?: string): SourceNode {
        const originalPos = lua.getOriginalPos(node);

        return originalPos !== undefined && originalPos.line !== undefined && originalPos.column !== undefined
            ? new SourceNode(originalPos.line + 1, originalPos.column, this.sourceFile, chunks, name)
            : new SourceNode(null, null, this.sourceFile, chunks, name); // tslint:disable-line:no-null-keyword
    }

    protected concatNodes(...chunks: SourceChunk[]): SourceNode {
        // tslint:disable-next-line:no-null-keyword
        return new SourceNode(null, null, this.sourceFile, chunks);
    }

    protected printBlock(block: lua.Block): SourceNode {
        return this.concatNodes(...this.printStatementArray(block.statements));
    }

    private statementMayRequireSemiColon(statement: lua.Statement): boolean {
        // Types of statements that could create ambiguous syntax if followed by parenthesis
        return (
            lua.isVariableDeclarationStatement(statement) ||
            lua.isAssignmentStatement(statement) ||
            lua.isExpressionStatement(statement)
        );
    }

    private nodeStartsWithParenthesis(sourceNode: SourceNode): boolean {
        let result: boolean | undefined;
        sourceNode.walk(chunk => {
            if (result === undefined) {
                chunk = chunk.trimLeft(); // Ignore leading whitespace

                if (chunk.length > 0) {
                    result = chunk.startsWith("(");
                }
            }
        });
        return result || false;
    }

    protected printStatementArray(statements: lua.Statement[]): SourceChunk[] {
        const statementNodes: SourceNode[] = [];
        statements = this.removeDeadAndEmptyStatements(statements);
        statements.forEach((s, i) => {
            const node = this.printStatement(s);

            if (i > 0 && this.statementMayRequireSemiColon(statements[i - 1]) && this.nodeStartsWithParenthesis(node)) {
                statementNodes[i - 1].add(";");
            }

            statementNodes.push(node);
        });
        return statementNodes.length > 0 ? [...this.joinChunks("\n", statementNodes), "\n"] : [];
    }

    public printStatement(statement: lua.Statement): SourceNode {
        switch (statement.kind) {
            case lua.SyntaxKind.DoStatement:
                return this.printDoStatement(statement as lua.DoStatement);
            case lua.SyntaxKind.VariableDeclarationStatement:
                return this.printVariableDeclarationStatement(statement as lua.VariableDeclarationStatement);
            case lua.SyntaxKind.AssignmentStatement:
                return this.printVariableAssignmentStatement(statement as lua.AssignmentStatement);
            case lua.SyntaxKind.IfStatement:
                return this.printIfStatement(statement as lua.IfStatement);
            case lua.SyntaxKind.WhileStatement:
                return this.printWhileStatement(statement as lua.WhileStatement);
            case lua.SyntaxKind.RepeatStatement:
                return this.printRepeatStatement(statement as lua.RepeatStatement);
            case lua.SyntaxKind.ForStatement:
                return this.printForStatement(statement as lua.ForStatement);
            case lua.SyntaxKind.ForInStatement:
                return this.printForInStatement(statement as lua.ForInStatement);
            case lua.SyntaxKind.GotoStatement:
                return this.printGotoStatement(statement as lua.GotoStatement);
            case lua.SyntaxKind.LabelStatement:
                return this.printLabelStatement(statement as lua.LabelStatement);
            case lua.SyntaxKind.ReturnStatement:
                return this.printReturnStatement(statement as lua.ReturnStatement);
            case lua.SyntaxKind.BreakStatement:
                return this.printBreakStatement(statement as lua.BreakStatement);
            case lua.SyntaxKind.ExpressionStatement:
                return this.printExpressionStatement(statement as lua.ExpressionStatement);
            default:
                throw new Error(`Tried to print unknown statement kind: ${lua.SyntaxKind[statement.kind]}`);
        }
    }

    public printDoStatement(statement: lua.DoStatement): SourceNode {
        const chunks: SourceChunk[] = [];

        chunks.push(this.indent("do\n"));
        this.pushIndent();
        chunks.push(...this.printStatementArray(statement.statements));
        this.popIndent();
        chunks.push(this.indent("end"));

        return this.concatNodes(...chunks);
    }

    public printVariableDeclarationStatement(statement: lua.VariableDeclarationStatement): SourceNode {
        const chunks: SourceChunk[] = [];

        chunks.push(this.indent("local "));

        if (lua.isFunctionDefinition(statement)) {
            // Print all local functions as `local function foo()` instead of `local foo = function` to allow recursion
            chunks.push(this.printFunctionDefinition(statement));
        } else {
            chunks.push(...this.joinChunks(", ", statement.left.map(e => this.printExpression(e))));

            if (statement.right) {
                chunks.push(" = ");
                chunks.push(...this.joinChunks(", ", statement.right.map(e => this.printExpression(e))));
            }
        }

        return this.createSourceNode(statement, chunks);
    }

    public printVariableAssignmentStatement(statement: lua.AssignmentStatement): SourceNode {
        const chunks: SourceChunk[] = [];

        chunks.push(this.indent());

        if (
            lua.isFunctionDefinition(statement) &&
            (statement.right[0].flags & lua.FunctionExpressionFlags.Declaration) !== 0
        ) {
            // Use `function foo()` instead of `foo = function()`
            const name = this.printExpression(statement.left[0]);
            if (isValidLuaFunctionDeclarationName(name.toString())) {
                chunks.push(this.printFunctionDefinition(statement));
                return this.createSourceNode(statement, chunks);
            }
        }

        chunks.push(...this.joinChunks(", ", statement.left.map(e => this.printExpression(e))));
        chunks.push(" = ");
        chunks.push(...this.joinChunks(", ", statement.right.map(e => this.printExpression(e))));

        return this.createSourceNode(statement, chunks);
    }

    public printIfStatement(statement: lua.IfStatement): SourceNode {
        const chunks: SourceChunk[] = [];

        const isElseIf = statement.parent !== undefined && lua.isIfStatement(statement.parent);

        const prefix = isElseIf ? "elseif" : "if";

        chunks.push(this.indent(prefix + " "), this.printExpression(statement.condition), " then\n");

        this.pushIndent();
        chunks.push(this.printBlock(statement.ifBlock));
        this.popIndent();

        if (statement.elseBlock) {
            if (lua.isIfStatement(statement.elseBlock)) {
                chunks.push(this.printIfStatement(statement.elseBlock));
            } else {
                chunks.push(this.indent("else\n"));
                this.pushIndent();
                chunks.push(this.printBlock(statement.elseBlock));
                this.popIndent();
                chunks.push(this.indent("end"));
            }
        } else {
            chunks.push(this.indent("end"));
        }

        return this.concatNodes(...chunks);
    }

    public printWhileStatement(statement: lua.WhileStatement): SourceNode {
        const chunks: SourceChunk[] = [];

        chunks.push(this.indent("while "), this.printExpression(statement.condition), " do\n");

        this.pushIndent();
        chunks.push(this.printBlock(statement.body));
        this.popIndent();

        chunks.push(this.indent("end"));

        return this.concatNodes(...chunks);
    }

    public printRepeatStatement(statement: lua.RepeatStatement): SourceNode {
        const chunks: SourceChunk[] = [];

        chunks.push(this.indent(`repeat\n`));

        this.pushIndent();
        chunks.push(this.printBlock(statement.body));
        this.popIndent();

        chunks.push(this.indent("until "), this.printExpression(statement.condition));

        return this.concatNodes(...chunks);
    }

    public printForStatement(statement: lua.ForStatement): SourceNode {
        const ctrlVar = this.printExpression(statement.controlVariable);
        const ctrlVarInit = this.printExpression(statement.controlVariableInitializer);
        const limit = this.printExpression(statement.limitExpression);

        const chunks: SourceChunk[] = [];

        chunks.push(this.indent("for "), ctrlVar, " = ", ctrlVarInit, ", ", limit);

        if (statement.stepExpression) {
            chunks.push(", ", this.printExpression(statement.stepExpression));
        }
        chunks.push(" do\n");

        this.pushIndent();
        chunks.push(this.printBlock(statement.body));
        this.popIndent();

        chunks.push(this.indent("end"));

        return this.concatNodes(...chunks);
    }

    public printForInStatement(statement: lua.ForInStatement): SourceNode {
        const names = this.joinChunks(", ", statement.names.map(i => this.printIdentifier(i)));
        const expressions = this.joinChunks(", ", statement.expressions.map(e => this.printExpression(e)));

        const chunks: SourceChunk[] = [];

        chunks.push(this.indent("for "), ...names, " in ", ...expressions, " do\n");

        this.pushIndent();
        chunks.push(this.printBlock(statement.body));
        this.popIndent();
        chunks.push(this.indent("end"));

        return this.createSourceNode(statement, chunks);
    }

    public printGotoStatement(statement: lua.GotoStatement): SourceNode {
        return this.createSourceNode(statement, [this.indent("goto "), statement.label]);
    }

    public printLabelStatement(statement: lua.LabelStatement): SourceNode {
        return this.createSourceNode(statement, [this.indent("::"), statement.name, "::"]);
    }

    public printReturnStatement(statement: lua.ReturnStatement): SourceNode {
        if (!statement.expressions || statement.expressions.length === 0) {
            return this.createSourceNode(statement, this.indent("return"));
        }

        const chunks: SourceChunk[] = [];

        chunks.push(...this.joinChunks(", ", statement.expressions.map(e => this.printExpression(e))));

        return this.createSourceNode(statement, [this.indent(), "return ", ...chunks]);
    }

    public printBreakStatement(statement: lua.BreakStatement): SourceNode {
        return this.createSourceNode(statement, this.indent("break"));
    }

    public printExpressionStatement(statement: lua.ExpressionStatement): SourceNode {
        return this.createSourceNode(statement, [this.indent(), this.printExpression(statement.expression)]);
    }

    // Expressions
    public printExpression(expression: lua.Expression): SourceNode {
        switch (expression.kind) {
            case lua.SyntaxKind.StringLiteral:
                return this.printStringLiteral(expression as lua.StringLiteral);
            case lua.SyntaxKind.NumericLiteral:
                return this.printNumericLiteral(expression as lua.NumericLiteral);
            case lua.SyntaxKind.NilKeyword:
                return this.printNilLiteral(expression as lua.NilLiteral);
            case lua.SyntaxKind.DotsKeyword:
                return this.printDotsLiteral(expression as lua.DotsLiteral);
            case lua.SyntaxKind.TrueKeyword:
            case lua.SyntaxKind.FalseKeyword:
                return this.printBooleanLiteral(expression as lua.BooleanLiteral);
            case lua.SyntaxKind.FunctionExpression:
                return this.printFunctionExpression(expression as lua.FunctionExpression);
            case lua.SyntaxKind.TableFieldExpression:
                return this.printTableFieldExpression(expression as lua.TableFieldExpression);
            case lua.SyntaxKind.TableExpression:
                return this.printTableExpression(expression as lua.TableExpression);
            case lua.SyntaxKind.UnaryExpression:
                return this.printUnaryExpression(expression as lua.UnaryExpression);
            case lua.SyntaxKind.BinaryExpression:
                return this.printBinaryExpression(expression as lua.BinaryExpression);
            case lua.SyntaxKind.ParenthesizedExpression:
                return this.printParenthesizedExpression(expression as lua.ParenthesizedExpression);
            case lua.SyntaxKind.CallExpression:
                return this.printCallExpression(expression as lua.CallExpression);
            case lua.SyntaxKind.MethodCallExpression:
                return this.printMethodCallExpression(expression as lua.MethodCallExpression);
            case lua.SyntaxKind.Identifier:
                return this.printIdentifier(expression as lua.Identifier);
            case lua.SyntaxKind.TableIndexExpression:
                return this.printTableIndexExpression(expression as lua.TableIndexExpression);
            default:
                throw new Error(`Tried to print unknown statement kind: ${lua.SyntaxKind[expression.kind]}`);
        }
    }

    public printStringLiteral(expression: lua.StringLiteral): SourceNode {
        return this.createSourceNode(expression, escapeString(expression.value));
    }

    public printNumericLiteral(expression: lua.NumericLiteral): SourceNode {
        return this.createSourceNode(expression, String(expression.value));
    }

    public printNilLiteral(expression: lua.NilLiteral): SourceNode {
        return this.createSourceNode(expression, "nil");
    }

    public printDotsLiteral(expression: lua.DotsLiteral): SourceNode {
        return this.createSourceNode(expression, "...");
    }

    public printBooleanLiteral(expression: lua.BooleanLiteral): SourceNode {
        if (expression.kind === lua.SyntaxKind.TrueKeyword) {
            return this.createSourceNode(expression, "true");
        } else {
            return this.createSourceNode(expression, "false");
        }
    }

    private printFunctionParameters(expression: lua.FunctionExpression): SourceChunk[] {
        const parameterChunks: SourceNode[] = expression.params
            ? expression.params.map(i => this.printIdentifier(i))
            : [];

        if (expression.dots) {
            parameterChunks.push(this.printDotsLiteral(expression.dots));
        }

        return this.joinChunks(", ", parameterChunks);
    }

    public printFunctionExpression(expression: lua.FunctionExpression): SourceNode {
        const chunks: SourceChunk[] = [];

        chunks.push("function(");
        chunks.push(...this.printFunctionParameters(expression));
        chunks.push(")");

        if (lua.isInlineFunctionExpression(expression)) {
            const returnStatement = expression.body.statements[0];
            chunks.push(" ");
            const returnNode: SourceChunk[] = [
                "return ",
                ...this.joinChunks(", ", returnStatement.expressions.map(e => this.printExpression(e))),
            ];
            chunks.push(this.createSourceNode(returnStatement, returnNode));
            chunks.push(this.createSourceNode(expression, " end"));
        } else {
            chunks.push("\n");
            this.pushIndent();
            chunks.push(this.printBlock(expression.body));
            this.popIndent();
            chunks.push(this.indent(this.createSourceNode(expression, "end")));
        }

        return this.createSourceNode(expression, chunks);
    }

    public printFunctionDefinition(statement: lua.FunctionDefinition): SourceNode {
        const expression = statement.right[0];
        const chunks: SourceChunk[] = [];

        chunks.push("function ");
        chunks.push(this.printExpression(statement.left[0]));
        chunks.push("(");
        chunks.push(...this.printFunctionParameters(expression));
        chunks.push(")\n");

        this.pushIndent();
        chunks.push(this.printBlock(expression.body));
        this.popIndent();
        chunks.push(this.indent(this.createSourceNode(statement, "end")));

        return this.createSourceNode(expression, chunks);
    }

    public printTableFieldExpression(expression: lua.TableFieldExpression): SourceNode {
        const chunks: SourceChunk[] = [];

        const value = this.printExpression(expression.value);

        if (expression.key) {
            if (
                lua.isStringLiteral(expression.key) &&
                isValidLuaIdentifier(expression.key.value) &&
                !luaKeywords.has(expression.key.value)
            ) {
                chunks.push(expression.key.value, " = ", value);
            } else {
                chunks.push("[", this.printExpression(expression.key), "] = ", value);
            }
        } else {
            chunks.push(value);
        }

        return this.createSourceNode(expression, chunks);
    }

    public printTableExpression(expression: lua.TableExpression): SourceNode {
        return this.createSourceNode(expression, ["{", ...this.printExpressionList(expression.fields), "}"]);
    }

    public printUnaryExpression(expression: lua.UnaryExpression): SourceNode {
        const chunks: SourceChunk[] = [];

        chunks.push(this.printOperator(expression.operator));
        chunks.push(this.printExpression(expression.operand));

        return this.createSourceNode(expression, chunks);
    }

    public printBinaryExpression(expression: lua.BinaryExpression): SourceNode {
        const chunks: SourceChunk[] = [];

        chunks.push(this.printExpression(expression.left));
        chunks.push(" ", this.printOperator(expression.operator), " ");
        chunks.push(this.printExpression(expression.right));

        return this.createSourceNode(expression, chunks);
    }

    private canStripParenthesis(expression: lua.Expression): boolean {
        return (
            lua.isParenthesizedExpression(expression) ||
            lua.isTableIndexExpression(expression) ||
            lua.isCallExpression(expression) ||
            lua.isMethodCallExpression(expression) ||
            lua.isIdentifier(expression) ||
            lua.isNilLiteral(expression) ||
            lua.isNumericLiteral(expression) ||
            lua.isBooleanLiteral(expression)
        );
    }

    public printParenthesizedExpression(expression: lua.ParenthesizedExpression): SourceNode {
        const innerExpression = this.printExpression(expression.innerExpression);
        if (this.canStripParenthesis(expression.innerExpression)) {
            return this.createSourceNode(expression, innerExpression);
        }
        return this.createSourceNode(expression, ["(", innerExpression, ")"]);
    }

    public printCallExpression(expression: lua.CallExpression): SourceNode {
        const chunks = [];

        chunks.push(this.printExpression(expression.expression), "(");

        if (expression.params) {
            chunks.push(...this.printExpressionList(expression.params));
        }

        chunks.push(")");

        return this.createSourceNode(expression, chunks);
    }

    public printMethodCallExpression(expression: lua.MethodCallExpression): SourceNode {
        const chunks = [];

        const prefix = this.printExpression(expression.prefixExpression);

        const name = this.printIdentifier(expression.name);

        chunks.push(prefix, ":", name, "(");

        if (expression.params) {
            chunks.push(...this.printExpressionList(expression.params));
        }

        chunks.push(")");

        return this.createSourceNode(expression, chunks);
    }

    public printIdentifier(expression: lua.Identifier): SourceNode {
        return this.createSourceNode(
            expression,
            expression.text,
            expression.originalName !== expression.text ? expression.originalName : undefined
        );
    }

    public printTableIndexExpression(expression: lua.TableIndexExpression): SourceNode {
        const chunks: SourceChunk[] = [];

        chunks.push(this.printExpression(expression.table));
        if (
            lua.isStringLiteral(expression.index) &&
            isValidLuaIdentifier(expression.index.value) &&
            !luaKeywords.has(expression.index.value)
        ) {
            chunks.push(".", this.createSourceNode(expression.index, expression.index.value));
        } else {
            chunks.push("[", this.printExpression(expression.index), "]");
        }
        return this.createSourceNode(expression, chunks);
    }

    public printOperator(kind: lua.Operator): SourceNode {
        // tslint:disable-next-line:no-null-keyword
        return new SourceNode(null, null, this.sourceFile, LuaPrinter.operatorMap[kind]);
    }

    protected removeDeadAndEmptyStatements(statements: lua.Statement[]): lua.Statement[] {
        const aliveStatements = [];
        for (const statement of statements) {
            if (!this.isStatementEmpty(statement)) {
                aliveStatements.push(statement);
            }
            if (lua.isReturnStatement(statement)) {
                break;
            }
        }
        return aliveStatements;
    }

    protected isStatementEmpty(statement: lua.Statement): boolean {
        return lua.isDoStatement(statement) && (!statement.statements || statement.statements.length === 0);
    }

    protected joinChunks(separator: string, chunks: SourceChunk[]): SourceChunk[] {
        const result = [];
        for (let i = 0; i < chunks.length; i++) {
            result.push(chunks[i]);
            if (i < chunks.length - 1) {
                result.push(separator);
            }
        }
        return result;
    }

    protected printExpressionList(expressions: lua.Expression[]): SourceChunk[] {
        const chunks: SourceChunk[] = [];

        if (expressions.every(isSimpleExpression)) {
            chunks.push(...this.joinChunks(", ", expressions.map(e => this.printExpression(e))));
        } else {
            chunks.push("\n");
            this.pushIndent();
            expressions.forEach((p, i) => {
                const tail = i < expressions.length - 1 ? ",\n" : "\n";
                chunks.push(this.indent(), this.printExpression(p), tail);
            });
            this.popIndent();
            chunks.push(this.indent());
        }

        return chunks;
    }

    // The key difference between this and SourceNode.toStringWithSourceMap() is that SourceNodes with null line/column
    // will not generate 'empty' mappings in the source map that point to nothing in the original TS.
    private buildSourceMap(sourceRoot: string, rootSourceNode: SourceNode): SourceMapGenerator {
        const map = new SourceMapGenerator({
            file: trimExtension(this.sourceFile) + ".lua",
            sourceRoot,
        });

        let generatedLine = 1;
        let generatedColumn = 0;
        let currentMapping: Mapping | undefined;

        const isNewMapping = (sourceNode: SourceNode) => {
            if (sourceNode.line === null) {
                return false;
            }
            if (currentMapping === undefined) {
                return true;
            }
            if (
                currentMapping.generated.line === generatedLine &&
                currentMapping.generated.column === generatedColumn &&
                currentMapping.name === sourceNode.name
            ) {
                return false;
            }
            return (
                currentMapping.original.line !== sourceNode.line ||
                currentMapping.original.column !== sourceNode.column ||
                currentMapping.name !== sourceNode.name
            );
        };

        const build = (sourceNode: SourceNode) => {
            if (isNewMapping(sourceNode)) {
                currentMapping = {
                    source: sourceNode.source,
                    original: { line: sourceNode.line, column: sourceNode.column },
                    generated: { line: generatedLine, column: generatedColumn },
                    name: sourceNode.name,
                };
                map.addMapping(currentMapping);
            }

            for (const chunk of sourceNode.children) {
                if (typeof chunk === "string") {
                    const lines = (chunk as string).split("\n");
                    if (lines.length > 1) {
                        generatedLine += lines.length - 1;
                        generatedColumn = 0;
                        currentMapping = undefined; // Mappings end at newlines
                    }
                    generatedColumn += lines[lines.length - 1].length;
                } else {
                    build(chunk);
                }
            }
        };
        build(rootSourceNode);

        return map;
    }
}<|MERGE_RESOLUTION|>--- conflicted
+++ resolved
@@ -23,7 +23,8 @@
     "\0": "\\0",
 };
 
-const escapeString = (value: string) => `"${value.replace(escapeStringRegExp, char => escapeStringMap[char] || char)}"`;
+export const escapeString = (value: string) =>
+    `"${value.replace(escapeStringRegExp, char => escapeStringMap[char] || char)}"`;
 
 /**
  * Checks that a name is valid for use in lua function declaration syntax:
@@ -85,6 +86,7 @@
 export interface PrintResult {
     code: string;
     sourceMap: string;
+    sourceMapNode: SourceNode;
 }
 
 export function createPrinter(printers: Printer[]): Printer {
@@ -134,15 +136,7 @@
         this.sourceFile = path.basename(fileName);
     }
 
-<<<<<<< HEAD
     public print(block: lua.Block, luaLibFeatures: Set<LuaLibFeature>): PrintResult {
-=======
-    public print(
-        block: tstl.Block,
-        luaLibFeatures?: Set<LuaLibFeature>,
-        sourceFile = ""
-    ): [string, string, SourceNode] {
->>>>>>> d88c9309
         // Add traceback lualib if sourcemap traceback option is enabled
         if (this.options.sourceMapTraceback) {
             luaLibFeatures.add(LuaLibFeature.SourceMapTraceBack);
@@ -166,11 +160,7 @@
             code = code.replace("{#SourceMapTraceback}", stackTraceOverride);
         }
 
-<<<<<<< HEAD
-        return { code, sourceMap: sourceMap.toString() };
-=======
-        return [codeResult, sourceMap.toString(), rootSourceNode];
->>>>>>> d88c9309
+        return { code, sourceMap: sourceMap.toString(), sourceMapNode: rootSourceNode };
     }
 
     private printInlineSourceMap(sourceMap: SourceMapGenerator): string {
@@ -208,16 +198,11 @@
             header += `--[[ Generated with https://github.com/TypeScriptToLua/TypeScriptToLua ]]\n`;
         }
 
-<<<<<<< HEAD
-        const luaLibImport = this.options.luaLibImport || LuaLibImportKind.Inline;
+        const luaLibImport = this.options.luaLibImport || LuaLibImportKind.Require;
         if (
             luaLibImport === LuaLibImportKind.Always ||
             (luaLibImport === LuaLibImportKind.Require && luaLibFeatures.size > 0)
         ) {
-=======
-        if (luaLibFeatures) {
-            const luaLibImport = this.options.luaLibImport || LuaLibImportKind.Require;
->>>>>>> d88c9309
             // Require lualib bundle
             header += `require("lualib_bundle");\n`;
         } else if (luaLibImport === LuaLibImportKind.Inline && luaLibFeatures.size > 0) {
