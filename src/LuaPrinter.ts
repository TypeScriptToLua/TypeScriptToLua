--- conflicted
+++ resolved
@@ -756,17 +756,8 @@
     public printTableIndexExpression(expression: lua.TableIndexExpression): SourceNode {
         const chunks: SourceChunk[] = [];
 
-<<<<<<< HEAD
-        chunks.push(this.printExpression(expression.table));
+        chunks.push(this.printExpressionInParenthesesIfNeeded(expression.table));
         if (lua.isStringLiteral(expression.index) && isValidLuaIdentifier(expression.index.value)) {
-=======
-        chunks.push(this.printExpressionInParenthesesIfNeeded(expression.table));
-        if (
-            lua.isStringLiteral(expression.index) &&
-            isValidLuaIdentifier(expression.index.value) &&
-            !luaKeywords.has(expression.index.value)
-        ) {
->>>>>>> 29632f34
             chunks.push(".", this.createSourceNode(expression.index, expression.index.value));
         } else {
             chunks.push("[", this.printExpression(expression.index), "]");
