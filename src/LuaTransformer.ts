import * as path from "path";
import * as ts from "typescript";

import * as tstl from "./LuaAST";

import {CompilerOptions, LuaTarget} from "./CompilerOptions";
import {DecoratorKind} from "./Decorator";
import {TSTLErrors} from "./Errors";
import {LuaLibFeature} from "./LuaLib";
import {ContextType, TSHelper as tsHelper} from "./TSHelper";

type StatementVisitResult = tstl.Statement | tstl.Statement[] | undefined;
type ExpressionVisitResult = tstl.Expression | undefined;

export enum ScopeType {
    Function,
    Switch,
    Loop,
}

interface Scope {
    type: ScopeType;
    id: number;
}

export class LuaTransformer {
    public luaKeywords: Set<string> = new Set(
        ["and", "break", "do", "else", "elseif",
         "end", "false", "for", "function", "if",
         "in", "local", "nil", "not", "or",
         "repeat", "return", "then", "until", "while"]);

    private selfIdentifier = tstl.createIdentifier("self");

    private isStrict = true;

    private checker: ts.TypeChecker;
    private options: CompilerOptions;
    private isModule: boolean;

    private currentSourceFile?: ts.SourceFile;

    private currentNamespace: ts.ModuleDeclaration;
    private classStack: tstl.Identifier[];

    private scopeStack: Scope[];
    private genVarCounter: number;

    private luaLibFeatureSet: Set<LuaLibFeature>;

    private readonly typeValidationCache: Map<ts.Type, Set<ts.Type>> = new Map<ts.Type, Set<ts.Type>>();

    public constructor(program: ts.Program) {
        this.checker = program.getTypeChecker();
        this.options = program.getCompilerOptions();
        this.isStrict = this.options.alwaysStrict
            || (this.options.strict && this.options.alwaysStrict !== false)
            || (this.isModule && this.options.target && this.options.target >= ts.ScriptTarget.ES2015);


        if (!this.options.luaTarget) {
            this.options.luaTarget = LuaTarget.LuaJIT;
        }

        this.setupState();
    }

    public setupState(): void {
        this.scopeStack = [];
        this.genVarCounter = 0;
        this.currentSourceFile = undefined;
        this.isModule = false;
        this.scopeStack = [];
        this.classStack = [];
        this.luaLibFeatureSet = new Set<LuaLibFeature>();
    }

    // TODO make all other methods private???
    public transformSourceFile(node: ts.SourceFile): tstl.Block {
        this.setupState();

        this.currentSourceFile = node;
        this.isModule = tsHelper.isFileModule(node);

        return tstl.createBlock(this.transformStatements(node.statements), undefined, node);
    }

    public transformStatement(node: ts.Statement): StatementVisitResult {
        switch (node.kind) {
            // Block
            case ts.SyntaxKind.Block:
                return this.transformScopeBlock(node as ts.Block);
            // Declaration Statements
            case ts.SyntaxKind.ImportDeclaration:
                return this.transformImportDeclaration(node as ts.ImportDeclaration);
            case ts.SyntaxKind.ClassDeclaration:
                return this.transformClassDeclaration(node as ts.ClassDeclaration);
            case ts.SyntaxKind.ModuleDeclaration:
                return this.transformModuleDeclaration(node as ts.ModuleDeclaration);
            case ts.SyntaxKind.EnumDeclaration:
                return this.transformEnumDeclaration(node as ts.EnumDeclaration);
            case ts.SyntaxKind.FunctionDeclaration:
                return this.transformFunctionDeclaration(node as ts.FunctionDeclaration);
            case ts.SyntaxKind.TypeAliasDeclaration:
                return this.transformTypeAliasDeclaration(node as ts.TypeAliasDeclaration);
            case ts.SyntaxKind.InterfaceDeclaration:
                return this.transformInterfaceDeclaration(node as ts.InterfaceDeclaration);
            // Statements
            case ts.SyntaxKind.VariableStatement:
                return this.transformVariableStatement(node as ts.VariableStatement);
            case ts.SyntaxKind.ExpressionStatement:
                return this.transformExpressionStatement((node as ts.ExpressionStatement).expression);
            case ts.SyntaxKind.ReturnStatement:
                return this.transformReturn(node as ts.ReturnStatement);
            case ts.SyntaxKind.IfStatement:
                return this.transformIfStatement(node as ts.IfStatement);
            case ts.SyntaxKind.WhileStatement:
                return this.transformWhileStatement(node as ts.WhileStatement);
            case ts.SyntaxKind.DoStatement:
                return this.transformDoStatement(node as ts.DoStatement);
            case ts.SyntaxKind.ForStatement:
                return this.transformForStatement(node as ts.ForStatement);
            case ts.SyntaxKind.ForOfStatement:
                return this.transformForOfStatement(node as ts.ForOfStatement);
            case ts.SyntaxKind.ForInStatement:
                return this.transformForInStatement(node as ts.ForInStatement);
            case ts.SyntaxKind.SwitchStatement:
                return this.transformSwitchStatement(node as ts.SwitchStatement);
            case ts.SyntaxKind.BreakStatement:
                return this.transformBreakStatement(node as ts.BreakStatement);
            case ts.SyntaxKind.TryStatement:
                return this.transformTryStatement(node as ts.TryStatement);
            case ts.SyntaxKind.ThrowStatement:
                return this.transformThrowStatement(node as ts.ThrowStatement);
            case ts.SyntaxKind.ContinueStatement:
                return this.transformContinueStatement(node as ts.ContinueStatement);
            case ts.SyntaxKind.EmptyStatement:
                return this.transformEmptyStatement(node as ts.EmptyStatement);
            default:
                throw TSTLErrors.UnsupportedKind("Statement", node.kind, node);
        }
    }

    /** Convers an array of ts.Statements into an array of tstl.Statements */
    public transformStatements(
        statements: ts.Statement[] | ReadonlyArray<ts.Statement>): tstl.Statement[] {

        const tstlStatements = (statements as ts.Statement[]).map(statement => this.transformStatement(statement) as tstl.Statement);

        const flat = this.flat(tstlStatements);

        // TODO this is somewhat hacky and not typesafe
        return flat;
    }

    public transformBlock(block: ts.Block): tstl.Block {
        return tstl.createBlock(this.transformStatements(block.statements), undefined, block);
    }

    public transformScopeBlock(block: ts.Block): tstl.DoStatement {
        return tstl.createDoStatement(this.transformStatements(block.statements), undefined, block);
    }

    public transformImportDeclaration(statement: ts.ImportDeclaration): StatementVisitResult {
        if (!statement.importClause || !statement.importClause.namedBindings) {
            throw TSTLErrors.DefaultImportsNotSupported(statement);
        }

        const imports = statement.importClause.namedBindings;

        const result: tstl.Statement[] = [];

        const moduleSpecifier = statement.moduleSpecifier as ts.StringLiteral;
        const importPath = moduleSpecifier.text.replace(new RegExp("\"", "g"), "");
        const resolvedModuleSpecifier = tstl.createStringLiteral(this.getImportPath(importPath));

        const requireCall = tstl.createCallExpression(tstl.createIdentifier("require"), [resolvedModuleSpecifier]);

        if (ts.isNamedImports(imports)) {
            const filteredElements = imports.elements.filter(e => {
                const decorators = tsHelper.getCustomDecorators(this.checker.getTypeAtLocation(e), this.checker);
                return !decorators.has(DecoratorKind.Extension) && !decorators.has(DecoratorKind.MetaExtension);
            });

            // Elide import if all imported types are extension classes
            if (filteredElements.length === 0) {
                return undefined;
            }

            const importUniqueName = tstl.createIdentifier(path.basename((importPath)));
            const requireStatement =
                tstl.createVariableDeclarationStatement(
                    tstl.createIdentifier(path.basename(importPath)),
                    requireCall,
                    undefined,
                    statement);
            result.push(requireStatement);

            filteredElements.forEach(importSpecifier => {
                if (importSpecifier.propertyName) {
                    const propertyName = this.transformIdentifier(importSpecifier.propertyName);
                    const renamedImport = tstl.createVariableDeclarationStatement(
                        this.transformIdentifier(importSpecifier.name),
                        tstl.createTableIndexExpression(importUniqueName, propertyName), undefined, importSpecifier);
                    result.push(renamedImport);
                } else {
                    const name = this.transformIdentifier(importSpecifier.name);
                    const namedImport = tstl.createVariableDeclarationStatement(
                        name,
                        tstl.createTableIndexExpression(importUniqueName, name), undefined, importSpecifier);
                    result.push(namedImport);
                }
            });
            return result;
        } else if (ts.isNamespaceImport(imports)) {
            const requireStatement =
                tstl.createVariableDeclarationStatement(
                    this.transformIdentifier(imports.name),
                    requireCall,
                    undefined,
                    statement);
            result.push(requireStatement);
            return result;
        } else {
            throw TSTLErrors.UnsupportedImportType(imports);
        }
    }

    public transformClassDeclaration(
        statement: ts.ClassDeclaration, nameOverride?: tstl.Identifier): StatementVisitResult {

        let className = statement.name ? this.transformIdentifier(statement.name) : nameOverride;
        if (!className) {
            throw TSTLErrors.MissingClassName(statement);
        }

        const decorators = tsHelper.getCustomDecorators(this.checker.getTypeAtLocation(statement), this.checker);

        // Find out if this class is extension of existing class
        const isExtension = decorators.has(DecoratorKind.Extension);

        const isMetaExtension = decorators.has(DecoratorKind.MetaExtension);

        if (isExtension && isMetaExtension) {
            throw TSTLErrors.InvalidExtensionMetaExtension(statement);
        }

        // Get type that is extended
        const extendsType = tsHelper.getExtendedType(statement, this.checker);

        // Get all properties with value
        const properties = statement.members.filter(ts.isPropertyDeclaration)
            .filter(member => member.initializer);

        // Divide properties into static and non-static
        const isStatic = prop => prop.modifiers && prop.modifiers.some(m => m.kind === ts.SyntaxKind.StaticKeyword);
        const staticFields = properties.filter(isStatic);
        const instanceFields = properties.filter(prop => !isStatic(prop));

        const result: tstl.Statement[] = [];

        // Overwrite the original className with the class we are overriding for extensions
        if (isMetaExtension) {
            if (!extendsType) {
                throw TSTLErrors.MissingMetaExtension(statement);
            }

            const extendsName = tstl.createIdentifier(extendsType.symbol.escapedName as string);
            className = tstl.createIdentifier("__meta__" + extendsName.text);

            // local className = debug.getregistry()["extendsName"]
            const assignDebugCallIndex =
                tstl.createVariableDeclarationStatement(
                    className,
                    tstl.createTableIndexExpression(
                        tstl.createCallExpression(
                            tstl.createTableIndexExpression(
                                tstl.createIdentifier("debug"),
                                tstl.createIdentifier("getregistry")
                            ),
                            []
                        ),
                        extendsName
                    ),
                    undefined,
                    statement
                );

            result.push(assignDebugCallIndex);
        }

        if (isExtension) {
            const extensionNameArg = decorators.get(DecoratorKind.Extension).args[0];
            if (extensionNameArg) {
                className = tstl.createIdentifier(extensionNameArg);
            } else if (extendsType) {
                className = tstl.createIdentifier(extendsType.symbol.escapedName as string);
            }
        }

        if (!isExtension && !isMetaExtension) {
            const classCreationMethods =
                this.createClassCreationMethods(statement, className, instanceFields, extendsType);
            result.push(...classCreationMethods);
        } else {
            for (const f of instanceFields) {
                const fieldName = this.transformPropertyName(f.name);

                const value = this.transformExpression(f.initializer);

                // className["fieldName"]
                const classField = tstl.createTableIndexExpression(className, fieldName);

                // className["fieldName"] = value;
                const assignClassField = tstl.createAssignmentStatement(classField, value);

                result.push(assignClassField);
            }
        }

        // Add static declarations
        for (const field of staticFields) {
            const fieldName = this.transformPropertyName(field.name);
            const value = this.transformExpression(field.initializer);

            const fieldAssign = tstl.createAssignmentStatement(
                tstl.createTableIndexExpression(className, fieldName),
                value
            );

            result.push(fieldAssign);
        }

        // Find first constructor with body
        const constructor =
            statement.members.filter(n => ts.isConstructorDeclaration(n) && n.body)[0] as ts.ConstructorDeclaration;
        if (constructor) {
            // Add constructor plus initialization of instance fields
            result.push(this.transformConstructor(constructor, className));
        } else if (!isExtension && !extendsType) {
            // Generate a constructor if none was defined
            result.push(this.transformConstructor(ts.createConstructor([], [], [], ts.createBlock([], true)),
                                                  className));
        }

        // Transform get accessors
        statement.members.filter(ts.isGetAccessor).forEach(getAccessor => {
            result.push(this.transformGetAccessorDeclaration(getAccessor, className));
        });

        // Transform set accessors
        statement.members.filter(ts.isSetAccessor).forEach(setAccessor => {
            result.push(this.transformSetAccessorDeclaration(setAccessor, className));
        });

        // Transform methods
        statement.members.filter(ts.isMethodDeclaration).forEach(method => {
            result.push(this.transformMethodDeclaration(method, className));
        });

        return result;
    }

    public createClassCreationMethods(
        statement: ts.ClassLikeDeclarationBase,
        className: tstl.Identifier,
        instanceFields: ts.PropertyDeclaration[],
        extendsType: ts.Type): tstl.Statement[] {

        let noClassOr = false;
        if (extendsType) {
            const decorators = tsHelper.getCustomDecorators(extendsType, this.checker);
            noClassOr = decorators.has(DecoratorKind.NoClassOr);
        }

        const result: tstl.Statement[] = [];

        // Write class declaration
        if (extendsType) {
            const baseName = tstl.createIdentifier(extendsType.symbol.escapedName as string);

            // baseName.new
            const newIndex =
                tstl.createTableIndexExpression(baseName, tstl.createIdentifier("new"));

            // baseName.new()
            let rhs: tstl.Expression = tstl.createCallExpression(newIndex, []);

            if (!noClassOr) {
                // className or baseName.new()
                rhs = tstl.createBinaryExpression(className, rhs, tstl.SyntaxKind.OrOperator);
            }

            // (local) className = className or baseName.new()
            // (local) className = baseName.new()
            // exports.className = baseName.new()
            const classVar = this.createLocalOrGlobalDeclaration(className, rhs, undefined, statement);

            result.push(classVar);
        } else {
            // {}
            let rhs: tstl.Expression = tstl.createTableExpression();

            if (!noClassOr) {
                // className or {}
                rhs = tstl.createBinaryExpression(className, rhs, tstl.SyntaxKind.OrOperator);
            }

            // (local) className = className or {}
            // (local) className = {}
            // exports.className = {}
            const classVar = this.createLocalOrGlobalDeclaration(className, rhs, undefined,  statement);

            result.push(classVar);
        }

        // className.__index
        const classIndex = tstl.createTableIndexExpression(className, tstl.createIdentifier("__index"));
        // className.__index = className
        const assignClassIndex = tstl.createAssignmentStatement(classIndex, className, undefined, statement);

        result.push(assignClassIndex);

        if (extendsType) {
            const baseName = tstl.createIdentifier(extendsType.symbol.escapedName as string);
            // className.__base = baseName
            const classBase =
                tstl.createTableIndexExpression(className, tstl.createIdentifier("__base"));

            const assignClassBase = tstl.createAssignmentStatement(classBase, baseName, undefined, statement);

            result.push(assignClassBase);
        }

        const newFuncStatements: tstl.Statement[] = [];

        // local self = setmetatable({}, className)
        const assignSelf = tstl.createVariableDeclarationStatement(
            this.selfIdentifier,
            tstl.createCallExpression(
                tstl.createIdentifier("setmetatable"),
                [tstl.createTableExpression(), className]
            )
        );

        newFuncStatements.push(assignSelf);

        for (const f of instanceFields) {
            // Get identifier
            const fieldName = this.transformPropertyName(f.name);

            const value = this.transformExpression(f.initializer);

            // self[fieldName]
            const selfIndex = tstl.createTableIndexExpression(this.selfIdentifier, fieldName);

            // self[fieldName] = value
            const assignClassField = tstl.createAssignmentStatement(selfIndex, value);

            newFuncStatements.push(assignClassField);
        }

        /*
        if construct and className.constructor then
            className.constructor(self, ...)
        end
        */
        const ifConstructor = tstl.createIfStatement(
            tstl.createBinaryExpression(
                tstl.createIdentifier("construct"),
                tstl.createTableIndexExpression(className, tstl.createIdentifier("constructor")),
                tstl.SyntaxKind.AndOperator
            ),
            tstl.createBlock([
                tstl.createExpressionStatement(
                    tstl.createCallExpression(
                        tstl.createTableIndexExpression(className, tstl.createIdentifier("constructor")),
                        [this.selfIdentifier, tstl.createDotsLiteral()]
                    )
                ),
            ])
        );

        newFuncStatements.push(ifConstructor);

        // return self
        const returnSelf = tstl.createReturnStatement([this.selfIdentifier]);

        newFuncStatements.push(returnSelf);

        // function className.new(construct, ...) ... end
        const newFunc = tstl.createAssignmentStatement(
            tstl.createTableIndexExpression(className, tstl.createIdentifier("new")),
            tstl.createFunctionExpression(
                tstl.createBlock(newFuncStatements),
                [tstl.createIdentifier("construct")],
                tstl.createDotsLiteral(),
                undefined,
                undefined,
                statement
            )
        );

        result.push(newFunc);

        return result;
    }

    public transformConstructor(
        statement: ts.ConstructorDeclaration, className: tstl.Identifier): tstl.AssignmentStatement {

        // Don't transform methods without body (overload declarations)
        if (!statement.body) {
            return undefined;
        }

        // Check for field declarations in constructor
        const constructorFieldsDeclarations = statement.parameters.filter(p => p.modifiers !== undefined);

        // Transform constructor body
        this.classStack.push(className);

        const bodyStatements: tstl.Statement[] = [];

        // Add in instance field declarations
        for (const declaration of constructorFieldsDeclarations) {
            const declarationName = this.transformIdentifier(declaration.name as ts.Identifier);
            if (declaration.initializer) {
                // self.declarationName = declarationName or initializer
                const assignement =
                    tstl.createAssignmentStatement(
                        tstl.createTableIndexExpression(
                            this.selfIdentifier,
                            declarationName
                        ),
                        tstl.createBinaryExpression(
                            declarationName,
                            this.transformExpression(declaration.initializer),
                            tstl.SyntaxKind.OrOperator
                        )
                    );
                bodyStatements.push(assignement);
            } else {
                // self.declarationName = declarationName
                const assignement =
                tstl.createAssignmentStatement(
                    tstl.createTableIndexExpression(
                        this.selfIdentifier,
                        declarationName
                    ),
                    declarationName
                );
                bodyStatements.push(assignement);
            }
        }

        // function className.constructor(params) ... end

        const [params, dotsLiteral, restParamName] =
            this.transformParameters(statement.parameters, this.selfIdentifier);

        bodyStatements.push(...this.transformFunctionBody(statement.parameters, statement.body, restParamName));

        const body: tstl.Block = tstl.createBlock(bodyStatements);

        const result =
            tstl.createAssignmentStatement(
                tstl.createTableIndexExpression(
                    className,
                    tstl.createIdentifier("constructor")
                ),
                tstl.createFunctionExpression(
                    body,
                    params,
                    dotsLiteral,
                    restParamName,
                    undefined,
                    undefined
                ),
                undefined,
                statement
            );

        this.classStack.pop();

        return result;
    }

    public transformGetAccessorDeclaration(
        getAccessor: ts.GetAccessorDeclaration, className: tstl.Identifier): tstl.AssignmentStatement {

        const name = this.transformIdentifier(getAccessor.name as ts.Identifier);

        const accessorFunction =
            tstl.createFunctionExpression(
                tstl.createBlock(this.transformFunctionBody(getAccessor.parameters, getAccessor.body)),
                [this.selfIdentifier]
            );

        return tstl.createAssignmentStatement(
            tstl.createTableIndexExpression(className, tstl.createIdentifier("get__" + name.text)),
            accessorFunction
        );

    }

    public transformSetAccessorDeclaration(
        setAccessor: ts.SetAccessorDeclaration, className: tstl.Identifier): tstl.AssignmentStatement {

        const name = this.transformIdentifier(setAccessor.name as ts.Identifier);

        const [params, dot, restParam] = this.transformParameters(setAccessor.parameters, this.selfIdentifier);

        const accessorFunction =
            tstl.createFunctionExpression(
                tstl.createBlock(this.transformFunctionBody(setAccessor.parameters, setAccessor.body, restParam)),
                params,
                dot,
                restParam
            );

        return tstl.createAssignmentStatement(
            tstl.createTableIndexExpression(className, tstl.createIdentifier("set__" + name.text)),
            accessorFunction
        );
    }

    public transformMethodDeclaration(
        node: ts.MethodDeclaration, className: tstl.Identifier): tstl.AssignmentStatement {

        // Don't transform methods without body (overload declarations)
        if (!node.body) {
            return undefined;
        }

        let methodName = this.transformPropertyName(node.name);
        if (tstl.isStringLiteral(methodName) && methodName.value === "toString") {
            methodName = tstl.createStringLiteral("__tostring", undefined, node.name);
        }

        const type = this.checker.getTypeAtLocation(node);
        const context =
            tsHelper.getFunctionContextType(type, this.checker) !== ContextType.Void ? this.selfIdentifier : undefined;
        const [paramNames, dots, restParamName] = this.transformParameters(node.parameters, context);

        const functionExpression =
            tstl.createFunctionExpression(
                tstl.createBlock(this.transformFunctionBody(node.parameters, node.body, restParamName)),
                paramNames,
                dots,
                restParamName
            );

        return tstl.createAssignmentStatement(
            tstl.createTableIndexExpression(className, methodName),
            functionExpression
        );
    }

    public transformParameters(
        parameters: ts.NodeArray<ts.ParameterDeclaration>,
        context?: tstl.Identifier): [tstl.Identifier[], tstl.DotsLiteral, tstl.Identifier | undefined] {

        // Build parameter string
        const paramNames: tstl.Identifier[] = [];
        if (context) {
            paramNames.push(context);
        }

        let restParamName: tstl.Identifier;
        let dotsLiteral: tstl.DotsLiteral;

        // Only push parameter name to paramName array if it isn't a spread parameter
        for (const param of parameters) {
            if (ts.isIdentifier(param.name) && param.name.originalKeywordKind === ts.SyntaxKind.ThisKeyword) {
                continue;
            }
            const paramName = this.transformIdentifier(param.name as ts.Identifier);

            // This parameter is a spread parameter (...param)
            if (!param.dotDotDotToken) {
                paramNames.push(paramName);
            } else {
                restParamName = paramName;
                // Push the spread operator into the paramNames array
                dotsLiteral = tstl.createDotsLiteral();
            }
        }

        return [paramNames, dotsLiteral, restParamName];
    }

    public transformFunctionBody(
        parameters: ts.NodeArray<ts.ParameterDeclaration>,
        body: ts.Block,
        spreadIdentifier?: tstl.Identifier
    ): tstl.Statement[] {
        this.pushScope(ScopeType.Function);

        const headerStatements = [];

        // Add default parameters
        const defaultValueDeclarations = parameters
            .filter(declaration => declaration.initializer !== undefined)
            .map(this.transformParameterDefaultValueDeclaration);

        headerStatements.push(...defaultValueDeclarations);

        // Push spread operator here
        if (spreadIdentifier) {
            const spreadTable = this.wrapInTable(tstl.createDotsLiteral());
            headerStatements.push(this.createLocalOrGlobalDeclaration(spreadIdentifier, spreadTable));
        }

        const bodyStatements = this.transformStatements(body.statements);

        this.popScope();

        return headerStatements.concat(bodyStatements);
    }

    public transformParameterDefaultValueDeclaration(declaration: ts.ParameterDeclaration): tstl.Statement {

        const parameterName = this.transformIdentifier(declaration.name as ts.Identifier);
        const parameterValue = this.transformExpression(declaration.initializer);
        const assignment = tstl.createAssignmentStatement(parameterName, parameterValue);

        const nilCondition = tstl.createBinaryExpression(
            parameterName,
            tstl.createNilLiteral(),
            tstl.SyntaxKind.EqualityOperator
        );

        const ifBlock = tstl.createBlock([assignment]);

        return tstl.createIfStatement(nilCondition, ifBlock, undefined, undefined, declaration);
    }

    public transformModuleDeclaration(arg0: ts.ModuleDeclaration): StatementVisitResult {
        throw new Error("Method not implemented.");
    }

    public transformEnumDeclaration(enumDeclaration: ts.EnumDeclaration): StatementVisitResult {
        const type = this.checker.getTypeAtLocation(enumDeclaration);

        // Const enums should never appear in the resulting code
        if (type.symbol.getFlags() & ts.SymbolFlags.ConstEnum) {
            return undefined;
        }

        const membersOnly = tsHelper.getCustomDecorators(type, this.checker)
                                    .has(DecoratorKind.CompileMembersOnly);

        const result = [];

        if (!membersOnly) {
            const name = this.transformIdentifier(enumDeclaration.name);
            const table = tstl.createTableExpression();
            result.push(this.createLocalOrGlobalDeclaration(name, table, undefined, enumDeclaration));
        }

        for (const enumMember of this.computeEnumMembers(enumDeclaration)) {
            const memberName = this.transformPropertyName(enumMember.name);
            if (membersOnly) {
                if (tstl.isIdentifier(memberName))
                {                   
                    result.push(this.createLocalOrGlobalDeclaration(
                        memberName,
                        enumMember.value,
                        undefined,
                        enumDeclaration)
                    );
                }
                else {
                    result.push(this.createLocalOrGlobalDeclaration(
                        tstl.createIdentifier(enumMember.name.getText(), undefined, enumMember.name),
                        enumMember.value,
                        undefined,
                        enumDeclaration)
                    );
                }
            } else {
                const table = this.transformIdentifier(enumDeclaration.name);
<<<<<<< HEAD
                const property = tstl.createTableIndexExpression(table, enumMember.name, undefined);
                result.push(tstl.createAssignmentStatement(
=======
                const property = tstl.createTableIndexExpression(table, memberName, undefined);
                result.push(tstl.createVariableAssignmentStatement(
>>>>>>> d4f88456
                    property,
                    enumMember.value,
                    undefined,
                    enumMember.original
                ));
            }
        }

        return result;
    }

    public computeEnumMembers(node: ts.EnumDeclaration)
        : Array<{ name: ts.PropertyName, value: tstl.NumericLiteral | tstl.StringLiteral, original: ts.Node }> {
        let val: tstl.NumericLiteral | tstl.StringLiteral;
        let hasStringInitializers = false;

        return node.members.map(member => {
            if (member.initializer) {
                if (ts.isNumericLiteral(member.initializer)) {
                    val = tstl.createNumericLiteral(Number(member.initializer.text));
                } else if (ts.isStringLiteral(member.initializer)) {
                    hasStringInitializers = true;
                    val = tstl.createStringLiteral(member.initializer.text);
                } else {
                    throw TSTLErrors.InvalidEnumMember(member.initializer);
                }
            } else if (hasStringInitializers) {
                throw TSTLErrors.HeterogeneousEnum(node);
            }

            const enumMember = {
                name: member.name,
                original: member,
                value: val,
            };

            if (typeof val === "number") {
              val++;
            }

            return enumMember;
        });
    }

    public transformFunctionDeclaration(functionDeclaration: ts.FunctionDeclaration): StatementVisitResult {
        // Don't transform functions without body (overload declarations)
        if (!functionDeclaration.body) { return undefined; }

        const type = this.checker.getTypeAtLocation(functionDeclaration);
        const context = tsHelper.getFunctionContextType(type, this.checker) !== ContextType.Void
            ? this.selfIdentifier
            : undefined;
        const [params, dotsLiteral, restParamName] = this.transformParameters(functionDeclaration.parameters, context);

        const name = this.transformIdentifier(functionDeclaration.name);
        const body = tstl.createBlock(this.transformFunctionBody(
            functionDeclaration.parameters,
            functionDeclaration.body,
            restParamName
        ));
        const functionExpression = tstl.createFunctionExpression(body, params, dotsLiteral, restParamName);

        return this.createLocalOrGlobalDeclaration(name, functionExpression, undefined, functionDeclaration);
    }

    public transformTypeAliasDeclaration(arg0: ts.TypeAliasDeclaration): StatementVisitResult {
        throw new Error("Method not implemented.");
    }

    public transformInterfaceDeclaration(arg0: ts.InterfaceDeclaration): StatementVisitResult {
        throw new Error("Method not implemented.");
    }

    public transformVariableDeclaration(statement: ts.VariableDeclaration): StatementVisitResult {
        if (statement.initializer) {
            // Validate assignment
            const initializerType = this.checker.getTypeAtLocation(statement.initializer);
            const varType = this.checker.getTypeFromTypeNode(statement.type);
            this.validateFunctionAssignment(statement.initializer, initializerType, varType);
        }

        if (ts.isIdentifier(statement.name)) {
            // Find variable identifier
            const identifierName = this.transformIdentifier(statement.name);
            if (statement.initializer) {
                const value = this.transformExpression(statement.initializer);
                if (ts.isFunctionExpression(statement.initializer) || ts.isArrowFunction(statement.initializer)) {
                    // Separate declaration and assignment for functions to allow recursion

                    // local identifierName; identifierName = value;
                    return [tstl.createVariableDeclarationStatement(identifierName), tstl.createAssignmentStatement(identifierName, value)];
                } else {
                    // local identifierName = value;
                    return tstl.createVariableDeclarationStatement(identifierName, value);
                }
            } else {
                // local identifierName = nil;
                return tstl.createVariableDeclarationStatement(identifierName, tstl.createNilLiteral());
            }
        } else if (ts.isArrayBindingPattern(statement.name)) {
            // Destructuring type

            // Disallow ellipsis destruction
            if (statement.name.elements.some(elem => !ts.isBindingElement(elem) || elem.dotDotDotToken !== undefined)) {
                throw TSTLErrors.ForbiddenEllipsisDestruction(statement);
            }

            const vars = statement.name.elements.map(e => this.transformArrayBindingElement(e));

            // Don't unpack TupleReturn decorated functions
            if (tsHelper.isTupleReturnCall(statement.initializer, this.checker)) {
                // local vars = initializer;
                return tstl.createVariableDeclarationStatement(vars, this.transformExpression(statement.initializer));
            } else {
                // local vars = this.transpileDestructingAssignmentValue(node.initializer);
                return tstl.createVariableDeclarationStatement(vars, this.createUnpackCall(statement.initializer));
            }
        } else {
            throw TSTLErrors.UnsupportedKind("variable declaration", statement.name.kind, statement);
        }
    }

    public transformVariableStatement(statement: ts.VariableStatement): StatementVisitResult {
        return this.flat(
            statement.declarationList.declarations.map(declaration => this.transformVariableDeclaration(declaration)) as tstl.Statement[]
        );
    }

    public transformExpressionStatement(expression: ts.Expression): StatementVisitResult {
        if (ts.isBinaryExpression(expression)) {
            const [isCompound, replacementOperator] = tsHelper.isBinaryAssignmentToken(
                expression.operatorToken.kind
            );
            if (isCompound) {
                // +=, -=, etc...
                return this.transformCompoundAssignmentStatement(
                    expression.left,
                    expression.right,
                    replacementOperator
                );

            } else if (expression.operatorToken.kind === ts.SyntaxKind.EqualsToken) {
                // = assignment
                return this.transformAssignmentStatement(expression);
            }

        } else if (
            ts.isPrefixUnaryExpression(expression)
            && (
                expression.operator === ts.SyntaxKind.PlusPlusToken
                || expression.operator === ts.SyntaxKind.MinusMinusToken
            )
        ) {
            // ++i, --i
            return this.transformCompoundAssignmentStatement(
                expression.operand,
                ts.createLiteral(1),
                expression.operator === ts.SyntaxKind.PlusPlusToken
                    ? tstl.SyntaxKind.AdditionOperator
                    : tstl.SyntaxKind.SubractionOperator
            );
        }

        else if (ts.isPostfixUnaryExpression(expression)) {
            // i++, i--
            return this.transformCompoundAssignmentStatement(
                expression.operand,
                ts.createLiteral(1),
                expression.operator === ts.SyntaxKind.PlusPlusToken
                    ? tstl.SyntaxKind.AdditionOperator
                    : tstl.SyntaxKind.SubractionOperator
            );
        }

        return tstl.createExpressionStatement(this.transformExpression(expression));
    }

    public transformReturn(statement: ts.ReturnStatement): StatementVisitResult {
        if (statement.expression) {
            const returnType = tsHelper.getContainingFunctionReturnType(statement, this.checker);
            if (returnType) {
                const expressionType = this.checker.getTypeAtLocation(statement.expression);
                this.validateFunctionAssignment(statement, expressionType, returnType);
            }
            if (tsHelper.isInTupleReturnFunction(statement, this.checker)) {
                // Parent function is a TupleReturn function
                if (ts.isArrayLiteralExpression(statement.expression)) {
                    // If return expression is an array literal, leave out brackets.
                    return tstl.createReturnStatement(statement.expression.elements.map(elem => this.transformExpression(elem)));
                } else if (!tsHelper.isTupleReturnCall(statement.expression, this.checker)) {
                    // If return expression is not another TupleReturn call, unpack it
                    return tstl.createReturnStatement([this.createUnpackCall(statement.expression)]);
                }
            }
            return tstl.createReturnStatement([this.transformExpression(statement.expression)]);
        } else {
            // Empty return
            return tstl.createReturnStatement();
        }
    }

    public transformIfStatement(arg0: ts.IfStatement): StatementVisitResult {
        throw new Error("Method not implemented.");
    }

    public transformWhileStatement(arg0: ts.WhileStatement): StatementVisitResult {
        throw new Error("Method not implemented.");
    }

    public transformDoStatement(arg0: ts.DoStatement): StatementVisitResult {
        throw new Error("Method not implemented.");
    }

    public transformForStatement(arg0: ts.ForStatement): StatementVisitResult {
        // NOTE : When implementing, make sure incrementor is transformed with transformExpressionStatement
        //        to ensure it is not wrapped in an iife.
        throw new Error("Method not implemented.");
    }

    public transformForOfStatement(statement: ts.ForOfStatement): StatementVisitResult {
        // Transpile expression
        const iterable = this.transformExpression(statement.expression);

        // Fill these
        const iterableVariables: tstl.Identifier[] = [];
        const iterables: tstl.Expression[] = [iterable];

        const itemVariable: ts.Expression = undefined;
        /*if (tsHelper.isArrayType(this.checker.getTypeAtLocation(statement.expression), this.checker)) {
            // Arrays use numeric for loop (performs better than ipairs)
            const indexVariable = `____TS_index`;
            if (!ts.isIdentifier(node.expression)) {
                // Cache expression
                const arrayVariable = `____TS_array`;
                result += this.indent + `local ${arrayVariable} = ${iterable};\n`;
                result += this.indent + `for ${indexVariable}=1, #${arrayVariable} do\n`;
                itemVariable = ts.createIdentifier(`${arrayVariable}[${indexVariable}]`);
            } else {
                result += this.indent + `for ${indexVariable}=1, #${iterable} do\n`;
                itemVariable = ts.createIdentifier(`${iterable}[${indexVariable}]`);
            }

        } else {
            // Custom iterators
            let variableName: string;
            const isLuaIterator = tsHelper.isLuaIteratorCall(node.expression, this.checker);
            if (isLuaIterator && tsHelper.isTupleReturnCall(node.expression, this.checker)) {
                if (ts.isVariableDeclarationList(node.initializer)) {
                    // Variables declared in for loop
                    if (!ts.isIdentifier(node.initializer.declarations[0].name)) {
                        variableName = (node.initializer.declarations[0].name as ts.ArrayBindingPattern).elements
                            .map(e => this.transpileArrayBindingElement(e)).join(", ");
                    } else {
                        // Single variable is not allowed
                        throw TSTLErrors.UnsupportedNonDestructuringLuaIterator(node.initializer);
                    }
                } else {
                    // Variables NOT declared in for loop - catch iterator values in temps and assign
                    if (ts.isArrayLiteralExpression(node.initializer)) {
                        const tmps = node.initializer.elements.map((_, i) => `____TS_value${i}`);
                        itemVariable = ts.createArrayLiteral(tmps.map(tmp => ts.createIdentifier(tmp)));
                        variableName = tmps.join(", ");
                    } else {
                        // Single variable is not allowed
                        throw TSTLErrors.UnsupportedNonDestructuringLuaIterator(node.initializer);
                    }
                }
            } else {
                if (ts.isVariableDeclarationList(node.initializer)
                    && ts.isIdentifier(node.initializer.declarations[0].name)) {
                    // Single variable declared in for loop
                    variableName = this.transpileExpression(node.initializer.declarations[0].name);
                } else {
                    // Destructuring or variable NOT declared in for loop
                    variableName = "____TS_value";
                    itemVariable =  ts.createIdentifier(variableName);
                }
            }

            const iterator = isLuaIterator ? iterable : this.transpileLuaLibFunction(LuaLibFeature.Iterator, iterable);
            result = this.indent + `for ${variableName} in ${iterator} do\n`;
        }*/

        if (itemVariable) {
            if (ts.isVariableDeclarationList(statement.initializer)) {
                // Declare item variable
                const declaration = ts.createVariableDeclaration(
                    statement.initializer.declarations[0].name,
                    undefined,
                    itemVariable
                );
                this.transformVariableDeclaration(declaration);
            } else {
                // Assign item variable
                const assignment = ts.createAssignment(statement.initializer, itemVariable);
                this.transformExpression(assignment);
            }
        }

        // For body
        const body = ts.isBlock(statement.statement) 
            ? this.transformBlock(statement.statement)
            : this.transformBlock(ts.createBlock([statement.statement]));

        return tstl.createForInStatement(
            body,
            iterableVariables,
            iterables,
            undefined,
            statement
        );
    }

    public transformForInStatement(arg0: ts.ForInStatement): StatementVisitResult {
        throw new Error("Method not implemented.");
    }

    public transformSwitchStatement(arg0: ts.SwitchStatement): StatementVisitResult {
        throw new Error("Method not implemented.");
    }

    public transformBreakStatement(arg0: ts.BreakStatement): StatementVisitResult {
        throw new Error("Method not implemented.");
    }

    public transformTryStatement(arg0: ts.TryStatement): StatementVisitResult {
        throw new Error("Method not implemented.");
    }

    public transformThrowStatement(arg0: ts.ThrowStatement): StatementVisitResult {
        throw new Error("Method not implemented.");
    }

    public transformContinueStatement(arg0: ts.ContinueStatement): StatementVisitResult {
        throw new Error("Method not implemented.");
    }

    public transformEmptyStatement(arg0: ts.EmptyStatement): StatementVisitResult {
        throw new Error("Method not implemented.");
    }

    // Expressions
    public transformExpression(expression: ts.Expression): ExpressionVisitResult {
        switch (expression.kind) {
            case ts.SyntaxKind.BinaryExpression:
                return this.transformBinaryExpression(expression as ts.BinaryExpression);
            case ts.SyntaxKind.ConditionalExpression:
                return this.transformConditionalExpression(expression as ts.ConditionalExpression);
            case ts.SyntaxKind.CallExpression:
                return this.transformCallExpression(expression as ts.CallExpression);
            case ts.SyntaxKind.PropertyAccessExpression:
                return this.transformPropertyAccessExpression(expression as ts.PropertyAccessExpression);
            case ts.SyntaxKind.ElementAccessExpression:
                return this.transformElementAccessExpression(expression as ts.ElementAccessExpression);
            case ts.SyntaxKind.Identifier:
                // Catch undefined which is passed as identifier
                if ((expression as ts.Identifier).originalKeywordKind === ts.SyntaxKind.UndefinedKeyword) {
                    return tstl.createNilLiteral();
                }
                // Otherwise simply return the name
                return this.transformIdentifier(expression as ts.Identifier);
            case ts.SyntaxKind.StringLiteral:
            case ts.SyntaxKind.NoSubstitutionTemplateLiteral:
                return this.transformStringLiteral(expression as ts.StringLiteral);
            case ts.SyntaxKind.NumericLiteral:
                return tstl.createNumericLiteral(
                    Number((expression as ts.NumericLiteral).text),
                    undefined,
                    expression
                );
            case ts.SyntaxKind.TrueKeyword:
                return tstl.createBooleanLiteral(true, undefined, expression);
            case ts.SyntaxKind.FalseKeyword:
                return tstl.createBooleanLiteral(false, undefined, expression);
            case ts.SyntaxKind.NullKeyword:
            case ts.SyntaxKind.UndefinedKeyword:
                return tstl.createNilLiteral(undefined, expression);
            case ts.SyntaxKind.ThisKeyword:
                return this.selfIdentifier;
            case ts.SyntaxKind.PostfixUnaryExpression:
                return this.transformPostfixUnaryExpression(expression as ts.PostfixUnaryExpression);
            case ts.SyntaxKind.PrefixUnaryExpression:
                return this.transformPrefixUnaryExpression(expression as ts.PrefixUnaryExpression);
            case ts.SyntaxKind.ArrayLiteralExpression:
                return this.transformArrayLiteral(expression as ts.ArrayLiteralExpression);
            case ts.SyntaxKind.ObjectLiteralExpression:
                return this.transformObjectLiteral(expression as ts.ObjectLiteralExpression);
            case ts.SyntaxKind.FunctionExpression:
                return this.transformFunctionExpression(expression as ts.ArrowFunction, this.selfIdentifier);
            case ts.SyntaxKind.ArrowFunction:
                return this.transformFunctionExpression(expression as ts.ArrowFunction, tstl.createIdentifier("____"));
            case ts.SyntaxKind.NewExpression:
                return this.transformNewExpression(expression as ts.NewExpression);
            case ts.SyntaxKind.ComputedPropertyName:
                // return "[" + this.transpileExpression((node as ts.ComputedPropertyName).expression) + "]";
            case ts.SyntaxKind.ParenthesizedExpression:
                return tstl.createParenthesizedExpression(
                    this.transformExpression((expression as ts.ParenthesizedExpression).expression),
                    undefined,
                    expression
                );
            case ts.SyntaxKind.SuperKeyword:
                return tstl.createTableIndexExpression(
                    this.selfIdentifier,
                    tstl.createStringLiteral("__base"),
                    undefined,
                    expression
                );
            case ts.SyntaxKind.TypeAssertionExpression:
            case ts.SyntaxKind.AsExpression:
                return this.transformAssertionExpression(expression as ts.AssertionExpression);
            case ts.SyntaxKind.TypeOfExpression:
                return this.transformTypeOfExpression(expression as ts.TypeOfExpression);
            case ts.SyntaxKind.EmptyStatement:
                return undefined;
            case ts.SyntaxKind.ClassExpression:
                /*this.namespace.push("");
                const classDeclaration =  this.transformClassDeclaration(node as ts.ClassExpression, "_");
                this.namespace.pop();
                return `(function() ${classDeclaration}; return _ end)()`;*/
                throw new Error("Not yet implemented");
            default:
                throw TSTLErrors.UnsupportedKind("expression", expression.kind, expression);
        }
    }

    public transformBinaryExpression(expression: ts.BinaryExpression): ExpressionVisitResult {
        // Check if this is an assignment token, then handle accordingly

        const [isCompound, replacementOperator] = tsHelper.isBinaryAssignmentToken(expression.operatorToken.kind);
        if (isCompound) {
            return this.transformCompoundAssignmentExpression(
                expression.left,
                expression.right,
                replacementOperator,
                false
            );
        }

        const lhs = this.transformExpression(expression.left);
        const rhs = this.transformExpression(expression.right);

        // Transpile Bitops
        switch (expression.operatorToken.kind) {
            case ts.SyntaxKind.AmpersandToken:
            case ts.SyntaxKind.BarToken:
            case ts.SyntaxKind.CaretToken:
            case ts.SyntaxKind.LessThanLessThanToken:
            case ts.SyntaxKind.GreaterThanGreaterThanToken:
            case ts.SyntaxKind.GreaterThanGreaterThanGreaterThanToken:
                return this.transformBitOperation(expression, lhs, rhs);
        }

        // Transpile operators
        switch (expression.operatorToken.kind) {
            case ts.SyntaxKind.AmpersandAmpersandToken:
                return tstl.createBinaryExpression(lhs, rhs, tstl.SyntaxKind.AndOperator);
            case ts.SyntaxKind.BarBarToken:
                return tstl.createBinaryExpression(lhs, rhs, tstl.SyntaxKind.OrOperator);
            case ts.SyntaxKind.PlusToken:
                // Replace string + with ..
                const typeLeft = this.checker.getTypeAtLocation(expression.left);
                const typeRight = this.checker.getTypeAtLocation(expression.right);
                if ((typeLeft.flags & ts.TypeFlags.String) || ts.isStringLiteral(expression.left)
                    ||  (typeRight.flags & ts.TypeFlags.String) || ts.isStringLiteral(expression.right)) {
                    return tstl.createBinaryExpression(lhs, rhs, tstl.SyntaxKind.ConcatOperator);
                }
                return tstl.createBinaryExpression(lhs, rhs, tstl.SyntaxKind.AdditionOperator);
            case ts.SyntaxKind.MinusToken:
                return tstl.createBinaryExpression(lhs, rhs, tstl.SyntaxKind.SubractionOperator);
            case ts.SyntaxKind.AsteriskToken:
                return tstl.createBinaryExpression(lhs, rhs, tstl.SyntaxKind.MultiplicationOperator);
            case ts.SyntaxKind.AsteriskAsteriskToken:
                return tstl.createBinaryExpression(lhs, rhs, tstl.SyntaxKind.PowerOperator);
            case ts.SyntaxKind.SlashToken:
                return tstl.createBinaryExpression(lhs, rhs, tstl.SyntaxKind.DivisionOperator);
            case ts.SyntaxKind.PercentToken:
                return tstl.createBinaryExpression(lhs, rhs, tstl.SyntaxKind.ModuloOperator);
            case ts.SyntaxKind.GreaterThanToken:
                return tstl.createBinaryExpression(lhs, rhs, tstl.SyntaxKind.GreaterThanOperator);
            case ts.SyntaxKind.GreaterThanEqualsToken:
                return tstl.createBinaryExpression(lhs, rhs, tstl.SyntaxKind.GreaterEqualOperator);
            case ts.SyntaxKind.LessThanToken:
                return tstl.createBinaryExpression(lhs, rhs, tstl.SyntaxKind.LessThanOperator);
            case ts.SyntaxKind.LessThanEqualsToken:
                return tstl.createBinaryExpression(lhs, rhs, tstl.SyntaxKind.LessEqualOperator);
            case ts.SyntaxKind.EqualsToken:
                return this.transformAssignmentExpression(expression);
            case ts.SyntaxKind.EqualsEqualsToken:
            case ts.SyntaxKind.EqualsEqualsEqualsToken:
                return tstl.createBinaryExpression(lhs, rhs, tstl.SyntaxKind.EqualityOperator);
            case ts.SyntaxKind.ExclamationEqualsToken:
            case ts.SyntaxKind.ExclamationEqualsEqualsToken:
                return tstl.createBinaryExpression(lhs, rhs, tstl.SyntaxKind.InequalityOperator);
            case ts.SyntaxKind.InKeyword:
                const indexExpression = tstl.createTableIndexExpression(rhs, lhs);
                return tstl.createBinaryExpression(
                    indexExpression,
                    tstl.createNilLiteral(),
                    tstl.SyntaxKind.InequalityOperator
                );
            case ts.SyntaxKind.InstanceOfKeyword:
                return this.transformLuaLibFunction(LuaLibFeature.InstanceOf, lhs, rhs);
            default:
                throw TSTLErrors.UnsupportedKind("binary operator", expression.operatorToken.kind, expression);
        }
    }

    public transformAssignmentStatement(expression: ts.BinaryExpression): tstl.Statement {
        if (ts.isArrayLiteralExpression(expression.left)) {
            // Destructuring assignment
            const left = expression.left.elements.map(e => this.transformExpression(e));
            let right: tstl.Expression[];
            if (ts.isArrayLiteralExpression(expression.right)) {
                right = expression.right.elements.map(e => this.transformExpression(e));
            } else if (tsHelper.isTupleReturnCall(expression.right, this.checker)) {
                right = [this.transformExpression(expression.right)];
            } else {
                right = [this.createUnpackCall(expression.right)];
            }
            return tstl.createAssignmentStatement(left as tstl.IdentifierOrTableIndexExpression[], right);
        } else {
            // Simple assignment
            return tstl.createAssignmentStatement(
                this.transformExpression(expression.left) as tstl.IdentifierOrTableIndexExpression,
                this.transformExpression(expression.right)
            );
        }
    }

    public transformAssignmentExpression(expression: ts.BinaryExpression): ExpressionVisitResult {
        if (ts.isArrayLiteralExpression(expression.left)) {
            // Destructuring assignment
            // (function() local ${tmps} = ${right}; ${left} = ${tmps}; return {${tmps}} end)()
            const left = expression.left.elements.map(e => this.transformExpression(e));
            let right: tstl.Expression[];
            if (ts.isArrayLiteralExpression(expression.right)) {
                right = expression.right.elements.map(e => this.transformExpression(e));
            } else if (tsHelper.isTupleReturnCall(expression.right, this.checker)) {
                right = [this.transformExpression(expression.right)];
            } else {
                right = [this.createUnpackCall(expression.right)];
            }
            const tmps = expression.left.elements.map((_, i) => tstl.createIdentifier(`____TS_tmp${i}`));
            const statements: tstl.Statement[] = [
                tstl.createVariableDeclarationStatement(tmps, right),
                tstl.createAssignmentStatement(left as tstl.IdentifierOrTableIndexExpression[], tmps),
            ];
            return this.createImmediatelyInvokedFunctionExpression(
                statements,
                tstl.createTableExpression(tmps.map(t => tstl.createTableFieldExpression(t)))
            );
        }

        if (ts.isPropertyAccessExpression(expression.left) || ts.isElementAccessExpression(expression.left)) {
            // Left is property/element access: cache result while maintaining order of evaluation
            // (function(o, i, v) o[i] = v; return v end)(${objExpression}, ${indexExpression}, ${right})
            const objParameter = tstl.createIdentifier("o");
            const indexParameter = tstl.createIdentifier("i");
            const valueParameter = tstl.createIdentifier("v");
            const indexStatement = tstl.createTableIndexExpression(objParameter, indexParameter);
            const statements: tstl.Statement[] = [
                tstl.createAssignmentStatement(indexStatement, valueParameter),
                tstl.createReturnStatement([valueParameter]),
            ];
            const iife = tstl.createFunctionExpression(
                tstl.createBlock(statements),
                [objParameter, indexParameter, valueParameter]
            );
            const objExpression = this.transformExpression(expression.left.expression);
            let indexExpression: tstl.Expression;
            if (ts.isPropertyAccessExpression(expression.left)) {
                // Property access
                indexExpression = tstl.createStringLiteral(expression.left.name.text);
            } else {
                // Element access
                indexExpression = this.transformExpression(expression.left.argumentExpression);
                const argType = this.checker.getTypeAtLocation(expression.left.expression);
                if (tsHelper.isArrayType(argType, this.checker)) {
                    // Array access needs a +1
                    indexExpression = this.expressionPlusOne(indexExpression);
                }
            }
            const args = [objExpression, indexExpression, this.transformExpression(expression.right)];
            return tstl.createCallExpression(tstl.createParenthesizedExpression(iife), args);

        } else {
            // Simple assignment
            // (function() ${left} = ${right}; return ${left} end)()
            const left = this.transformExpression(expression.left);
            const right = this.transformExpression(expression.right);
            return this.createImmediatelyInvokedFunctionExpression(
                [tstl.createAssignmentStatement(left as tstl.IdentifierOrTableIndexExpression, right)],
                left
            );
        }
    }

    public transformCompoundAssignmentExpression(
        lhs: ts.Expression,
        rhs: ts.Expression,
        replacementOperator: tstl.BinaryOperator,
        isPostfix: boolean
    ): ExpressionVisitResult {
        const left = this.transformExpression(lhs) as tstl.IdentifierOrTableIndexExpression;
        let right = this.transformExpression(rhs);

        const [hasEffects, objExpression, indexExpression] = tsHelper.isAccessExpressionWithEvaluationEffects(
            lhs,
            this.checker
        );
        if (hasEffects) {
            // Complex property/element accesses need to cache object/index expressions to avoid repeating side-effects
            // local __TS_obj, __TS_index = ${objExpression}, ${indexExpression};
            const obj = tstl.createIdentifier("____TS_obj");
            const index = tstl.createIdentifier("____TS_index");
            const objAndIndexDeclaration = tstl.createVariableDeclarationStatement(
                [obj, index],
                [this.transformExpression(objExpression), this.transformExpression(indexExpression)]
            );
            const accessExpression = tstl.createTableIndexExpression(obj, index);

            const tmp = tstl.createIdentifier("____TS_tmp");
            right = tstl.createParenthesizedExpression(right);
            let tmpDeclaration: tstl.VariableDeclarationStatement;
            let assignStatement: tstl.AssignmentStatement;
            if (isPostfix) {
                // local ____TS_tmp = ____TS_obj[____TS_index];
                // ____TS_obj[____TS_index] = ____TS_tmp ${replacementOperator} ${right};
                tmpDeclaration = tstl.createVariableDeclarationStatement(tmp, accessExpression);
                const operatorExpression = tstl.createBinaryExpression(tmp, right, replacementOperator);
                assignStatement = tstl.createAssignmentStatement(accessExpression, operatorExpression);
            } else {
                // local ____TS_tmp = ____TS_obj[____TS_index] ${replacementOperator} ${right};
                // ____TS_obj[____TS_index] = ____TS_tmp;
                const operatorExpression = tstl.createBinaryExpression(accessExpression, right, replacementOperator);
                tmpDeclaration = tstl.createVariableDeclarationStatement(tmp, operatorExpression);
                assignStatement = tstl.createAssignmentStatement(accessExpression, tmp);
            }
            // return ____TS_tmp
            return this.createImmediatelyInvokedFunctionExpression(
                [objAndIndexDeclaration, tmpDeclaration, assignStatement],
                tmp
            );

        } else if (isPostfix) {
            // Postfix expressions need to cache original value in temp
            // local ____TS_tmp = ${left};
            // ${left} = ____TS_tmp ${replacementOperator} ${right};
            // return ____TS_tmp
            const tmpIdentifier = tstl.createIdentifier("____TS_tmp");
            const tmpDeclaration = tstl.createVariableDeclarationStatement(tmpIdentifier, left);
            const operatorExpression = tstl.createBinaryExpression(tmpIdentifier, right, replacementOperator);
            const assignStatement = tstl.createAssignmentStatement(left, operatorExpression);
            return this.createImmediatelyInvokedFunctionExpression([tmpDeclaration, assignStatement], tmpIdentifier);

        } else if (ts.isPropertyAccessExpression(lhs) || ts.isElementAccessExpression(lhs)) {
            // Simple property/element access expressions need to cache in temp to avoid double-evaluation
            // local ____TS_tmp = ${left} ${replacementOperator} ${right};
            // ${left} = ____TS_tmp;
            // return ____TS_tmp
            const tmpIdentifier = tstl.createIdentifier("____TS_tmp");
            const operatorExpression = tstl.createBinaryExpression(left, right, replacementOperator);
            const tmpDeclaration = tstl.createVariableDeclarationStatement(tmpIdentifier, operatorExpression);
            const assignStatement = tstl.createAssignmentStatement(left, tmpIdentifier);
            return this.createImmediatelyInvokedFunctionExpression([tmpDeclaration, assignStatement], tmpIdentifier);

        } else {
            // Simple expressions
            // ${left} = ${right}; return ${right}
            const operatorExpression = tstl.createBinaryExpression(left, right, replacementOperator);
            const assignStatement = tstl.createAssignmentStatement(left, operatorExpression);
            return this.createImmediatelyInvokedFunctionExpression([assignStatement], left);
        }
    }

    public transformCompoundAssignmentStatement(
        lhs: ts.Expression,
        rhs: ts.Expression,
        replacementOperator: tstl.BinaryOperator
    ): StatementVisitResult {
        const left = this.transformExpression(lhs) as tstl.IdentifierOrTableIndexExpression;
        const right = this.transformExpression(rhs);

        const [hasEffects, objExpression, indexExpression] = tsHelper.isAccessExpressionWithEvaluationEffects(
            lhs,
            this.checker
        );
        if (hasEffects) {
            // Complex property/element accesses need to cache object/index expressions to avoid repeating side-effects
            // local __TS_obj, __TS_index = ${objExpression}, ${indexExpression};
            // ____TS_obj[____TS_index] = ____TS_obj[____TS_index] ${replacementOperator} ${right};
            const obj = tstl.createIdentifier("____TS_obj");
            const index = tstl.createIdentifier("____TS_index");
            const objAndIndexDeclaration = tstl.createVariableDeclarationStatement(
                [obj, index],
                [this.transformExpression(objExpression), this.transformExpression(indexExpression)]
            );
            const accessExpression = tstl.createTableIndexExpression(obj, index);
            const operatorExpression = tstl.createBinaryExpression(
                accessExpression,
                tstl.createParenthesizedExpression(right),
                replacementOperator
            );
            const assignStatement = tstl.createAssignmentStatement(accessExpression, operatorExpression);
            return tstl.createDoStatement([objAndIndexDeclaration, assignStatement]);

        } else {
            // Simple statements
            // ${left} = ${left} ${replacementOperator} ${right}
            const operatorExpression = tstl.createBinaryExpression(left, right, replacementOperator);
            return tstl.createAssignmentStatement(left, operatorExpression);
        }
    }

    public transformBitOperation(
        node: ts.BinaryExpression,
        lhs: tstl.Expression,
        rhs: tstl.Expression
    ): ExpressionVisitResult {
        throw TSTLErrors.UnsupportedForTarget("Bitwise operations", this.options.luaTarget, node);
    }

    public transformConditionalExpression(node: ts.ConditionalExpression, brackets?: boolean): ExpressionVisitResult {
        const condition = this.transformExpression(node.condition);
        const val1 = this.transformExpression(node.whenTrue);
        const val2 = this.transformExpression(node.whenFalse);

        return this.transformLuaLibFunction(
            LuaLibFeature.Ternary,
            condition, this.wrapInFunctionCall(val1), this.wrapInFunctionCall(val2)
        );
    }

    public transformPostfixUnaryExpression(expression: ts.PostfixUnaryExpression): tstl.Expression {
        return this.transformCompoundAssignmentExpression(
            expression.operand,
            ts.createLiteral(1),
            expression.operator === ts.SyntaxKind.PlusPlusToken
                ? tstl.SyntaxKind.AdditionOperator
                : tstl.SyntaxKind.SubractionOperator,
            true
        );
    }

    public transformPrefixUnaryExpression(expression: ts.PrefixUnaryExpression): tstl.Expression {
        switch (expression.operator) {
            case ts.SyntaxKind.PlusPlusToken:
                return this.transformCompoundAssignmentExpression(
                    expression.operand,
                    ts.createLiteral(1),
                    tstl.SyntaxKind.AdditionOperator,
                    false
                );

            case ts.SyntaxKind.MinusMinusToken:
                return this.transformCompoundAssignmentExpression(
                    expression.operand,
                    ts.createLiteral(1),
                    tstl.SyntaxKind.SubractionOperator,
                    false
                );

            case ts.SyntaxKind.PlusToken:
                return this.transformExpression(expression.operand);

            case ts.SyntaxKind.MinusToken:
                return tstl.createUnaryExpression(
                    this.transformExpression(expression.operand),
                    tstl.SyntaxKind.NegationOperator
                );

            case ts.SyntaxKind.ExclamationToken:
                return tstl.createUnaryExpression(
                    this.transformExpression(expression.operand),
                    tstl.SyntaxKind.NotOperator
                );

            case ts.SyntaxKind.TildeToken:
                return tstl.createUnaryExpression(
                    this.transformExpression(expression.operand),
                    tstl.SyntaxKind.BitwiseNotOperator
                );
        }
    }

    public transformArrayLiteral(node: ts.ArrayLiteralExpression): ExpressionVisitResult {
        const values: tstl.TableFieldExpression[] = [];

        node.elements.forEach(child => {
            values.push(tstl.createTableFieldExpression(this.transformExpression(child), undefined, undefined, child));
        });

        return tstl.createTableExpression(values, undefined, node);
    }

    public transformObjectLiteral(node: ts.ObjectLiteralExpression): ExpressionVisitResult {
        const properties: tstl.TableFieldExpression[] = [];
        // Add all property assignments
        node.properties.forEach(element => {
            let name: tstl.Identifier;
            if (ts.isIdentifier(element.name)) {
                name = this.transformIdentifier(element.name);
            } else {/*if (ts.isComputedPropertyName(element.name)) {
                //name = this.transformIdentifier(element.name);
            } else {
                //name = `[${this.transpileExpression(element.name)}]`;*/
                throw new Error("Not yet implemented");
            }

            if (ts.isPropertyAssignment(element)) {
                const expression = this.transformExpression(element.initializer);
                properties.push(tstl.createTableFieldExpression(expression, name, undefined, element));
            } else if (ts.isShorthandPropertyAssignment(element)) {
                properties.push(tstl.createTableFieldExpression(name, name, undefined, element));
            } else if (ts.isMethodDeclaration(element)) {
                const expression = this.transformFunctionExpression(element, this.selfIdentifier);
                properties.push(tstl.createTableFieldExpression(expression, name, undefined, element));
            } else {
                throw TSTLErrors.UnsupportedKind("object literal element", element.kind, node);
            }
        });

        return tstl.createTableExpression(
            properties,
            undefined,
            node
        );
    }

    public transformFunctionExpression(node: ts.FunctionLikeDeclaration, context: tstl.Identifier | undefined)
        : ExpressionVisitResult {
        const type = this.checker.getTypeAtLocation(node);
        const hasContext = tsHelper.getFunctionContextType(type, this.checker) !== ContextType.Void;
        // Build parameter string
        const [paramNames, dotsLiteral, spreadIdentifier] = this.transformParameters(
            node.parameters,
            hasContext ? context : undefined
        );

        const body = ts.isBlock(node.body) ? node.body : ts.createBlock([ts.createReturn(node.body)]);
        const transformedBody = this.transformFunctionBody(node.parameters, body, spreadIdentifier);

        return tstl.createFunctionExpression(
            tstl.createBlock(transformedBody),
            paramNames,
            dotsLiteral,
            spreadIdentifier,
            undefined,
            node
        );
    }

    public transformNewExpression(node: ts.NewExpression): ExpressionVisitResult {
        const name = this.transformExpression(node.expression);
        const sig = this.checker.getResolvedSignature(node);
        const params = node.arguments
            ? this.transformArguments(node.arguments, sig, ts.createTrue())
            : [tstl.createBooleanLiteral(true)];

        const type = this.checker.getTypeAtLocation(node);
        const classDecorators = tsHelper.getCustomDecorators(type, this.checker);

        this.checkForLuaLibType(type);

        if (classDecorators.has(DecoratorKind.Extension) || classDecorators.has(DecoratorKind.MetaExtension)) {
            throw TSTLErrors.InvalidNewExpressionOnExtension(node);
        }

        if (classDecorators.has(DecoratorKind.CustomConstructor)) {
            const customDecorator = classDecorators.get(DecoratorKind.CustomConstructor);
            if (!customDecorator.args[0]) {
                throw TSTLErrors.InvalidDecoratorArgumentNumber("!CustomConstructor", 0, 1, node);
            }
            return tstl.createCallExpression(
                tstl.createIdentifier(customDecorator.args[0]),
                this.transformArguments(node.arguments),
                undefined,
                node
            );
        }

        return tstl.createCallExpression(
            tstl.createTableIndexExpression(name, tstl.createStringLiteral("new")),
            params,
            undefined,
            node
        );
    }

    public transformCallExpression(node: ts.CallExpression): ExpressionVisitResult {
        // Check for calls on primitives to override
        let parameters: tstl.Expression[] = [];

        const isLuaIterator = tsHelper.isLuaIteratorCall(node, this.checker);
        const isTupleReturn = tsHelper.isTupleReturnCall(node, this.checker);
        const isTupleReturnForward = node.parent && ts.isReturnStatement(node.parent)
            && tsHelper.isInTupleReturnFunction(node, this.checker);
        const isInDestructingAssignment = tsHelper.isInDestructingAssignment(node);
        const returnValueIsUsed = node.parent && !ts.isExpressionStatement(node.parent);
        const wrapResult = isTupleReturn && !isTupleReturnForward && !isInDestructingAssignment && returnValueIsUsed
            && !isLuaIterator;

        if (ts.isPropertyAccessExpression(node.expression)) {
            const result = this.transformPropertyCall(node);
            return wrapResult ? this.wrapInTable(result) : result;
        }

        if (ts.isElementAccessExpression(node.expression)) {
            const result = this.transformElementCall(node);
            return wrapResult ? this.wrapInTable(result) : result;
        }

        const signature = this.checker.getResolvedSignature(node);

        // Handle super calls properly
        if (node.expression.kind === ts.SyntaxKind.SuperKeyword) {
            parameters = this.transformArguments(node.arguments, signature, ts.createThis());
            const classIdentifier = this.classStack[this.classStack.length - 1];
            const baseIdentifier = tstl.createIdentifier("__base");
            const constructorIdentifier = tstl.createIdentifier("constructor");

            return tstl.createCallExpression(
                tstl.createTableIndexExpression(
                    tstl.createTableIndexExpression(classIdentifier, baseIdentifier),
                    constructorIdentifier
                ),
                parameters
            );
        }

        const callPath = this.transformExpression(node.expression);
        const signatureDeclaration = signature.getDeclaration();
        if (signatureDeclaration
            && tsHelper.getDeclarationContextType(signatureDeclaration, this.checker) === ContextType.NonVoid
            && !ts.isPropertyAccessExpression(node.expression)
            && !ts.isElementAccessExpression(node.expression)) {
            const context = this.isStrict ? ts.createNull() :  ts.createIdentifier("_G");
            parameters = this.transformArguments(node.arguments, signature, context);
        } else {
            parameters = this.transformArguments(node.arguments, signature);
        }

        const callExpression = tstl.createCallExpression(callPath, parameters);
        return wrapResult ? this.wrapInTable(callExpression) : callExpression;
    }

    public transformPropertyCall(node: ts.CallExpression): ExpressionVisitResult {
        let parameters: tstl.Expression[] = [];

        // Check if call is actually on a property access expression
        if (!ts.isPropertyAccessExpression(node.expression)) {
            throw TSTLErrors.InvalidPropertyCall(node);
        }

        // If the function being called is of type owner.func, get the type of owner
        const ownerType = this.checker.getTypeAtLocation(node.expression.expression);

        if (ownerType.symbol && ownerType.symbol.escapedName === "Math") {
            parameters = this.transformArguments(node.arguments);
            return tstl.createCallExpression(
                this.transformMathExpression(node.expression.name),
                parameters,
                undefined,
                node
            );
        }

        if (ownerType.symbol && ownerType.symbol.escapedName === "String") {
            parameters = this.transformArguments(node.arguments);
            return tstl.createCallExpression(
                this.transformStringExpression(node.expression.name),
                parameters,
                undefined,
                node
            );
        }

        switch (ownerType.flags) {
            case ts.TypeFlags.String:
            case ts.TypeFlags.StringLiteral:
                return this.transformStringCallExpression(node);
        }

        // if ownerType is a array, use only supported functions
        if (tsHelper.isExplicitArrayType(ownerType, this.checker)) {
            return this.transformArrayCallExpression(node);
        }

        // if ownerType inherits from an array, use array calls where appropriate
        if (tsHelper.isArrayType(ownerType, this.checker)
            && tsHelper.isDefaultArrayCallMethodName(node.expression.name.escapedText as string)) {
            return this.transformArrayCallExpression(node);
        }

        if (tsHelper.isFunctionType(ownerType, this.checker)) {
            // TODO - Is this even right?
            // return this.transformFunctionCallExpression(node);
        }

        const signature = this.checker.getResolvedSignature(node);

        // Get the type of the function
        if (node.expression.expression.kind === ts.SyntaxKind.SuperKeyword) {
            // Super calls take the format of super.call(self,...)
            parameters = this.transformArguments(node.arguments, signature, ts.createThis());
            return tstl.createCallExpression(this.transformExpression(node.expression), parameters);
        } else {
            // Replace last . with : here
            const name = node.expression.name.escapedText;
            if (name === "toString") {
                const toStringIdentifier = tstl.createIdentifier("toString");
                return tstl.createCallExpression(
                    toStringIdentifier,
                    [this.transformExpression(node.expression.expression)],
                    undefined,
                    node
                );
            } else if (name === "hasOwnProperty") {
                const expr = this.transformExpression(node.expression.expression);
                parameters = this.transformArguments(node.arguments, signature);
                const rawGetIdentifier = tstl.createIdentifier("rawget");
                const rawGetCall = tstl.createCallExpression(rawGetIdentifier, [expr, ...parameters]);
                return tstl.createBinaryExpression(
                    rawGetCall,
                    tstl.createNilLiteral(),
                    tstl.SyntaxKind.InequalityOperator,
                    undefined,
                    node
                );
            } else {
                /*const signatureDeclaration = signature.getDeclaration();
                const op = !signatureDeclaration
                    || tsHelper.getDeclarationContextType(signatureDeclaration, this.checker) !== ContextType.Void
                    ? ":" : ".";
                const callPath = `${this.transpileExpression(node.expression.expression)}${op}${name}`;
                parameters = this.transpileArguments(node.arguments, signature);
                return `${callPath}(${parameters})`;*/
                throw new Error("Not implemented");
            }
        }
    }

    public transformElementCall(node: ts.CallExpression): ExpressionVisitResult {
        if (!ts.isElementAccessExpression(node.expression)) {
            throw TSTLErrors.InvalidElementCall(node);
        }

        const signature = this.checker.getResolvedSignature(node);
        let parameters = this.transformArguments(node.arguments, signature);

        const signatureDeclaration = signature.getDeclaration();
        if (!signatureDeclaration
            || tsHelper.getDeclarationContextType(signatureDeclaration, this.checker) !== ContextType.Void) {
            // Pass left-side as context

            const context = this.transformExpression(node.expression.expression);
            if (tsHelper.isExpressionWithEvaluationEffect(node.expression.expression))
            {
                // Inject context parameter
                if (node.arguments.length > 0) {
                    parameters.unshift(tstl.createIdentifier("____TS_self"));
                } else {
                    parameters = [tstl.createIdentifier("____TS_self")];
                }

                // Cache left-side if it has effects
                const argument = this.transformExpression(node.expression.argumentExpression);
                if (tsHelper.isExpressionStatement(node)) {
                    // Statement version
                    const selfIdentifier = tstl.createIdentifier("____TS_self");
                    const selfAssignment = this.createLocalOrGlobalDeclaration(selfIdentifier, context);
                    const index = tstl.createTableIndexExpression(selfIdentifier, argument);
                    const callExpression = tstl.createExpressionStatement(tstl.createCallExpression(index, parameters));
                    // return tstl.createDoStatement([selfAssignment, callExpression]);
                    throw new Error("Not implemented yet");
                } else {
                    // Expression version
                    /*return `(function() local ____TS_self = ${context}; `
                        + `return ____TS_self[${argument}](${parameters}); end)()`;*/
                    throw new Error("Not implemented yet");
                }
            } else {
                return tstl.createCallExpression(this.transformExpression(node.expression), [context, ...parameters]);
            }
        } else {
            // No context
            return tstl.createCallExpression(this.transformExpression(node.expression), parameters);
        }
    }

    public transformArguments<T extends ts.Expression>(
        params: ts.NodeArray<ts.Expression>,
        sig?: ts.Signature,
        context?: T
    ): tstl.Expression[] {
        const parameters: tstl.Expression[] = [];

        // Add context as first param if present
        if (context) {
            parameters.push(this.transformExpression(context));
        }

        if (sig && sig.parameters.length >= params.length) {
            for (let i = 0; i < params.length; ++i) {
                const param = params[i];
                const paramType = this.checker.getTypeAtLocation(param);
                const sigType = this.checker.getTypeAtLocation(sig.parameters[i].valueDeclaration);
                this.validateFunctionAssignment(param, paramType, sigType, sig.parameters[i].name);
                parameters.push(this.transformExpression(param));
            }
        } else {
            params.forEach(param => {
                parameters.push(this.transformExpression(param));
            });
        }

        return parameters;
    }

    public transformPropertyAccessExpression(node: ts.PropertyAccessExpression): ExpressionVisitResult {
        const property = node.name.text;

        if (tsHelper.hasGetAccessor(node, this.checker)) {
            return this.transformGetAccessor(node);
        }

        // Check for primitive types to override
        const type = this.checker.getTypeAtLocation(node.expression);
        switch (type.flags) {
            case ts.TypeFlags.String:
            case ts.TypeFlags.StringLiteral:
                return this.transformStringProperty(node);
            case ts.TypeFlags.Object:
                if (tsHelper.isExplicitArrayType(type, this.checker)) {
                    return this.transformArrayProperty(node);
                }
                if (tsHelper.isArrayType(type, this.checker)
                    && tsHelper.isDefaultArrayPropertyName(node.name.escapedText as string)) {
                    return this.transformArrayProperty(node);
                }
        }

        if (type.symbol && (type.symbol.flags & ts.SymbolFlags.ConstEnum)) {
            const propertyValueDeclaration = this.checker.getTypeAtLocation(node).symbol.valueDeclaration;

            if (propertyValueDeclaration && propertyValueDeclaration.kind === ts.SyntaxKind.EnumMember) {
                const enumMember = propertyValueDeclaration as ts.EnumMember;

                if (enumMember.initializer) {
                    return this.transformExpression(enumMember.initializer);
                } else {
                    const enumMembers = this.computeEnumMembers(enumMember.parent);
                    const memberPosition = enumMember.parent.members.indexOf(enumMember);

                    if (memberPosition === -1) {
                        throw TSTLErrors.UnsupportedProperty(type.symbol.name, property, node);
                    }

                    const value = enumMembers[memberPosition].value;

                    if (typeof value === "string") {
                        return tstl.createStringLiteral(value, undefined, node);
                    }

                    return tstl.createIdentifier(value.toString(), undefined, node);
                }
            }
        }

        this.checkForLuaLibType(type);

        const decorators = tsHelper.getCustomDecorators(type, this.checker);
        // Do not output path for member only enums
        if (decorators.has(DecoratorKind.CompileMembersOnly)) {
            return tstl.createIdentifier(property, undefined, node);
        }

        // Catch math expressions
        if (ts.isIdentifier(node.expression)) {
            if (node.expression.escapedText === "Math") {
                return this.transformMathExpression(node.name);
            }
            else if (node.expression.escapedText === "Symbol") {
                // Pull in Symbol lib
                this.importLuaLibFeature(LuaLibFeature.Symbol);
            }
        }

        const callPath = this.transformExpression(node.expression);
        return tstl.createTableIndexExpression(callPath, tstl.createStringLiteral(property), undefined, node);
    }

    public transformGetAccessor(node: ts.PropertyAccessExpression): ExpressionVisitResult {
        const name = tstl.createIdentifier(`get__${node.name.escapedText}`);
        const expression = this.transformExpression(node.expression);
        return tstl.createMethodCallExpression(expression, name, [], undefined, node);
    }

    public transformSetAccessor(node: ts.PropertyAccessExpression, value: tstl.Expression): ExpressionVisitResult {
        const name = tstl.createIdentifier(`set__${node.name.escapedText}`);
        const expression = this.transformExpression(node.expression);
        return tstl.createMethodCallExpression(expression, name, [value], undefined, node);
    }

    // Transpile a Math._ property
    public transformMathExpression(identifier: ts.Identifier): ExpressionVisitResult {
        const translation = {
            PI: "pi",
            abs: "abs",
            acos: "acos",
            asin: "asin",
            atan: "atan",
            ceil: "ceil",
            cos: "cos",
            exp: "exp",
            floor: "floor",
            log: "log",
            max: "max",
            min: "min",
            pow: "pow",
            random: "random",
            round: "round",
            sin: "sin",
            sqrt: "sqrt",
            tan: "tan",
        };

        if (translation[identifier.escapedText as string]) {
            const property = tstl.createIdentifier(translation[identifier.escapedText as string]);
            const math = tstl.createIdentifier("math");
            return tstl.createTableIndexExpression(math, property, undefined, identifier);
        } else {
            throw TSTLErrors.UnsupportedProperty("math", identifier.escapedText as string, identifier);
        }
    }

    // Transpile access of string properties, only supported properties are allowed
    public transformStringProperty(node: ts.PropertyAccessExpression): ExpressionVisitResult {
        switch (node.name.escapedText) {
            case "length":
                return tstl.createUnaryExpression(
                    this.transformExpression(node.expression),
                    tstl.SyntaxKind.LengthOperator,
                    undefined,
                    node
                );
            default:
                throw TSTLErrors.UnsupportedProperty("string", node.name.escapedText as string, node);
        }
    }

    // Transpile access of array properties, only supported properties are allowed
    public transformArrayProperty(node: ts.PropertyAccessExpression): ExpressionVisitResult {
        switch (node.name.escapedText) {
            case "length":
                return tstl.createUnaryExpression(
                    this.transformExpression(node.expression),
                    tstl.SyntaxKind.LengthOperator,
                    undefined,
                    node
                );
            default:
                throw TSTLErrors.UnsupportedProperty("array", node.name.escapedText as string, node);
        }
    }

    public transformElementAccessExpression(node: ts.ElementAccessExpression): ExpressionVisitResult {
        const table = this.transformExpression(node.expression);
        const index = this.transformExpression(node.argumentExpression);

        const type = this.checker.getTypeAtLocation(node.expression);
        if (tsHelper.isArrayType(type, this.checker)) {
            return tstl.createTableIndexExpression(table, this.expressionPlusOne(index), undefined, node);
        } else if (tsHelper.isStringType(type)) {
            return tstl.createCallExpression(
                tstl.createTableIndexExpression(
                    tstl.createIdentifier("string"),
                    tstl.createStringLiteral("sub")
                ),
                [table, this.expressionPlusOne(index), this.expressionPlusOne(index)],
                undefined,
                node
            );
        } else {
            return tstl.createTableIndexExpression(table, index, undefined, node);
        }
    }

    public transformStringCallExpression(node: ts.CallExpression): ExpressionVisitResult {
        const expression = node.expression as ts.PropertyAccessExpression;
        const params = this.transformArguments(node.arguments);
        const caller = this.transformExpression(expression.expression);

        const expressionName = expression.name.escapedText as string;
        switch (expressionName) {
            case "replace":
                return this.transformLuaLibFunction(LuaLibFeature.StringReplace, caller, ...params);
            case "indexOf":
                const stringExpression = node.arguments.length === 1
                    ? this.createStringCall("find", node, caller, params[0])
                    : this.createStringCall("find", node, caller, params[0],
                                            this.expressionPlusOne(params[1]), tstl.createBooleanLiteral(true));

                return tstl.createBinaryExpression(
                    tstl.createBinaryExpression(
                        stringExpression,
                        tstl.createNumericLiteral(0),
                        tstl.SyntaxKind.OrOperator
                    ),
                    tstl.createNumericLiteral(1),
                    tstl.SyntaxKind.SubractionOperator,
                    undefined,
                    node
                );
            case "substr":
                if (node.arguments.length === 1) {
                    const arg1 = this.expressionPlusOne(this.transformExpression(node.arguments[0]));
                    return this.createStringCall("sub", node, caller, arg1);
                } else {
                    const arg1 = params[0];
                    const arg2 = params[1];
                    const sumArg = tstl.createBinaryExpression(arg1, arg2, tstl.SyntaxKind.AdditionOperator);
                    return this.createStringCall("sub", node, caller, this.expressionPlusOne(arg1), sumArg);
                }
            case "substring":
                if (node.arguments.length === 1) {
                    const arg1 = this.expressionPlusOne(params[0]);
                    return this.createStringCall("sub", node, caller, arg1);
                } else {
                    const arg1 = this.expressionPlusOne(params[0]);
                    const arg2 = this.expressionPlusOne(params[1]);
                    return this.createStringCall("sub", node, caller, arg1, arg2);
                }
            case "toLowerCase":
                return this.createStringCall("lower", node, caller);
            case "toUpperCase":
                return this.createStringCall("upper", node, caller);
            case "split":
                return this.transformLuaLibFunction(LuaLibFeature.StringSplit, caller, ...params);
            case "charAt":
                const firstParamPlusOne = this.expressionPlusOne(params[0]);
                return this.createStringCall("sub", node, caller, firstParamPlusOne, firstParamPlusOne);
            default:
                throw TSTLErrors.UnsupportedProperty("string", expressionName, node);
        }
    }

    public createStringCall(methodName: string, tsOriginal: ts.Node, ...params: tstl.Expression[])
        : ExpressionVisitResult {
        const stringIdentifier = tstl.createIdentifier("string");
        return tstl.createCallExpression(
            tstl.createTableIndexExpression(
                stringIdentifier,
                tstl.createStringLiteral(methodName)
            ),
            params,
            undefined,
            tsOriginal
        );
    }

    // Transpile a String._ property
    public transformStringExpression(identifier: ts.Identifier): tstl.Expression {
        const identifierString = identifier.escapedText as string;

        switch (identifierString) {
            case "fromCharCode":
                return tstl.createTableIndexExpression(
                    tstl.createIdentifier("string"),
                    tstl.createStringLiteral("char")
                );
            default:
                throw TSTLErrors.UnsupportedForTarget(
                    `string property ${identifierString}`,
                    this.options.luaTarget,
                    identifier
                );
        }
    }

    public transformArrayCallExpression(node: ts.CallExpression): ExpressionVisitResult {
        const expression = node.expression as ts.PropertyAccessExpression;
        const params = this.transformArguments(node.arguments);
        const caller = this.transformExpression(expression.expression);
        const expressionName = expression.name.escapedText;
        switch (expressionName) {
            case "concat":
                return this.transformLuaLibFunction(LuaLibFeature.ArrayConcat, caller, ...params);
            case "push":
                return this.transformLuaLibFunction(LuaLibFeature.ArrayPush, caller, ...params);
            case "reverse":
                return this.transformLuaLibFunction(LuaLibFeature.ArrayReverse, caller);
            case "shift":
                return this.transformLuaLibFunction(LuaLibFeature.ArrayShift, caller);
            case "unshift":
                return this.transformLuaLibFunction(LuaLibFeature.ArrayUnshift, caller, ...params);
            case "sort":
                return this.transformLuaLibFunction(LuaLibFeature.ArraySort, caller);
            case "pop":
                return tstl.createCallExpression(
                    tstl.createTableIndexExpression(
                        tstl.createIdentifier("table"),
                        tstl.createStringLiteral("remove")
                    ),
                    [caller],
                    undefined,
                    node
                );
            case "forEach":
                return this.transformLuaLibFunction(LuaLibFeature.ArrayForEach, caller, ...params);
            case "indexOf":
                return this.transformLuaLibFunction(LuaLibFeature.ArrayIndexOf, caller, ...params);
            case "map":
                return this.transformLuaLibFunction(LuaLibFeature.ArrayMap, caller, ...params);
            case "filter":
                return this.transformLuaLibFunction(LuaLibFeature.ArrayFilter, caller, ...params);
            case "some":
                return this.transformLuaLibFunction(LuaLibFeature.ArraySome, caller, ...params);
            case "every":
                return this.transformLuaLibFunction(LuaLibFeature.ArrayEvery, caller, ...params);
            case "slice":
                return this.transformLuaLibFunction(LuaLibFeature.ArraySlice, caller, ...params);
            case "splice":
                return this.transformLuaLibFunction(LuaLibFeature.ArraySplice, caller, ...params);
            case "join":
                const parameters = node.arguments.length === 0
                    ? [caller, tstl.createStringLiteral(",")]
                    : [caller].concat(params);

                return tstl.createCallExpression(
                    tstl.createTableIndexExpression(
                        tstl.createIdentifier("table"),
                        tstl.createStringLiteral("concat")
                    ),
                    parameters,
                    undefined,
                    node
                );
            default:
                throw TSTLErrors.UnsupportedProperty("array", expressionName as string, node);
        }
    }

    public transformFunctionCallExpression(node: ts.CallExpression): ExpressionVisitResult {
        const expression = node.expression as ts.PropertyAccessExpression;
        const callerType = this.checker.getTypeAtLocation(expression.expression);
        if (tsHelper.getFunctionContextType(callerType, this.checker) === ContextType.Void) {
            throw TSTLErrors.UnsupportedMethodConversion(node);
        }
        const params = this.transformArguments(node.arguments);
        const caller = this.transformExpression(expression.expression);
        const expressionName = expression.name.escapedText;
        switch (expressionName) {
            case "apply":
                return this.transformLuaLibFunction(LuaLibFeature.FunctionApply, caller, ...params);
            case "bind":
                return this.transformLuaLibFunction(LuaLibFeature.FunctionBind, caller, ...params);
            case "call":
                return this.transformLuaLibFunction(LuaLibFeature.FunctionCall, caller, ...params);
            default:
                throw TSTLErrors.UnsupportedProperty("function", expressionName as string, node);
        }
    }

    public transformArrayBindingElement(name: ts.ArrayBindingElement): tstl.Identifier {
        if (ts.isOmittedExpression(name)) {
            return tstl.createIdentifier("__", undefined, name);
        } else if (ts.isIdentifier(name)) {
            return this.transformIdentifier(name);
        } else if (ts.isBindingElement(name) && ts.isIdentifier(name.name)) {
            return this.transformIdentifier(name.name);
        } else {
            throw TSTLErrors.UnsupportedKind("array binding element", name.kind, name);
        }
    }

    public transformAssertionExpression(node: ts.AssertionExpression): ExpressionVisitResult {
        this.validateFunctionAssignment(node,
                                        this.checker.getTypeAtLocation(node.expression),
                                        this.checker.getTypeAtLocation(node.type));
        return this.transformExpression(node.expression);
    }

    public transformTypeOfExpression(node: ts.TypeOfExpression): ExpressionVisitResult {
        const expression = this.transformExpression(node.expression);
        // TODO - Is this even right?
        // return `(type(${expression}) == "table" and "object" or type(${expression}))`;
        throw new Error("Not yet implemented");
    }

    public transformStringLiteral(literal: ts.StringLiteralLike): ExpressionVisitResult {
        const text = this.escapeString(literal.text);
        return tstl.createStringLiteral(text);
    }

    public transformPropertyName(propertyName: ts.PropertyName): ExpressionVisitResult {
        if (ts.isComputedPropertyName(propertyName)) {
            return this.transformExpression(propertyName.expression);
        } else if (ts.isStringLiteral(propertyName)) {
            return this.transformStringLiteral(propertyName);
        } else if (ts.isNumericLiteral(propertyName)) {
            const value = +propertyName.text;
            return tstl.createNumericLiteral(value, undefined, propertyName);
        } else {
            return this.transformIdentifier(propertyName);
        }
    }

    public transformIdentifier(epxression: ts.Identifier, parent?: tstl.Node): tstl.Identifier {
        let escapedText = epxression.escapedText as string;
        const underScoreCharCode = "_".charCodeAt(0);
        if (escapedText.length >= 3
            && escapedText.charCodeAt(0) === underScoreCharCode
            && escapedText.charCodeAt(1) === underScoreCharCode
            && escapedText.charCodeAt(2) === underScoreCharCode) {
            escapedText = escapedText.substr(1);
        }

        if (this.luaKeywords.has(escapedText)) {
            throw TSTLErrors.KeywordIdentifier(epxression);
        }
        return tstl.createIdentifier(escapedText, parent, epxression);
    }

    public escapeString(text: string): string {
        // https://developer.mozilla.org/en-US/docs/Web/JavaScript/Reference/Global_Objects/String
        const escapeSequences: Array<[RegExp, string]> = [
            [/[\\]/g, "\\\\"],
            [/[\']/g, "\\\'"],
            [/[\`]/g, "\\\`"],
            [/[\"]/g, "\\\""],
            [/[\n]/g, "\\n"],
            [/[\r]/g, "\\r"],
            [/[\v]/g, "\\v"],
            [/[\t]/g, "\\t"],
            [/[\b]/g, "\\b"],
            [/[\f]/g, "\\f"],
            [/[\0]/g, "\\0"],
        ];

        if (text.length > 0) {
            for (const [regex, replacement] of escapeSequences) {
                text = text.replace(regex, replacement);
            }
        }
        return text;
    }

    public transformLuaLibFunction(func: LuaLibFeature, ...params: tstl.Expression[]): ExpressionVisitResult {
        this.importLuaLibFeature(func);
        const functionIdentifier = tstl.createIdentifier(`__TS__${func}`);
        return tstl.createCallExpression(functionIdentifier, params);
    }

    public checkForLuaLibType(type: ts.Type): void {
        if (type.symbol) {
            switch (this.checker.getFullyQualifiedName(type.symbol)) {
                case "Map":
                    this.importLuaLibFeature(LuaLibFeature.Map);
                    return;
                case "Set":
                    this.importLuaLibFeature(LuaLibFeature.Set);
                    return;
            }
        }
    }

    public importLuaLibFeature(feature: LuaLibFeature): void {
        // Add additional lib requirements
        if (feature === LuaLibFeature.Map || feature === LuaLibFeature.Set) {
            this.luaLibFeatureSet.add(LuaLibFeature.InstanceOf);
        }

        // TODO inline imported features in output i option set
        this.luaLibFeatureSet.add(feature);
    }

    public createImmediatelyInvokedFunctionExpression(
        statements: tstl.Statement[],
        result: tstl.Expression | tstl.Expression[]
    ): tstl.CallExpression {
        const body = statements ? statements.slice(0) : [];
        body.push(tstl.createReturnStatement(Array.isArray(result) ? result : [result]));
        const iife = tstl.createFunctionExpression(tstl.createBlock(body));
        return tstl.createCallExpression(tstl.createParenthesizedExpression(iife));
    }

    public createUnpackCall(expression: ts.Expression): tstl.Expression {
        return tstl.createCallExpression(
            tstl.createTableIndexExpression(
                tstl.createIdentifier("table"),
                tstl.createStringLiteral("unpack")
            ),
            [this.transformExpression(expression)]
        );
    }

    private getAbsoluteImportPath(relativePath: string): string {
        if (relativePath.charAt(0) !== "." && this.options.baseUrl) {
            return path.resolve(this.options.baseUrl, relativePath);
        }
        return path.resolve(path.dirname(this.currentSourceFile.fileName), relativePath);
    }

    private getImportPath(relativePath: string): string {
        // Calculate absolute path to import
        const absolutePathToImport = this.getAbsoluteImportPath(relativePath);
        if (this.options.rootDir) {
            // Calculate path relative to project root
            // and replace path.sep with dots (lua doesn't know paths)
            const relativePathToRoot =
                this.pathToLuaRequirePath(absolutePathToImport.replace(this.options.rootDir, "").slice(1));
            return relativePathToRoot;
        }

        return this.pathToLuaRequirePath(relativePath);
    }

    private pathToLuaRequirePath(filePath: string): string {
        return filePath.replace(new RegExp("\\\\|\/", "g"), ".");
    }

    private createLocalOrGlobalDeclaration(
        lhs: tstl.Identifier, rhs: tstl.Expression, parent?: tstl.Node, tsOriginal?: ts.Node): tstl.Statement {

        if (this.isModule || this.currentNamespace) {
            return tstl.createVariableDeclarationStatement(lhs, rhs, parent, tsOriginal);
        } else {
            return tstl.createAssignmentStatement(lhs, rhs, parent, tsOriginal);
        }
    }

    private validateFunctionAssignment(node: ts.Node, fromType: ts.Type, toType: ts.Type, toName?: string): void {
        if (toType === fromType) {
            return;
        }

        if ((toType.flags & ts.TypeFlags.Any) !== 0) {
            // Assigning to un-typed variable
            return;
        }

        // Use cache to avoid repeating check for same types (protects against infinite loop in recursive types)
        let fromTypeCache = this.typeValidationCache.get(fromType);
        if (fromTypeCache) {
            if (fromTypeCache.has(toType)) {
                return;
            }
        } else {
            fromTypeCache = new Set();
            this.typeValidationCache.set(fromType, fromTypeCache);
        }
        fromTypeCache.add(toType);

        // Check function assignments
        const fromContext = tsHelper.getFunctionContextType(fromType, this.checker);
        const toContext = tsHelper.getFunctionContextType(toType, this.checker);

        if (fromContext === ContextType.Mixed || toContext === ContextType.Mixed) {
            throw TSTLErrors.UnsupportedOverloadAssignment(node, toName);
        } else if (fromContext !== toContext && fromContext !== ContextType.None && toContext !== ContextType.None) {
            if (toContext === ContextType.Void) {
                throw TSTLErrors.UnsupportedFunctionConversion(node, toName);
            } else {
                throw TSTLErrors.UnsupportedMethodConversion(node, toName);
            }
        }

        const fromTypeReference = fromType as ts.TypeReference;
        const toTypeReference = toType as ts.TypeReference;
        if (fromTypeReference.typeArguments && toTypeReference.typeArguments) {
            // Recurse into tuples/arrays
            toTypeReference.typeArguments.forEach((t, i) => {
                this.validateFunctionAssignment(node, fromTypeReference.typeArguments[i], t, toName);
            });
        }

        if ((toType.flags & ts.TypeFlags.Object) !== 0
            && ((toType as ts.ObjectType).objectFlags & ts.ObjectFlags.ClassOrInterface) !== 0
            && toType.symbol && toType.symbol.members && fromType.symbol && fromType.symbol.members) {
            // Recurse into interfaces
            toType.symbol.members.forEach(
                (toMember, memberName) => {
                    const fromMember = fromType.symbol.members.get(memberName);
                    if (fromMember) {
                        const toMemberType = this.checker.getTypeOfSymbolAtLocation(toMember, node);
                        const fromMemberType = this.checker.getTypeOfSymbolAtLocation(fromMember, node);
                        this.validateFunctionAssignment(
                            node,
                            fromMemberType,
                            toMemberType,
                            toName ? `${toName}.${memberName}` : memberName.toString()
                        );
                    }
                }
            );
        }
    }

    private wrapInFunctionCall(expression: tstl.Expression): tstl.FunctionExpression {
        const returnStatement = tstl.createReturnStatement([expression]);
        return tstl.createFunctionExpression(tstl.createBlock([returnStatement]));
    }

    private wrapInTable(...expressions: tstl.Expression[]): tstl.ParenthesizedExpression {
        const fields = expressions.map(e => tstl.createTableFieldExpression(e));
        return tstl.createParenthesizedExpression(tstl.createTableExpression(fields));
    }

    private expressionPlusOne(expression: tstl.Expression): tstl.BinaryExpression {
        return tstl.createBinaryExpression(
            expression,
            tstl.createNumericLiteral(1),
            tstl.SyntaxKind.AdditionOperator
        );
    }

    private peekScope(): Scope {
        return this.scopeStack[this.scopeStack.length - 1];
    }

    private pushScope(scopeType: ScopeType): void {
        this.scopeStack.push({ type: scopeType, id: this.genVarCounter });
        this.genVarCounter++;
    }

    private popScope(): Scope {
        return this.scopeStack.pop();
    }

    private flat<T>(arr: T[] | ReadonlyArray<T>): T[] {
        const flatten = (arr, result = []) => {
            for (let i = 0, length = arr.length; i < length; i++) {
                const value = arr[i];
                if (Array.isArray(value)) {
                    flatten(value, result);
                } else {
                    result.push(value);
                }
            }
            return result;
        };
        return flatten(arr);
    }
}<|MERGE_RESOLUTION|>--- conflicted
+++ resolved
@@ -763,7 +763,7 @@
             const memberName = this.transformPropertyName(enumMember.name);
             if (membersOnly) {
                 if (tstl.isIdentifier(memberName))
-                {                   
+                {
                     result.push(this.createLocalOrGlobalDeclaration(
                         memberName,
                         enumMember.value,
@@ -781,13 +781,8 @@
                 }
             } else {
                 const table = this.transformIdentifier(enumDeclaration.name);
-<<<<<<< HEAD
-                const property = tstl.createTableIndexExpression(table, enumMember.name, undefined);
+                const property = tstl.createTableIndexExpression(table, memberName, undefined);
                 result.push(tstl.createAssignmentStatement(
-=======
-                const property = tstl.createTableIndexExpression(table, memberName, undefined);
-                result.push(tstl.createVariableAssignmentStatement(
->>>>>>> d4f88456
                     property,
                     enumMember.value,
                     undefined,
@@ -1088,7 +1083,7 @@
         }
 
         // For body
-        const body = ts.isBlock(statement.statement) 
+        const body = ts.isBlock(statement.statement)
             ? this.transformBlock(statement.statement)
             : this.transformBlock(ts.createBlock([statement.statement]));
 
