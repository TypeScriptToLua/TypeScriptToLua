--- conflicted
+++ resolved
@@ -31,12 +31,7 @@
 interface Scope {
     type: ScopeType;
     id: number;
-<<<<<<< HEAD
-    assignedSymbols?: Set<tstl.SymbolId>;
-    referencedSymbols?: Set<tstl.SymbolId>;
-=======
     referencedSymbols?: Map<tstl.SymbolId, ts.Identifier[]>;
->>>>>>> aca5eee6
     variableDeclarations?: tstl.VariableDeclarationStatement[];
     functionDefinitions?: Map<tstl.SymbolId, FunctionDefinitionInfo>;
     importStatements?: tstl.Statement[];
@@ -2263,35 +2258,10 @@
         // Offset limit when using < or >
         const opKind = statement.condition.operatorToken.kind;
         if (opKind === ts.SyntaxKind.LessThanToken) {
-<<<<<<< HEAD
-            if (tstl.isNumericLiteral(limitExpression)) {
-                --limitExpression.value;
-
-            } else {
-                limitExpression = tstl.createBinaryExpression(
-                    limitExpression,
-                    tstl.createNumericLiteral(1),
-                    tstl.SyntaxKind.SubtractionOperator
-                );
-            }
-
-        } else if (opKind === ts.SyntaxKind.GreaterThanToken) {
-            if (tstl.isNumericLiteral(limitExpression)) {
-                ++limitExpression.value;
-
-            } else {
-                limitExpression = tstl.createBinaryExpression(
-                    limitExpression,
-                    tstl.createNumericLiteral(1),
-                    tstl.SyntaxKind.AdditionOperator
-                );
-            }
-=======
             limitExpression = this.expressionPlusNumber(limitExpression, -1);
 
         } else if (opKind === ts.SyntaxKind.GreaterThanToken) {
             limitExpression = this.expressionPlusNumber(limitExpression, 1);
->>>>>>> aca5eee6
         }
 
         return limitExpression;
@@ -2376,8 +2346,6 @@
         return undefined;
     }
 
-<<<<<<< HEAD
-=======
     private symbolWasAssignedInScope(symbolId: tstl.SymbolId, scope: Scope): boolean {
         if (scope.referencedSymbols === undefined) {
             return false;
@@ -2396,7 +2364,6 @@
         return false;
     }
 
->>>>>>> aca5eee6
     protected transformNumericForStatement(
         statement: ts.ForStatement,
         body: tstl.Statement[],
@@ -2425,11 +2392,7 @@
         if (control.symbolId === undefined) {
             return undefined;
         }
-<<<<<<< HEAD
-        if (loopScope.assignedSymbols && loopScope.assignedSymbols.has(control.symbolId)) {
-=======
         if (this.symbolWasAssignedInScope(control.symbolId, loopScope)) {
->>>>>>> aca5eee6
             return undefined;
         }
 
@@ -3104,29 +3067,12 @@
         }
     }
 
-    // Tracks symbols assigned in scope - used in detection of viable numerical for loops
-    public trackAssignment(statement: tstl.AssignmentStatement): void {
-        for (const identifier of statement.left) {
-            if (tstl.isIdentifier(identifier) && identifier.symbolId !== undefined) {
-                for (let i = this.scopeStack.length - 1; i >= 0; --i) {
-                    const scope = this.scopeStack[i];
-                    if (!scope.assignedSymbols) { scope.assignedSymbols = new Set(); }
-                    scope.assignedSymbols.add(identifier.symbolId);
-                }
-            }
-        }
-    }
-
     private transformAssignment(lhs: ts.Expression, right?: tstl.Expression): tstl.Statement {
         const statement = tstl.createAssignmentStatement(
             this.transformExpression(lhs) as tstl.AssignmentLeftHandSideExpression,
             right,
             lhs.parent
         );
-<<<<<<< HEAD
-        this.trackAssignment(statement);
-=======
->>>>>>> aca5eee6
         return statement;
     }
 
@@ -3172,10 +3118,6 @@
                 right,
                 expression
             );
-<<<<<<< HEAD
-            this.trackAssignment(statement);
-=======
->>>>>>> aca5eee6
             return statement;
         } else {
             // Simple assignment
