import * as path from "path";
import * as ts from "typescript";

import {CompilerOptions, LuaLibImportKind, LuaTarget} from "./CompilerOptions";
import {DecoratorKind} from "./Decorator";
import * as tstl from "./LuaAST";
import {LuaLib, LuaLibFeature} from "./LuaLib";
import {ContextType, TSHelper as tsHelper} from "./TSHelper";
import {TSTLErrors} from "./TSTLErrors";

export type StatementVisitResult = tstl.Statement | tstl.Statement[] | undefined;
export type ExpressionVisitResult = tstl.Expression | undefined;

export enum ScopeType {
    Function,
    Switch,
    Loop,
}

interface Scope {
    type: ScopeType;
    id: number;
}

export class LuaTransformer {
    public luaKeywords: Set<string> = new Set([
        "and", "break", "do",  "else", "elseif", "end",    "false",  "for",  "function", "if",
        "in",  "local", "nil", "not",  "or",     "repeat", "return", "then", "until",    "while",
    ]);

    private selfIdentifier = tstl.createIdentifier("self");

    private isStrict = true;

    private checker: ts.TypeChecker;
    protected options: CompilerOptions;
    private isModule: boolean;

    private currentSourceFile?: ts.SourceFile;

    private currentNamespace: ts.ModuleDeclaration;
    private classStack: tstl.Identifier[];

    private scopeStack: Scope[];
    private genVarCounter: number;

    private luaLibFeatureSet: Set<LuaLibFeature>;

    private readonly typeValidationCache: Map<ts.Type, Set<ts.Type>> = new Map<ts.Type, Set<ts.Type>>();

    public constructor(program: ts.Program) {
        this.checker = program.getTypeChecker();
        this.options = program.getCompilerOptions();
        this.isStrict = this.options.alwaysStrict || (this.options.strict && this.options.alwaysStrict !== false) ||
                        (this.isModule && this.options.target && this.options.target >= ts.ScriptTarget.ES2015);

        if (!this.options.luaTarget) {
            this.options.luaTarget = LuaTarget.LuaJIT;
        }

        this.setupState();
    }

    public setupState(): void {
        this.scopeStack = [];
        this.genVarCounter = 0;
        this.currentSourceFile = undefined;
        this.isModule = false;
        this.scopeStack = [];
        this.classStack = [];
        this.luaLibFeatureSet = new Set<LuaLibFeature>();
    }

    // TODO make all other methods private???
    public transformSourceFile(node: ts.SourceFile): [tstl.Block, Set<LuaLibFeature>] {
        this.setupState();

        this.currentSourceFile = node;
        this.isModule = tsHelper.isFileModule(node);

        const statements = this.transformStatements(node.statements);

        return [tstl.createBlock(statements, undefined, node), this.luaLibFeatureSet];
    }

    public transformStatement(node: ts.Statement): StatementVisitResult {
        // Ignore declarations
        if (node.modifiers && node.modifiers.some(modifier => modifier.kind === ts.SyntaxKind.DeclareKeyword)) {
            return undefined;
        }

        switch (node.kind) {
            // Block
            case ts.SyntaxKind.Block:
                return this.transformScopeBlock(node as ts.Block);
            // Declaration Statements
            case ts.SyntaxKind.ImportDeclaration:
                return this.transformImportDeclaration(node as ts.ImportDeclaration);
            case ts.SyntaxKind.ClassDeclaration:
                return this.transformClassDeclaration(node as ts.ClassDeclaration);
            case ts.SyntaxKind.ModuleDeclaration:
                return this.transformModuleDeclaration(node as ts.ModuleDeclaration);
            case ts.SyntaxKind.EnumDeclaration:
                return this.transformEnumDeclaration(node as ts.EnumDeclaration);
            case ts.SyntaxKind.FunctionDeclaration:
                return this.transformFunctionDeclaration(node as ts.FunctionDeclaration);
            case ts.SyntaxKind.TypeAliasDeclaration:
                return this.transformTypeAliasDeclaration(node as ts.TypeAliasDeclaration);
            case ts.SyntaxKind.InterfaceDeclaration:
                return this.transformInterfaceDeclaration(node as ts.InterfaceDeclaration);
            // Statements
            case ts.SyntaxKind.VariableStatement:
                return this.transformVariableStatement(node as ts.VariableStatement);
            case ts.SyntaxKind.ExpressionStatement:
                return this.transformExpressionStatement(node as ts.ExpressionStatement);
            case ts.SyntaxKind.ReturnStatement:
                return this.transformReturn(node as ts.ReturnStatement);
            case ts.SyntaxKind.IfStatement:
                return this.transformIfStatement(node as ts.IfStatement);
            case ts.SyntaxKind.WhileStatement:
                return this.transformWhileStatement(node as ts.WhileStatement);
            case ts.SyntaxKind.DoStatement:
                return this.transformDoStatement(node as ts.DoStatement);
            case ts.SyntaxKind.ForStatement:
                return this.transformForStatement(node as ts.ForStatement);
            case ts.SyntaxKind.ForOfStatement:
                return this.transformForOfStatement(node as ts.ForOfStatement);
            case ts.SyntaxKind.ForInStatement:
                return this.transformForInStatement(node as ts.ForInStatement);
            case ts.SyntaxKind.SwitchStatement:
                return this.transformSwitchStatement(node as ts.SwitchStatement);
            case ts.SyntaxKind.BreakStatement:
                return this.transformBreakStatement(node as ts.BreakStatement);
            case ts.SyntaxKind.TryStatement:
                return this.transformTryStatement(node as ts.TryStatement);
            case ts.SyntaxKind.ThrowStatement:
                return this.transformThrowStatement(node as ts.ThrowStatement);
            case ts.SyntaxKind.ContinueStatement:
                return this.transformContinueStatement(node as ts.ContinueStatement);
            case ts.SyntaxKind.EmptyStatement:
                return this.transformEmptyStatement(node as ts.EmptyStatement);
            default:
                throw TSTLErrors.UnsupportedKind("Statement", node.kind, node);
        }
    }

    /** Convers an array of ts.Statements into an array of tstl.Statements */
    public transformStatements(statements: ts.Statement[] | ReadonlyArray<ts.Statement>): tstl.Statement[] {
        const tstlStatements: tstl.Statement[] = [];
        (statements as ts.Statement[]).forEach(statement => {
            tstlStatements.push(...this.statementVisitResultToStatementArray(this.transformStatement(statement)));
        });
        return tstlStatements;
    }

    public transformBlock(block: ts.Block): tstl.Block {
        return tstl.createBlock(this.transformStatements(block.statements), undefined, block);
    }

    public transformScopeBlock(block: ts.Block): tstl.DoStatement {
        return tstl.createDoStatement(this.transformStatements(block.statements), undefined, block);
    }

    public transformImportDeclaration(statement: ts.ImportDeclaration): StatementVisitResult {
        if (!statement.importClause || !statement.importClause.namedBindings) {
            throw TSTLErrors.DefaultImportsNotSupported(statement);
        }

        const imports = statement.importClause.namedBindings;

        const result: tstl.Statement[] = [];

        const moduleSpecifier = statement.moduleSpecifier as ts.StringLiteral;
        const importPath = moduleSpecifier.text.replace(new RegExp("\"", "g"), "");
        const resolvedModuleSpecifier = tstl.createStringLiteral(this.getImportPath(importPath));

        const requireCall = tstl.createCallExpression(tstl.createIdentifier("require"), [resolvedModuleSpecifier]);

        if (ts.isNamedImports(imports)) {
            const filteredElements = imports.elements.filter(e => {
                const decorators = tsHelper.getCustomDecorators(this.checker.getTypeAtLocation(e), this.checker);
                return !decorators.has(DecoratorKind.Extension) && !decorators.has(DecoratorKind.MetaExtension);
            });

            // Elide import if all imported types are extension classes
            if (filteredElements.length === 0) {
                return undefined;
            }

            const importUniqueName = tstl.createIdentifier(path.basename((importPath)));
            const requireStatement = tstl.createVariableDeclarationStatement(
                tstl.createIdentifier(path.basename(importPath)), requireCall, undefined, statement);
            result.push(requireStatement);

            filteredElements.forEach(importSpecifier => {
                if (importSpecifier.propertyName) {
                    const propertyIdentifier = this.transformIdentifier(importSpecifier.propertyName);
                    const propertyName = tstl.createStringLiteral(propertyIdentifier.text);
                    const renamedImport = tstl.createVariableDeclarationStatement(
                        this.transformIdentifier(importSpecifier.name),
                        tstl.createTableIndexExpression(importUniqueName, propertyName),
                        undefined,
                        importSpecifier);
                    result.push(renamedImport);
                } else {
                    const nameIdentifier = this.transformIdentifier(importSpecifier.name);
                    const name = tstl.createStringLiteral(nameIdentifier.text);
                    const namedImport = tstl.createVariableDeclarationStatement(
                        nameIdentifier,
                        tstl.createTableIndexExpression(importUniqueName, name),
                        undefined,
                        importSpecifier
                    );
                    result.push(namedImport);
                }
            });
            return result;
        } else if (ts.isNamespaceImport(imports)) {
            const requireStatement = tstl.createVariableDeclarationStatement(
                this.transformIdentifier(imports.name),
                requireCall,
                undefined,
                statement
            );
            result.push(requireStatement);
            return result;
        } else {
            throw TSTLErrors.UnsupportedImportType(imports);
        }
    }

    public transformClassDeclaration(statement: ts.ClassDeclaration, nameOverride?: tstl.Identifier): tstl.Statement[] {
        let className = statement.name ? this.transformIdentifier(statement.name) : nameOverride;
        if (!className) {
            throw TSTLErrors.MissingClassName(statement);
        }

        const decorators = tsHelper.getCustomDecorators(this.checker.getTypeAtLocation(statement), this.checker);

        // Find out if this class is extension of existing class
        const isExtension = decorators.has(DecoratorKind.Extension);

        const isMetaExtension = decorators.has(DecoratorKind.MetaExtension);

        if (isExtension && isMetaExtension) {
            throw TSTLErrors.InvalidExtensionMetaExtension(statement);
        }

        // Get type that is extended
        const extendsType = tsHelper.getExtendedType(statement, this.checker);

        // Get all properties with value
        const properties = statement.members.filter(ts.isPropertyDeclaration).filter(member => member.initializer);

        // Divide properties into static and non-static
        const isStatic = prop => prop.modifiers && prop.modifiers.some(m => m.kind === ts.SyntaxKind.StaticKeyword);
        const staticFields = properties.filter(isStatic);
        const instanceFields = properties.filter(prop => !isStatic(prop));

        const result: tstl.Statement[] = [];

        // Overwrite the original className with the class we are overriding for extensions
        if (isMetaExtension) {
            if (!extendsType) {
                throw TSTLErrors.MissingMetaExtension(statement);
            }

            const extendsName = tstl.createStringLiteral(extendsType.symbol.escapedName as string);
            className = tstl.createIdentifier("__meta__" + extendsName.value);

            // local className = debug.getregistry()["extendsName"]
            const assignDebugCallIndex = tstl.createVariableDeclarationStatement(
                className,
                tstl.createTableIndexExpression(
                    tstl.createCallExpression(
                        tstl.createTableIndexExpression(
                            tstl.createIdentifier("debug"),
                            tstl.createStringLiteral("getregistry")
                        ),
                        []
                    ),
                    extendsName),
                undefined,
                statement);

            result.push(assignDebugCallIndex);
        }

        if (isExtension) {
            const extensionNameArg = decorators.get(DecoratorKind.Extension).args[0];
            if (extensionNameArg) {
                className = tstl.createIdentifier(extensionNameArg);
            } else if (extendsType) {
                className = tstl.createIdentifier(extendsType.symbol.escapedName as string);
            }
        }

        if (!isExtension && !isMetaExtension) {
            const classCreationMethods = this.createClassCreationMethods(
                statement,
                className,
                instanceFields,
                extendsType
            );
            result.push(...classCreationMethods);
        } else {
            for (const f of instanceFields) {
                const fieldName = this.transformPropertyName(f.name);

                const value = this.transformExpression(f.initializer);

                // className["fieldName"]
                const classField = tstl.createTableIndexExpression(className, fieldName);

                // className["fieldName"] = value;
                const assignClassField = tstl.createAssignmentStatement(classField, value);

                result.push(assignClassField);
            }
        }

        // Add static declarations
        for (const field of staticFields) {
            const fieldName = this.transformPropertyName(field.name);
            const value = this.transformExpression(field.initializer);

            const fieldAssign = tstl.createAssignmentStatement(
                tstl.createTableIndexExpression(className, fieldName),
                value
            );

            result.push(fieldAssign);
        }

        // Find first constructor with body
        const constructor = statement.members
            .filter(n => ts.isConstructorDeclaration(n) && n.body)[0] as ts.ConstructorDeclaration;
        if (constructor) {
            // Add constructor plus initialization of instance fields
            result.push(this.transformConstructor(constructor, className));
        } else if (!isExtension && !extendsType) {
            // Generate a constructor if none was defined
            result.push(this.transformConstructor(
                ts.createConstructor([], [], [], ts.createBlock([], true)),
                className
            ));
        }

        // Transform get accessors
        statement.members.filter(ts.isGetAccessor).forEach(getAccessor => {
            result.push(this.transformGetAccessorDeclaration(getAccessor, className));
        });

        // Transform set accessors
        statement.members.filter(ts.isSetAccessor).forEach(setAccessor => {
            result.push(this.transformSetAccessorDeclaration(setAccessor, className));
        });

        // Transform methods
        statement.members.filter(ts.isMethodDeclaration).forEach(method => {
            result.push(this.transformMethodDeclaration(method, className));
        });

        return result;
    }

    public createClassCreationMethods(
        statement: ts.ClassLikeDeclarationBase,
        className: tstl.Identifier,
        instanceFields: ts.PropertyDeclaration[],
        extendsType: ts.Type): tstl.Statement[] {
        let noClassOr = false;
        if (extendsType) {
            const decorators = tsHelper.getCustomDecorators(extendsType, this.checker);
            noClassOr = decorators.has(DecoratorKind.NoClassOr);
        }

        const result: tstl.Statement[] = [];

        // Write class declaration
        if (extendsType) {
            const baseName = tstl.createIdentifier(extendsType.symbol.escapedName as string);

            // baseName.new
            const newIndex = tstl.createTableIndexExpression(baseName, tstl.createStringLiteral("new"));

            // baseName.new()
            let rhs: tstl.Expression = tstl.createCallExpression(newIndex, []);

            if (!noClassOr) {
                // className or baseName.new()
                rhs = tstl.createBinaryExpression(className, rhs, tstl.SyntaxKind.OrOperator);
            }

            // (local) className = className or baseName.new()
            // (local) className = baseName.new()
            // exports.className = baseName.new()
            const classVar = this.createLocalOrGlobalDeclaration(className, rhs, undefined, statement);

            result.push(classVar);
        } else {
            // {}
            let rhs: tstl.Expression = tstl.createTableExpression();

            if (!noClassOr) {
                // className or {}
                rhs = tstl.createBinaryExpression(className, rhs, tstl.SyntaxKind.OrOperator);
            }

            // (local) className = className or {}
            // (local) className = {}
            // exports.className = {}
            const classVar = this.createLocalOrGlobalDeclaration(className, rhs, undefined, statement);

            result.push(classVar);
        }

        // className.__index
        const classIndex = tstl.createTableIndexExpression(className, tstl.createStringLiteral("__index"));
        // className.__index = className
        const assignClassIndex = tstl.createAssignmentStatement(classIndex, className, undefined, statement);

        result.push(assignClassIndex);

        if (extendsType) {
            const baseName = tstl.createIdentifier(extendsType.symbol.escapedName as string);
            // className.__base = baseName
            const classBase = tstl.createTableIndexExpression(className, tstl.createStringLiteral("__base"));

            const assignClassBase = tstl.createAssignmentStatement(classBase, baseName, undefined, statement);

            result.push(assignClassBase);
        }

        const newFuncStatements: tstl.Statement[] = [];

        // local self = setmetatable({}, className)
        const assignSelf = tstl.createVariableDeclarationStatement(
            this.selfIdentifier,
            tstl.createCallExpression(
                tstl.createIdentifier("setmetatable"),
                [tstl.createTableExpression(), className]
            )
        );

        newFuncStatements.push(assignSelf);

        for (const f of instanceFields) {
            // Get identifier
            const fieldName = this.transformPropertyName(f.name);

            const value = this.transformExpression(f.initializer);

            // self[fieldName]
            const selfIndex = tstl.createTableIndexExpression(this.selfIdentifier, fieldName);

            // self[fieldName] = value
            const assignClassField = tstl.createAssignmentStatement(selfIndex, value);

            newFuncStatements.push(assignClassField);
        }

        /*
        if construct and className.constructor then
            className.constructor(self, ...)
        end
        */
        const ifConstructor = tstl.createIfStatement(
            tstl.createBinaryExpression(
                tstl.createIdentifier("construct"),
                tstl.createTableIndexExpression(className, tstl.createStringLiteral("constructor")),
                tstl.SyntaxKind.AndOperator),
            tstl.createBlock([
                tstl.createExpressionStatement(tstl.createCallExpression(
                    tstl.createTableIndexExpression(className, tstl.createStringLiteral("constructor")),
                    [this.selfIdentifier, tstl.createDotsLiteral()])),
            ]));

        newFuncStatements.push(ifConstructor);

        // return self
        const returnSelf = tstl.createReturnStatement([this.selfIdentifier]);

        newFuncStatements.push(returnSelf);

        // function className.new(construct, ...) ... end
        const newFunc = tstl.createAssignmentStatement(
            tstl.createTableIndexExpression(className, tstl.createStringLiteral("new")),
            tstl.createFunctionExpression(
                tstl.createBlock(newFuncStatements),
                [tstl.createIdentifier("construct")],
                tstl.createDotsLiteral(),
                undefined,
                undefined,
                statement));

        result.push(newFunc);

        return result;
    }

    public transformConstructor(
        statement: ts.ConstructorDeclaration,
        className: tstl.Identifier
    ): tstl.AssignmentStatement
    {
        // Don't transform methods without body (overload declarations)
        if (!statement.body) {
            return undefined;
        }

        // Check for field declarations in constructor
        const constructorFieldsDeclarations = statement.parameters.filter(p => p.modifiers !== undefined);

        // Transform constructor body
        this.classStack.push(className);

        const bodyStatements: tstl.Statement[] = [];

        // Add in instance field declarations
        for (const declaration of constructorFieldsDeclarations) {
            const declarationName = this.transformIdentifier(declaration.name as ts.Identifier);
            if (declaration.initializer) {
                // self.declarationName = declarationName or initializer
                const assignement = tstl.createAssignmentStatement(
                    tstl.createTableIndexExpression(
                        this.selfIdentifier, tstl.createStringLiteral(declarationName.text)
                    ),
                    tstl.createBinaryExpression(
                        declarationName,
                        this.transformExpression(declaration.initializer), tstl.SyntaxKind.OrOperator
                    )
                );
                bodyStatements.push(assignement);
            } else {
                // self.declarationName = declarationName
                const assignement = tstl.createAssignmentStatement(
                    tstl.createTableIndexExpression(
                        this.selfIdentifier,
                        tstl.createStringLiteral(declarationName.text)
                    ),
                    declarationName
                );
                bodyStatements.push(assignement);
            }
        }

        // function className.constructor(params) ... end

        const [params, dotsLiteral, restParamName] = this.transformParameters(
            statement.parameters,
            this.selfIdentifier
        );

        bodyStatements.push(...this.transformFunctionBody(statement.parameters, statement.body, restParamName));

        const body: tstl.Block = tstl.createBlock(bodyStatements);

        const result = tstl.createAssignmentStatement(
            tstl.createTableIndexExpression(className, tstl.createStringLiteral("constructor")),
            tstl.createFunctionExpression(body, params, dotsLiteral, restParamName, undefined, undefined),
            undefined,
            statement);

        this.classStack.pop();

        return result;
    }

    public transformGetAccessorDeclaration(
        getAccessor: ts.GetAccessorDeclaration,
        className: tstl.Identifier
    ): tstl.AssignmentStatement
    {
        const name = this.transformIdentifier(getAccessor.name as ts.Identifier);

        const accessorFunction = tstl.createFunctionExpression(
            tstl.createBlock(this.transformFunctionBody(getAccessor.parameters, getAccessor.body)),
            [this.selfIdentifier]
        );

        return tstl.createAssignmentStatement(
            tstl.createTableIndexExpression(className, tstl.createStringLiteral("get__" + name.text)),
            accessorFunction
        );
    }

    public transformSetAccessorDeclaration(
        setAccessor: ts.SetAccessorDeclaration,
        className: tstl.Identifier
    ): tstl.AssignmentStatement
    {
        const name = this.transformIdentifier(setAccessor.name as ts.Identifier);

        const [params, dot, restParam] = this.transformParameters(setAccessor.parameters, this.selfIdentifier);

        const accessorFunction = tstl.createFunctionExpression(
            tstl.createBlock(this.transformFunctionBody(setAccessor.parameters, setAccessor.body, restParam)),
            params,
            dot,
            restParam
        );

        return tstl.createAssignmentStatement(
            tstl.createTableIndexExpression(className, tstl.createStringLiteral("set__" + name.text)),
            accessorFunction
        );
    }

    public transformMethodDeclaration(
        node: ts.MethodDeclaration,
        className: tstl.Identifier
    ): tstl.AssignmentStatement
    {
        // Don't transform methods without body (overload declarations)
        if (!node.body) {
            return undefined;
        }

        let methodName = this.transformPropertyName(node.name);
        if (tstl.isStringLiteral(methodName) && methodName.value === "toString") {
            methodName = tstl.createStringLiteral("__tostring", undefined, node.name);
        }

        const type = this.checker.getTypeAtLocation(node);
        const context = tsHelper.getFunctionContextType(type, this.checker) !== ContextType.Void
            ? this.selfIdentifier
            : undefined;
        const [paramNames, dots, restParamName] = this.transformParameters(node.parameters, context);

        const functionExpression = tstl.createFunctionExpression(
            tstl.createBlock(this.transformFunctionBody(node.parameters, node.body, restParamName)),
            paramNames,
            dots,
            restParamName
        );

        return tstl.createAssignmentStatement(
            tstl.createTableIndexExpression(className, methodName),
            functionExpression,
            undefined,
            node
        );
    }

    public transformParameters(parameters: ts.NodeArray<ts.ParameterDeclaration>, context?: tstl.Identifier):
        [tstl.Identifier[], tstl.DotsLiteral, tstl.Identifier | undefined] {
        // Build parameter string
        const paramNames: tstl.Identifier[] = [];
        if (context) {
            paramNames.push(context);
        }

        let restParamName: tstl.Identifier;
        let dotsLiteral: tstl.DotsLiteral;

        // Only push parameter name to paramName array if it isn't a spread parameter
        for (const param of parameters) {
            if (ts.isIdentifier(param.name) && param.name.originalKeywordKind === ts.SyntaxKind.ThisKeyword) {
                continue;
            }
            const paramName = this.transformIdentifier(param.name as ts.Identifier);

            // This parameter is a spread parameter (...param)
            if (!param.dotDotDotToken) {
                paramNames.push(paramName);
            } else {
                restParamName = paramName;
                // Push the spread operator into the paramNames array
                dotsLiteral = tstl.createDotsLiteral();
            }
        }

        return [paramNames, dotsLiteral, restParamName];
    }

    public transformFunctionBody(
        parameters: ts.NodeArray<ts.ParameterDeclaration>,
        body: ts.Block,
        spreadIdentifier?: tstl.Identifier
    ): tstl.Statement[]
    {
        this.pushScope(ScopeType.Function);

        const headerStatements = [];

        // Add default parameters
        const defaultValueDeclarations = parameters
            .filter(declaration => declaration.initializer !== undefined)
            .map(declaration => this.transformParameterDefaultValueDeclaration(declaration));

        headerStatements.push(...defaultValueDeclarations);

        // Push spread operator here
        if (spreadIdentifier) {
            const spreadTable = this.wrapInTable(tstl.createDotsLiteral());
            headerStatements.push(this.createLocalOrGlobalDeclaration(spreadIdentifier, spreadTable));
        }

        const bodyStatements = this.transformStatements(body.statements);

        this.popScope();

        return headerStatements.concat(bodyStatements);
    }

    public transformParameterDefaultValueDeclaration(declaration: ts.ParameterDeclaration): tstl.Statement {
        const parameterName = this.transformIdentifier(declaration.name as ts.Identifier);
        const parameterValue = this.transformExpression(declaration.initializer);
        const assignment = tstl.createAssignmentStatement(parameterName, parameterValue);

        const nilCondition = tstl.createBinaryExpression(
            parameterName,
            tstl.createNilLiteral(),
            tstl.SyntaxKind.EqualityOperator
        );

        const ifBlock = tstl.createBlock([assignment]);

        return tstl.createIfStatement(nilCondition, ifBlock, undefined, undefined, declaration);
    }

    public transformModuleDeclaration(statement: ts.ModuleDeclaration): tstl.Statement[] {
        const decorators = tsHelper.getCustomDecorators(this.checker.getTypeAtLocation(statement), this.checker);
        // If phantom namespace elide the declaration and return the body
        if (decorators.has(DecoratorKind.Phantom) && statement.body && ts.isModuleBlock(statement.body)) {
            return this.transformStatements(statement.body.statements);
        }

        const result: tstl.Statement[] = [];

        if (this.currentNamespace) {
            // outerNS.innerNS = outerNS.innerNS or {}
            const namespaceDeclaration = tstl.createAssignmentStatement(
                tstl.createTableIndexExpression(
                    this.transformIdentifier(this.currentNamespace.name as ts.Identifier),
                    this.transformIdentifier(statement.name as ts.Identifier)),
                tstl.createBinaryExpression(
                    tstl.createTableIndexExpression(
                        this.transformIdentifier(this.currentNamespace.name as ts.Identifier),
                        this.transformIdentifier(statement.name as ts.Identifier)),
                    tstl.createTableExpression(),
                    tstl.SyntaxKind.OrOperator));

            result.push(namespaceDeclaration);

            // local innerNS = outerNS.innerNS
            const localDeclaration = tstl.createVariableDeclarationStatement(
                this.transformIdentifier(statement.name as ts.Identifier),
                tstl.createTableIndexExpression(
                    this.transformIdentifier(this.currentNamespace.name as ts.Identifier),
                    this.transformIdentifier(statement.name as ts.Identifier)));

            result.push(localDeclaration);
        } else if (this.isModule && (ts.getCombinedModifierFlags(statement) & ts.ModifierFlags.Export)) {
            // exports.NS = exports.NS or {}
            const namespaceDeclaration = tstl.createAssignmentStatement(
                tstl.createTableIndexExpression(
                    this.transformIdentifier(ts.createIdentifier("exports")),
                    this.transformIdentifier(statement.name as ts.Identifier)
                ),
                tstl.createBinaryExpression(
                    tstl.createTableIndexExpression(
                        this.transformIdentifier(ts.createIdentifier("exports")),
                        this.transformIdentifier(statement.name as ts.Identifier)),
                    tstl.createTableExpression(),
                    tstl.SyntaxKind.OrOperator));

            result.push(namespaceDeclaration);

            // local NS = exports.NS
            const localDeclaration = tstl.createVariableDeclarationStatement(
                this.transformIdentifier(statement.name as ts.Identifier),
                tstl.createTableIndexExpression(
                    this.transformIdentifier(ts.createIdentifier("exports") as ts.Identifier),
                    this.transformIdentifier(statement.name as ts.Identifier)));

            result.push(localDeclaration);
        } else {
            // local NS = NS or {}
            const localDeclaration = tstl.createVariableDeclarationStatement(
                this.transformIdentifier(statement.name as ts.Identifier),
                tstl.createBinaryExpression(
                    tstl.createIdentifier("NS"),
                    tstl.createTableExpression(),
                    tstl.SyntaxKind.OrOperator
                )
            );

            result.push(localDeclaration);
        }

        // Set current namespace for nested NS
        // Keep previous currentNS to reset after block transpilation
        const previousNamespace = this.currentNamespace;
        this.currentNamespace = statement;

        // Transform moduleblock to block and visit it
        if (statement.body && ts.isModuleBlock(statement.body)) {
            result.push(...this.transformStatements(statement.body.statements));
        }

        this.currentNamespace = previousNamespace;

        return result;
    }

    public transformEnumDeclaration(enumDeclaration: ts.EnumDeclaration): StatementVisitResult {
        const type = this.checker.getTypeAtLocation(enumDeclaration);

        // Const enums should never appear in the resulting code
        if (type.symbol.getFlags() & ts.SymbolFlags.ConstEnum) {
            return undefined;
        }

        const membersOnly = tsHelper.getCustomDecorators(type, this.checker).has(DecoratorKind.CompileMembersOnly);

        const result = [];

        if (!membersOnly) {
            const name = this.transformIdentifier(enumDeclaration.name);
            const table = tstl.createTableExpression();
            result.push(this.createLocalOrGlobalDeclaration(name, table, undefined, enumDeclaration));
        }

        for (const enumMember of this.computeEnumMembers(enumDeclaration)) {
            const memberName = this.transformPropertyName(enumMember.name);
            if (membersOnly) {
                if (tstl.isIdentifier(memberName)) {
                    result.push(this.createLocalOrGlobalDeclaration(
                        memberName,
                        enumMember.value,
                        undefined,
                        enumDeclaration
                    ));
                } else {
                    result.push(this.createLocalOrGlobalDeclaration(
                        tstl.createIdentifier(enumMember.name.getText(), undefined, enumMember.name),
                        enumMember.value,
                        undefined,
                        enumDeclaration
                    ));
                }
            } else {
                const table = this.transformIdentifier(enumDeclaration.name);
                const property = tstl.createTableIndexExpression(table, memberName, undefined);
                result.push(tstl.createAssignmentStatement(property, enumMember.value, undefined, enumMember.original));
            }
        }

        return result;
    }

    public computeEnumMembers(node: ts.EnumDeclaration):
        Array<{name: ts.PropertyName, value: tstl.NumericLiteral | tstl.StringLiteral, original: ts.Node}> {
        let numericValue = 0;
        let hasStringInitializers = false;

        return node.members.map(member => {
            let valueLiteral: tstl.NumericLiteral | tstl.StringLiteral;
            if (member.initializer) {
                if (ts.isNumericLiteral(member.initializer)) {
                    numericValue = Number(member.initializer.text);
                    valueLiteral = tstl.createNumericLiteral(numericValue);
                } else if (ts.isStringLiteral(member.initializer)) {
                    hasStringInitializers = true;
                    valueLiteral = tstl.createStringLiteral(member.initializer.text);
                } else {
                    throw TSTLErrors.InvalidEnumMember(member.initializer);
                }
            } else if (hasStringInitializers) {
                throw TSTLErrors.HeterogeneousEnum(node);
            } else {
                valueLiteral = tstl.createNumericLiteral(numericValue);
            }

            const enumMember = {
                name: member.name,
                original: member,
                value: valueLiteral,
            };

            numericValue++;

            return enumMember;
        });
    }

    public transformFunctionDeclaration(functionDeclaration: ts.FunctionDeclaration): tstl.Statement {
        // Don't transform functions without body (overload declarations)
        if (!functionDeclaration.body) {
            return undefined;
        }

        const type = this.checker.getTypeAtLocation(functionDeclaration);
        const context = tsHelper.getFunctionContextType(type, this.checker) !== ContextType.Void
            ? this.selfIdentifier
            : undefined;
        const [params, dotsLiteral, restParamName] = this.transformParameters(functionDeclaration.parameters, context);

        const name = this.transformIdentifier(functionDeclaration.name);
        const body = tstl.createBlock(
            this.transformFunctionBody(functionDeclaration.parameters, functionDeclaration.body, restParamName)
        );
        const functionExpression = tstl.createFunctionExpression(body, params, dotsLiteral, restParamName);

        return this.createLocalOrGlobalDeclaration(name, functionExpression, undefined, functionDeclaration);
    }

    public transformTypeAliasDeclaration(statement: ts.TypeAliasDeclaration): undefined {
        return undefined;
    }

    public transformInterfaceDeclaration(statement: ts.InterfaceDeclaration): undefined {
        return undefined;
    }

    public transformVariableDeclaration(statement: ts.VariableDeclaration)
        : [tstl.VariableDeclarationStatement] | [tstl.VariableDeclarationStatement, tstl.AssignmentStatement]
    {
        if (statement.initializer) {
            // Validate assignment
            const initializerType = this.checker.getTypeAtLocation(statement.initializer);
            const varType = this.checker.getTypeFromTypeNode(statement.type);
            this.validateFunctionAssignment(statement.initializer, initializerType, varType);
        }

        if (ts.isIdentifier(statement.name)) {
            // Find variable identifier
            const identifierName = this.transformIdentifier(statement.name);
            if (statement.initializer) {
                const value = this.transformExpression(statement.initializer);
                if (ts.isFunctionExpression(statement.initializer) || ts.isArrowFunction(statement.initializer)) {
                    // Separate declaration and assignment for functions to allow recursion

                    // local identifierName; identifierName = value;
                    return [tstl.createVariableDeclarationStatement(identifierName),
                            tstl.createAssignmentStatement(identifierName, value)];
                } else {
                    // local identifierName = value;
                    return [tstl.createVariableDeclarationStatement(identifierName, value)];
                }
            } else {
                // local identifierName = nil;
                return [tstl.createVariableDeclarationStatement(identifierName, tstl.createNilLiteral())];
            }
        } else if (ts.isArrayBindingPattern(statement.name)) {
            // Destructuring type

            // Disallow ellipsis destruction
            if (statement.name.elements.some(elem => !ts.isBindingElement(elem) || elem.dotDotDotToken !== undefined)) {
                throw TSTLErrors.ForbiddenEllipsisDestruction(statement);
            }

            const vars = statement.name.elements.map(e => this.transformArrayBindingElement(e));

            // Don't unpack TupleReturn decorated functions
            if (statement.initializer) {
                if (tsHelper.isTupleReturnCall(statement.initializer, this.checker)) {
                    // local vars = initializer;
                    return [tstl.createVariableDeclarationStatement(
                        vars,
                        this.transformExpression(statement.initializer)
                    )];
                } else {
                    // local vars = this.transpileDestructingAssignmentValue(node.initializer);
                    const initializer = this.createUnpackCall(this.transformExpression(statement.initializer));
                    return [tstl.createVariableDeclarationStatement(vars, initializer)];
                }
            } else {
                return [tstl.createVariableDeclarationStatement(vars)];
            }
        } else {
            throw TSTLErrors.UnsupportedKind("variable declaration", statement.name.kind, statement);
        }
    }

    public transformVariableStatement(statement: ts.VariableStatement): tstl.Statement[] {
        const result: tstl.Statement[] = [];
        statement.declarationList.declarations
            .forEach(declaration => result.push(...this.transformVariableDeclaration(declaration)));
        return result;
    }

    public transformExpressionStatement(statement: ts.ExpressionStatement | ts.Expression): tstl.Statement {
        const expression = ts.isExpressionStatement(statement) ? statement.expression : statement;
        if (ts.isBinaryExpression(expression)) {
            const [isCompound, replacementOperator] = tsHelper.isBinaryAssignmentToken(expression.operatorToken.kind);
            if (isCompound) {
                // +=, -=, etc...
                return this.transformCompoundAssignmentStatement(
                    expression,
                    expression.left,
                    expression.right,
                    replacementOperator
                );

            } else if (expression.operatorToken.kind === ts.SyntaxKind.EqualsToken) {
                // = assignment
                return this.transformAssignmentStatement(expression);
            }

        } else if (
            ts.isPrefixUnaryExpression(expression) &&
                (expression.operator === ts.SyntaxKind.PlusPlusToken
                || expression.operator === ts.SyntaxKind.MinusMinusToken)) {
            // ++i, --i
            const replacementOperator = expression.operator === ts.SyntaxKind.PlusPlusToken
                ? tstl.SyntaxKind.AdditionOperator
                : tstl.SyntaxKind.SubractionOperator;

            return this.transformCompoundAssignmentStatement(
                expression,
                expression.operand,
                ts.createLiteral(1),
                replacementOperator
            );
        }

        else if (ts.isPostfixUnaryExpression(expression)) {
            // i++, i--
            const replacementOperator = expression.operator === ts.SyntaxKind.PlusPlusToken
                ? tstl.SyntaxKind.AdditionOperator
                : tstl.SyntaxKind.SubractionOperator;

            return this.transformCompoundAssignmentStatement(
                expression,
                expression.operand,
                ts.createLiteral(1),
                replacementOperator
            );
        }

        return tstl.createExpressionStatement(this.transformExpression(expression));
    }

    public transformReturn(statement: ts.ReturnStatement): tstl.Statement {
        if (statement.expression) {
            const returnType = tsHelper.getContainingFunctionReturnType(statement, this.checker);
            if (returnType) {
                const expressionType = this.checker.getTypeAtLocation(statement.expression);
                this.validateFunctionAssignment(statement, expressionType, returnType);
            }
            if (tsHelper.isInTupleReturnFunction(statement, this.checker)) {
                // Parent function is a TupleReturn function
                if (ts.isArrayLiteralExpression(statement.expression)) {
                    // If return expression is an array literal, leave out brackets.
                    return tstl.createReturnStatement(statement.expression.elements
                        .map(elem => this.transformExpression(elem)));
                } else if (!tsHelper.isTupleReturnCall(statement.expression, this.checker)) {
                    // If return expression is not another TupleReturn call, unpack it
                    const expression = this.createUnpackCall(this.transformExpression(statement.expression));
                    return tstl.createReturnStatement([expression]);
                }
            }
            return tstl.createReturnStatement([this.transformExpression(statement.expression)]);
        } else {
            // Empty return
            return tstl.createReturnStatement();
        }
    }

    public transformIfStatement(statement: ts.IfStatement): tstl.IfStatement {
        const condition = this.transformExpression(statement.expression);
        const ifBlock = tstl.createBlock(this.transformBlockOrStatement(statement.thenStatement));
        if (statement.elseStatement) {
            if (ts.isIfStatement(statement.elseStatement)) {
                return tstl.createIfStatement(condition, ifBlock, this.transformIfStatement(statement.elseStatement));
            } else {
                const elseBlock = tstl.createBlock(this.transformBlockOrStatement(statement.elseStatement));
                return tstl.createIfStatement(condition, ifBlock, elseBlock);
            }
        }
        return tstl.createIfStatement(condition, ifBlock);
    }

    public transformWhileStatement(statement: ts.WhileStatement): tstl.WhileStatement {
        return tstl.createWhileStatement(
            tstl.createBlock(this.transformLoopBody(statement)),
            this.transformExpression(statement.expression),
            undefined,
            statement
        );
    }

    public transformDoStatement(statement: ts.DoStatement): tstl.RepeatStatement {
        return tstl.createRepeatStatement(
            tstl.createBlock(this.transformLoopBody(statement)),
            tstl.createUnaryExpression(this.transformExpression(statement.expression), tstl.SyntaxKind.NotOperator),
            undefined,
            statement
        );
    }

    public transformForStatement(statement: ts.ForStatement): tstl.Statement[] {
        const result: tstl.Statement[] = [];

        if (statement.initializer) {
            for (const variableDeclaration of (statement.initializer as ts.VariableDeclarationList).declarations) {
                // local initializer = value
                result.push(...this.transformVariableDeclaration(variableDeclaration));
            }
        }

        const condition = statement.condition
            ? this.transformExpression(statement.condition)
            : tstl.createBooleanLiteral(true);

        // Add body
        const body: tstl.Statement[] = this.transformLoopBody(statement);

        if (statement.incrementor) {
            body.push(this.transformExpressionStatement(statement.incrementor));
        }

        // while (condition) do ... end
        result.push(tstl.createWhileStatement(tstl.createBlock(body), condition));

        return result;
    }

    public transformForOfInitializer(initializer: ts.ForInitializer, expression: tstl.Expression): tstl.Statement {
        if (ts.isVariableDeclarationList(initializer)) {
            // Declaration of new variable
            const variableDeclarations = this.transformVariableDeclaration(initializer.declarations[0]);
            if (ts.isArrayBindingPattern(initializer.declarations[0].name)) {
                expression = this.createUnpackCall(expression);
            }
            return tstl.createVariableDeclarationStatement(variableDeclarations[0].left, expression);

        } else {
            // Assignment to existing variable
            let variables: tstl.IdentifierOrTableIndexExpression | tstl.IdentifierOrTableIndexExpression[];
            if (ts.isArrayLiteralExpression(initializer)) {
                expression = this.createUnpackCall(expression);
                variables = initializer.elements
                    .map(e => this.transformExpression(e)) as tstl.IdentifierOrTableIndexExpression[];
            } else {
                variables = this.transformExpression(initializer) as tstl.IdentifierOrTableIndexExpression;
            }
            return tstl.createAssignmentStatement(variables, expression);
        }
    }

    public transformLoopBody(
        loop: ts.WhileStatement | ts.DoStatement | ts.ForStatement | ts.ForOfStatement | ts.ForInOrOfStatement
    ): tstl.Statement[]
    {
        return this.transformBlockOrStatement(loop.statement);
    }

    public transformBlockOrStatement(statement: ts.Statement): tstl.Statement[] {
        return ts.isBlock(statement)
            ? this.transformStatements(statement.statements)
            : this.statementVisitResultToStatementArray(this.transformStatement(statement));
    }

    public transformForOfArrayStatement(statement: ts.ForOfStatement, block: tstl.Block): StatementVisitResult {
        const arrayExpression = this.transformExpression(statement.expression);

        // Arrays use numeric for loop (performs better than ipairs)
        const indexVariable = tstl.createIdentifier("____TS_index");
        if (!ts.isIdentifier(statement.expression)) {
            // Cache iterable expression if it's not a simple identifier
            // local ____TS_array = ${iterable};
            // for ____TS_index = 1, #____TS_array do
            //     local ${initializer} = ____TS_array[____TS_index]
            const arrayVariable = tstl.createIdentifier("____TS_array");
            const arrayAccess = tstl.createTableIndexExpression(arrayVariable, indexVariable);
            const initializer = this.transformForOfInitializer(statement.initializer, arrayAccess);
            block.statements.splice(0, 0, initializer);
            return [
                tstl.createVariableDeclarationStatement(arrayVariable, arrayExpression),
                tstl.createForStatement(
                    block,
                    indexVariable,
                    tstl.createNumericLiteral(1),
                    tstl.createUnaryExpression(arrayVariable, tstl.SyntaxKind.LengthOperator)
                ),
            ];

        } else {
            // Simple identifier version
            // for ____TS_index = 1, #${iterable} do
            //     local ${initializer} = ${iterable}[____TS_index]
            const iterableAccess = tstl.createTableIndexExpression(arrayExpression, indexVariable);
            const initializer = this.transformForOfInitializer(statement.initializer, iterableAccess);
            block.statements.splice(0, 0, initializer);
            return tstl.createForStatement(
                block,
                indexVariable,
                tstl.createNumericLiteral(1),
                tstl.createUnaryExpression(arrayExpression, tstl.SyntaxKind.LengthOperator)
            );
        }
    }

    public transformForOfLuaIteratorStatement(statement: ts.ForOfStatement, block: tstl.Block): StatementVisitResult {
        const luaIterator = this.transformExpression(statement.expression);
        if (tsHelper.isTupleReturnCall(statement.expression, this.checker)) {
            // LuaIterator + TupleReturn
            if (ts.isVariableDeclarationList(statement.initializer)) {
                // Variables declared in for loop
                // for ${initializer} in ${iterable} do
                const initializerVariable = statement.initializer.declarations[0].name;
                if (ts.isArrayBindingPattern(initializerVariable)) {
                    return tstl.createForInStatement(
                        block,
                        initializerVariable.elements.map(e => this.transformArrayBindingElement(e)),
                        [luaIterator]
                    );

                } else {
                    // Single variable is not allowed
                    throw TSTLErrors.UnsupportedNonDestructuringLuaIterator(statement.initializer);
                }

            } else {
                // Variables NOT declared in for loop - catch iterator values in temps and assign
                // for ____TS_value0 in ${iterable} do
                //     ${initializer} = ____TS_value0
                if (ts.isArrayLiteralExpression(statement.initializer)) {
                    const tmps = statement.initializer.elements
                        .map((_, i) => tstl.createIdentifier(`____TS_value${i}`));
                    const assign = tstl.createAssignmentStatement(
                        statement.initializer.elements
                            .map(e => this.transformExpression(e)) as tstl.IdentifierOrTableIndexExpression[],
                        tmps
                    );
                    block.statements.splice(0, 0, assign);
                    return tstl.createForInStatement(block, tmps, [luaIterator]);

                } else {
                    // Single variable is not allowed
                    throw TSTLErrors.UnsupportedNonDestructuringLuaIterator(statement.initializer);
                }
            }

        } else {
            // LuaIterator (no TupleReturn)
            if (ts.isVariableDeclarationList(statement.initializer)
                && ts.isIdentifier(statement.initializer.declarations[0].name)) {
                // Single variable declared in for loop
                // for ${initializer} in ${iterator} do
                return tstl.createForInStatement(
                    block,
                    [this.transformIdentifier(statement.initializer.declarations[0].name as ts.Identifier)],
                    [luaIterator]
                );

            } else {
                // Destructuring or variable NOT declared in for loop
                // for ____TS_value in ${iterator} do
                //     local ${initializer} = unpack(____TS_value)
                const valueVariable = tstl.createIdentifier("____TS_value");
                const initializer = this.transformForOfInitializer(statement.initializer, valueVariable);
                block.statements.splice(0, 0, initializer);
                return tstl.createForInStatement(
                    block,
                    [valueVariable],
                    [luaIterator]
                );
            }
        }
    }

    public transformForOfIteratorStatement(statement: ts.ForOfStatement, block: tstl.Block): StatementVisitResult {
        const iterable = this.transformExpression(statement.expression);
        if (ts.isVariableDeclarationList(statement.initializer)
            && ts.isIdentifier(statement.initializer.declarations[0].name)) {
            // Single variable declared in for loop
            // for ${initializer} in __TS__iterator(${iterator}) do
            return tstl.createForInStatement(
                block,
                [this.transformIdentifier(statement.initializer.declarations[0].name as ts.Identifier)],
                [this.transformLuaLibFunction(LuaLibFeature.Iterator, iterable)]
            );

        } else {
            // Destructuring or variable NOT declared in for loop
            // for ____TS_value in __TS__iterator(${iterator}) do
            //     local ${initializer} = ____TS_value
            const valueVariable = tstl.createIdentifier("____TS_value");
            const initializer = this.transformForOfInitializer(statement.initializer, valueVariable);
            block.statements.splice(0, 0, initializer);
            return tstl.createForInStatement(
                block,
                [valueVariable],
                [this.transformLuaLibFunction(LuaLibFeature.Iterator, iterable)]
            );
        }
    }

    public transformForOfStatement(statement: ts.ForOfStatement): StatementVisitResult {
        // Transpile body
        const body = tstl.createBlock(this.transformLoopBody(statement));

        if (tsHelper.isArrayType(this.checker.getTypeAtLocation(statement.expression), this.checker)) {
            // Arrays
            return this.transformForOfArrayStatement(statement, body);

        } else if (tsHelper.isLuaIteratorCall(statement.expression, this.checker)) {
            // LuaIterators
            return this.transformForOfLuaIteratorStatement(statement, body);

        } else {
            // TS Iterables
            return this.transformForOfIteratorStatement(statement, body);
        }
    }

    public transformForInStatement(statement: ts.ForInStatement): StatementVisitResult {
        // Get variable identifier
        const variable = (statement.initializer as ts.VariableDeclarationList).declarations[0];
        const identifier = variable.name as ts.Identifier;

        // Transpile expression
        const pairsIdentifier = tstl.createIdentifier("pairs");
        const expression = tstl.createCallExpression(pairsIdentifier, [this.transformExpression(statement.expression)]);

        if (tsHelper.isArrayType(this.checker.getTypeAtLocation(statement.expression), this.checker)) {
            throw TSTLErrors.ForbiddenForIn(statement);
        }

        const body = tstl.createBlock(this.transformLoopBody(statement));

        return tstl.createForInStatement(
            body,
            [this.transformIdentifier(identifier)],
            [expression],
            undefined,
            statement
        );
    }

    public transformSwitchStatement(arg0: ts.SwitchStatement): StatementVisitResult {
        throw new Error("Method not implemented.");
    }

    public transformBreakStatement(breakStatement: ts.BreakStatement): StatementVisitResult {
        return tstl.createBreakStatement(undefined, breakStatement);
    }

    public transformTryStatement(arg0: ts.TryStatement): StatementVisitResult {
        throw new Error("Method not implemented.");
    }

    public transformThrowStatement(arg0: ts.ThrowStatement): StatementVisitResult {
        throw new Error("Method not implemented.");
    }

    public transformContinueStatement(statement: ts.ContinueStatement): StatementVisitResult {
        throw TSTLErrors.UnsupportedForTarget("Continue statement", this.options.luaTarget, statement);
    }

    public transformEmptyStatement(arg0: ts.EmptyStatement): StatementVisitResult {
        return undefined;
    }

    // Expressions
    public transformExpression(expression: ts.Expression): ExpressionVisitResult {
        switch (expression.kind) {
            case ts.SyntaxKind.BinaryExpression:
                return this.transformBinaryExpression(expression as ts.BinaryExpression);
            case ts.SyntaxKind.ConditionalExpression:
                return this.transformConditionalExpression(expression as ts.ConditionalExpression);
            case ts.SyntaxKind.CallExpression:
                return this.transformCallExpression(expression as ts.CallExpression);
            case ts.SyntaxKind.PropertyAccessExpression:
                return this.transformPropertyAccessExpression(expression as ts.PropertyAccessExpression);
            case ts.SyntaxKind.ElementAccessExpression:
                return this.transformElementAccessExpression(expression as ts.ElementAccessExpression);
            case ts.SyntaxKind.Identifier:
                return this.transformIdentifier(expression as ts.Identifier);
            case ts.SyntaxKind.StringLiteral:
            case ts.SyntaxKind.NoSubstitutionTemplateLiteral:
                return this.transformStringLiteral(expression as ts.StringLiteral);
            case ts.SyntaxKind.TemplateExpression:
                return this.transformTemplateExpression(expression as ts.TemplateExpression);
            case ts.SyntaxKind.NumericLiteral:
                // TODO move to extra function (consistency)
                return tstl.createNumericLiteral(Number((expression as ts.NumericLiteral).text), undefined, expression);
            case ts.SyntaxKind.TrueKeyword:
                // TODO move to extra function (consistency)
                return tstl.createBooleanLiteral(true, undefined, expression);
            case ts.SyntaxKind.FalseKeyword:
                // TODO move to extra function (consistency)
                return tstl.createBooleanLiteral(false, undefined, expression);
            case ts.SyntaxKind.NullKeyword:
            case ts.SyntaxKind.UndefinedKeyword:
                // TODO move to extra function (consistency)
                return tstl.createNilLiteral(undefined, expression);
            case ts.SyntaxKind.ThisKeyword:
                // TODO move to extra function (consistency)
                return this.selfIdentifier;
            case ts.SyntaxKind.PostfixUnaryExpression:
                return this.transformPostfixUnaryExpression(expression as ts.PostfixUnaryExpression);
            case ts.SyntaxKind.PrefixUnaryExpression:
                return this.transformPrefixUnaryExpression(expression as ts.PrefixUnaryExpression);
            case ts.SyntaxKind.ArrayLiteralExpression:
                return this.transformArrayLiteral(expression as ts.ArrayLiteralExpression);
            case ts.SyntaxKind.ObjectLiteralExpression:
                return this.transformObjectLiteral(expression as ts.ObjectLiteralExpression);
            case ts.SyntaxKind.DeleteExpression:
                return this.transformDeleteExpression(expression as ts.DeleteExpression);
            case ts.SyntaxKind.FunctionExpression:
                return this.transformFunctionExpression(expression as ts.ArrowFunction, this.selfIdentifier);
            case ts.SyntaxKind.ArrowFunction:
                return this.transformFunctionExpression(expression as ts.ArrowFunction, tstl.createIdentifier("____"));
            case ts.SyntaxKind.NewExpression:
                return this.transformNewExpression(expression as ts.NewExpression);
            case ts.SyntaxKind.ComputedPropertyName:
                // return "[" + this.transpileExpression((node as ts.ComputedPropertyName).expression) + "]";
            case ts.SyntaxKind.ParenthesizedExpression:
                // TODO move to extra function (consistency)
                return tstl.createParenthesizedExpression(
                    this.transformExpression((expression as ts.ParenthesizedExpression).expression),
                    undefined,
                    expression
                );
            case ts.SyntaxKind.SuperKeyword:
                // TODO move to extra function (consistency)
                return tstl.createTableIndexExpression(
                    this.selfIdentifier,
                    tstl.createStringLiteral("__base"),
                    undefined,
                    expression
                );
            case ts.SyntaxKind.TypeAssertionExpression:
            case ts.SyntaxKind.AsExpression:
                return this.transformAssertionExpression(expression as ts.AssertionExpression);
            case ts.SyntaxKind.TypeOfExpression:
                return this.transformTypeOfExpression(expression as ts.TypeOfExpression);
            case ts.SyntaxKind.SpreadElement:
                throw new Error("Not yet implemented");
            case ts.SyntaxKind.NonNullExpression:
                return this.transformExpression((expression as ts.NonNullExpression).expression);
            case ts.SyntaxKind.EmptyStatement:
                // TODO move to extra function (consistency)
                return undefined;
            case ts.SyntaxKind.ClassExpression:
                /*this.namespace.push("");
                const classDeclaration =  this.transformClassDeclaration(node as ts.ClassExpression, "_");
                this.namespace.pop();
                return `(function() ${classDeclaration}; return _ end)()`;*/
                throw new Error("Not yet implemented");
            default:
                throw TSTLErrors.UnsupportedKind("expression", expression.kind, expression);
        }
    }

    public transformBinaryOperation(
        node: ts.Node,
        left: tstl.Expression,
        right: tstl.Expression,
        operator: tstl.BinaryOperator
    ): tstl.Expression {
        switch (operator) {
            case tstl.SyntaxKind.BitwiseAndOperator:
            case tstl.SyntaxKind.BitwiseOrOperator:
            case tstl.SyntaxKind.BitwiseExclusiveOrOperator:
            case tstl.SyntaxKind.BitwiseLeftShiftOperator:
            case tstl.SyntaxKind.BitwiseRightShiftOperator:
            case tstl.SyntaxKind.BitwiseArithmeticRightShift:
                return this.transformBinaryBitOperation(node, left, right, operator);

            default:
                return tstl.createBinaryExpression(left, right, operator, undefined, node);
        }
    }

    public transformBinaryExpression(expression: ts.BinaryExpression): tstl.Expression {
        // Check if this is an assignment token, then handle accordingly

        const [isCompound, replacementOperator] = tsHelper.isBinaryAssignmentToken(expression.operatorToken.kind);
        if (isCompound) {
            return this.transformCompoundAssignmentExpression(
                expression,
                expression.left,
                expression.right,
                replacementOperator,
                false
            );
        }

        const lhs = this.transformExpression(expression.left);
        const rhs = this.transformExpression(expression.right);

        // Transpile operators
        switch (expression.operatorToken.kind) {
            case ts.SyntaxKind.AmpersandToken:
                return this.transformBinaryOperation(expression, lhs, rhs, tstl.SyntaxKind.BitwiseAndOperator);
            case ts.SyntaxKind.BarToken:
                return this.transformBinaryOperation(expression, lhs, rhs, tstl.SyntaxKind.BitwiseOrOperator);
            case ts.SyntaxKind.CaretToken:
                return this.transformBinaryOperation(expression, lhs, rhs, tstl.SyntaxKind.BitwiseExclusiveOrOperator);
            case ts.SyntaxKind.LessThanLessThanToken:
                return this.transformBinaryOperation(expression, lhs, rhs, tstl.SyntaxKind.BitwiseLeftShiftOperator);
            case ts.SyntaxKind.GreaterThanGreaterThanToken:
                return this.transformBinaryOperation(expression, lhs, rhs, tstl.SyntaxKind.BitwiseRightShiftOperator);
            case ts.SyntaxKind.GreaterThanGreaterThanGreaterThanToken:
                return this.transformBinaryOperation(expression, lhs, rhs, tstl.SyntaxKind.BitwiseArithmeticRightShift);
            case ts.SyntaxKind.AmpersandAmpersandToken:
                return this.transformBinaryOperation(expression, lhs, rhs, tstl.SyntaxKind.AndOperator);
            case ts.SyntaxKind.BarBarToken:
                return this.transformBinaryOperation(expression, lhs, rhs, tstl.SyntaxKind.OrOperator);
            case ts.SyntaxKind.PlusToken:
                // Replace string + with ..
                const typeLeft = this.checker.getTypeAtLocation(expression.left);
                const typeRight = this.checker.getTypeAtLocation(expression.right);
                if (tsHelper.isStringType(typeLeft) || tsHelper.isStringType(typeRight)) {
                    return this.transformBinaryOperation(expression, lhs, rhs, tstl.SyntaxKind.ConcatOperator);
                }
                return this.transformBinaryOperation(expression, lhs, rhs, tstl.SyntaxKind.AdditionOperator);
            case ts.SyntaxKind.MinusToken:
                return this.transformBinaryOperation(expression, lhs, rhs, tstl.SyntaxKind.SubractionOperator);
            case ts.SyntaxKind.AsteriskToken:
                return this.transformBinaryOperation(expression, lhs, rhs, tstl.SyntaxKind.MultiplicationOperator);
            case ts.SyntaxKind.AsteriskAsteriskToken:
                return this.transformBinaryOperation(expression, lhs, rhs, tstl.SyntaxKind.PowerOperator);
            case ts.SyntaxKind.SlashToken:
                return this.transformBinaryOperation(expression, lhs, rhs, tstl.SyntaxKind.DivisionOperator);
            case ts.SyntaxKind.PercentToken:
                return this.transformBinaryOperation(expression, lhs, rhs, tstl.SyntaxKind.ModuloOperator);
            case ts.SyntaxKind.GreaterThanToken:
                return this.transformBinaryOperation(expression, lhs, rhs, tstl.SyntaxKind.GreaterThanOperator);
            case ts.SyntaxKind.GreaterThanEqualsToken:
                return this.transformBinaryOperation(expression, lhs, rhs, tstl.SyntaxKind.GreaterEqualOperator);
            case ts.SyntaxKind.LessThanToken:
                return this.transformBinaryOperation(expression, lhs, rhs, tstl.SyntaxKind.LessThanOperator);
            case ts.SyntaxKind.LessThanEqualsToken:
                return this.transformBinaryOperation(expression, lhs, rhs, tstl.SyntaxKind.LessEqualOperator);
            case ts.SyntaxKind.EqualsToken:
                return this.transformAssignmentExpression(expression);
            case ts.SyntaxKind.EqualsEqualsToken:
            case ts.SyntaxKind.EqualsEqualsEqualsToken:
                return this.transformBinaryOperation(expression, lhs, rhs, tstl.SyntaxKind.EqualityOperator);
            case ts.SyntaxKind.ExclamationEqualsToken:
            case ts.SyntaxKind.ExclamationEqualsEqualsToken:
                return this.transformBinaryOperation(expression, lhs, rhs, tstl.SyntaxKind.InequalityOperator);
            case ts.SyntaxKind.InKeyword:
                const indexExpression = tstl.createTableIndexExpression(rhs, lhs);
                return tstl.createBinaryExpression(
                    indexExpression,
                    tstl.createNilLiteral(),
                    tstl.SyntaxKind.InequalityOperator,
                    undefined,
                    expression
                );

            case ts.SyntaxKind.InstanceOfKeyword:
                return this.transformLuaLibFunction(LuaLibFeature.InstanceOf, lhs, rhs);

            default:
                throw TSTLErrors.UnsupportedKind("binary operator", expression.operatorToken.kind, expression);
        }
    }

    public transformAssignment(lhs: ts.Expression, right: tstl.Expression): tstl.Statement {
        if (ts.isPropertyAccessExpression(lhs) && tsHelper.hasSetAccessor(lhs, this.checker)) {
            return tstl.createExpressionStatement(this.transformSetAccessor(lhs, right), undefined, lhs.parent);
        } else {
            return tstl.createAssignmentStatement(
                this.transformExpression(lhs) as tstl.IdentifierOrTableIndexExpression,
                right,
                undefined,
                lhs.parent
            );
        }
    }

    public transformAssignmentStatement(expression: ts.BinaryExpression): tstl.Statement {
        // Validate assignment
        const rightType = this.checker.getTypeAtLocation(expression.right);
        const leftType = this.checker.getTypeAtLocation(expression.left);
        this.validateFunctionAssignment(expression.right, rightType, leftType);

        if (ts.isArrayLiteralExpression(expression.left)) {
            // Destructuring assignment
            const left = expression.left.elements.map(e => this.transformExpression(e));
            let right: tstl.Expression[];
            if (ts.isArrayLiteralExpression(expression.right)) {
                right = expression.right.elements.map(e => this.transformExpression(e));
            } else if (tsHelper.isTupleReturnCall(expression.right, this.checker)) {
                right = [this.transformExpression(expression.right)];
            } else {
                right = [this.createUnpackCall(this.transformExpression(expression.right))];
            }
            return tstl.createAssignmentStatement(
                left as tstl.IdentifierOrTableIndexExpression[],
                right,
                undefined,
                expression
            );
        } else {
            // Simple assignment
            return this.transformAssignment(expression.left, this.transformExpression(expression.right));
        }
    }

    public transformAssignmentExpression(expression: ts.BinaryExpression)
        : tstl.CallExpression | tstl.MethodCallExpression
    {
        // Validate assignment
        const rightType = this.checker.getTypeAtLocation(expression.right);
        const leftType = this.checker.getTypeAtLocation(expression.left);
        this.validateFunctionAssignment(expression.right, rightType, leftType);

        if (ts.isArrayLiteralExpression(expression.left)) {
            // Destructuring assignment
            // (function() local ${tmps} = ${right}; ${left} = ${tmps}; return {${tmps}} end)()
            const left = expression.left.elements.map(e => this.transformExpression(e));
            let right: tstl.Expression[];
            if (ts.isArrayLiteralExpression(expression.right)) {
                right = expression.right.elements.map(e => this.transformExpression(e));
            } else if (tsHelper.isTupleReturnCall(expression.right, this.checker)) {
                right = [this.transformExpression(expression.right)];
            } else {
                right = [this.createUnpackCall(this.transformExpression(expression.right))];
            }
            const tmps = expression.left.elements.map((_, i) => tstl.createIdentifier(`____TS_tmp${i}`));
            const statements: tstl.Statement[] = [
                tstl.createVariableDeclarationStatement(tmps, right),
                tstl.createAssignmentStatement(left as tstl.IdentifierOrTableIndexExpression[], tmps),
            ];
            return this.createImmediatelyInvokedFunctionExpression(
                statements, 
                tstl.createTableExpression(tmps.map(t => tstl.createTableFieldExpression(t))),
                expression
            );
        }

        if (ts.isPropertyAccessExpression(expression.left) || ts.isElementAccessExpression(expression.left)) {
            // Left is property/element access: cache result while maintaining order of evaluation
            // (function(o, i, v) o[i] = v; return v end)(${objExpression}, ${indexExpression}, ${right})
            const objParameter = tstl.createIdentifier("o");
            const indexParameter = tstl.createIdentifier("i");
            const valueParameter = tstl.createIdentifier("v");
            const indexStatement = tstl.createTableIndexExpression(objParameter, indexParameter);
            const statements: tstl.Statement[] = [
                tstl.createAssignmentStatement(indexStatement, valueParameter),
                tstl.createReturnStatement([valueParameter]),
            ];
            const iife = tstl.createFunctionExpression(
                tstl.createBlock(statements),
                [objParameter, indexParameter, valueParameter]
            );
            const objExpression = this.transformExpression(expression.left.expression);
            let indexExpression: tstl.Expression;
            if (ts.isPropertyAccessExpression(expression.left)) {
                // Property access
                indexExpression = tstl.createStringLiteral(expression.left.name.text);
            } else {
                // Element access
                indexExpression = this.transformExpression(expression.left.argumentExpression);
                const argType = this.checker.getTypeAtLocation(expression.left.expression);
                if (tsHelper.isArrayType(argType, this.checker)) {
                    // Array access needs a +1
                    indexExpression = this.expressionPlusOne(indexExpression);
                }
            }
            const args = [objExpression, indexExpression, this.transformExpression(expression.right)];
            return tstl.createCallExpression(tstl.createParenthesizedExpression(iife), args);

        } else {
            // Simple assignment
            // (function() ${left} = ${right}; return ${left} end)()
            const left = this.transformExpression(expression.left);
            const right = this.transformExpression(expression.right);
<<<<<<< HEAD
            return this.createImmediatelyInvokedFunctionExpression([this.transformAssignment(expression.left, right)], left, expression);
=======
            return this.createImmediatelyInvokedFunctionExpression(
                [this.transformAssignment(expression.left, right)],
                left
            );
>>>>>>> 81f1dd3e
        }
    }

    public transformCompoundAssignmentExpression(
        expression: ts.Expression,
        lhs: ts.Expression,
        rhs: ts.Expression,
        replacementOperator: tstl.BinaryOperator,
        isPostfix: boolean): tstl.CallExpression {
        if (replacementOperator === tstl.SyntaxKind.AdditionOperator) {
            // Check is we need to use string concat operator
            const typeLeft = this.checker.getTypeAtLocation(lhs);
            const typeRight = this.checker.getTypeAtLocation(rhs);
            if (tsHelper.isStringType(typeLeft) || tsHelper.isStringType(typeRight)) {
                replacementOperator = tstl.SyntaxKind.ConcatOperator;
            }
        }

        const left = this.transformExpression(lhs) as tstl.IdentifierOrTableIndexExpression;
        let right = this.transformExpression(rhs);

        const [hasEffects, objExpression, indexExpression] = tsHelper.isAccessExpressionWithEvaluationEffects(
            lhs,
            this.checker
        );
        if (hasEffects) {
            // Complex property/element accesses need to cache object/index expressions to avoid repeating side-effects
            // local __TS_obj, __TS_index = ${objExpression}, ${indexExpression};
            const obj = tstl.createIdentifier("____TS_obj");
            const index = tstl.createIdentifier("____TS_index");
            const objAndIndexDeclaration = tstl.createVariableDeclarationStatement(
                [obj, index], [this.transformExpression(objExpression), this.transformExpression(indexExpression)]);
            const accessExpression = tstl.createTableIndexExpression(obj, index);

            const tmp = tstl.createIdentifier("____TS_tmp");
            right = tstl.createParenthesizedExpression(right);
            let tmpDeclaration: tstl.VariableDeclarationStatement;
            let assignStatement: tstl.AssignmentStatement;
            if (isPostfix) {
                // local ____TS_tmp = ____TS_obj[____TS_index];
                // ____TS_obj[____TS_index] = ____TS_tmp ${replacementOperator} ${right};
                tmpDeclaration = tstl.createVariableDeclarationStatement(tmp, accessExpression);
                const operatorExpression = this.transformBinaryOperation(expression, tmp, right, replacementOperator);
                assignStatement = tstl.createAssignmentStatement(accessExpression, operatorExpression);
            } else {
                // local ____TS_tmp = ____TS_obj[____TS_index] ${replacementOperator} ${right};
                // ____TS_obj[____TS_index] = ____TS_tmp;
                const operatorExpression = this.transformBinaryOperation(
                    expression,
                    accessExpression,
                    right,
                    replacementOperator
                );
                tmpDeclaration = tstl.createVariableDeclarationStatement(tmp, operatorExpression);
                assignStatement = tstl.createAssignmentStatement(accessExpression, tmp);
            }
            // return ____TS_tmp
            return this.createImmediatelyInvokedFunctionExpression(
<<<<<<< HEAD
                [objAndIndexDeclaration, tmpDeclaration, assignStatement], 
                tmp, 
                lhs.parent
=======
                [objAndIndexDeclaration, tmpDeclaration, assignStatement],
                tmp
>>>>>>> 81f1dd3e
            );

        } else if (isPostfix) {
            // Postfix expressions need to cache original value in temp
            // local ____TS_tmp = ${left};
            // ${left} = ____TS_tmp ${replacementOperator} ${right};
            // return ____TS_tmp
            const tmpIdentifier = tstl.createIdentifier("____TS_tmp");
            const tmpDeclaration = tstl.createVariableDeclarationStatement(tmpIdentifier, left);
            const operatorExpression = this.transformBinaryOperation(
                expression,
                tmpIdentifier,
                right,
                replacementOperator
            );
            const assignStatement = this.transformAssignment(lhs, operatorExpression);
            return this.createImmediatelyInvokedFunctionExpression([tmpDeclaration, assignStatement], tmpIdentifier, lhs.parent);

        } else if (ts.isPropertyAccessExpression(lhs) || ts.isElementAccessExpression(lhs)) {
            // Simple property/element access expressions need to cache in temp to avoid double-evaluation
            // local ____TS_tmp = ${left} ${replacementOperator} ${right};
            // ${left} = ____TS_tmp;
            // return ____TS_tmp
            const tmpIdentifier = tstl.createIdentifier("____TS_tmp");
            const operatorExpression = this.transformBinaryOperation(lhs.parent, left, right, replacementOperator);
            const tmpDeclaration = tstl.createVariableDeclarationStatement(tmpIdentifier, operatorExpression);
            const assignStatement = this.transformAssignment(lhs, tmpIdentifier);
            return this.createImmediatelyInvokedFunctionExpression([tmpDeclaration, assignStatement], tmpIdentifier, lhs.parent);

        } else {
            // Simple expressions
            // ${left} = ${right}; return ${right}
            const operatorExpression = this.transformBinaryOperation(lhs.parent, left, right, replacementOperator);
            const assignStatement = this.transformAssignment(lhs, operatorExpression);
            return this.createImmediatelyInvokedFunctionExpression([assignStatement], left, lhs.parent);
        }
    }

    public transformCompoundAssignmentStatement(
        node: ts.Node,
        lhs: ts.Expression,
        rhs: ts.Expression,
        replacementOperator: tstl.BinaryOperator
    ): tstl.Statement
    {
        if (replacementOperator === tstl.SyntaxKind.AdditionOperator) {
            // Check is we need to use string concat operator
            const typeLeft = this.checker.getTypeAtLocation(lhs);
            const typeRight = this.checker.getTypeAtLocation(rhs);
            if (tsHelper.isStringType(typeLeft) || tsHelper.isStringType(typeRight)) {
                replacementOperator = tstl.SyntaxKind.ConcatOperator;
            }
        }

        const left = this.transformExpression(lhs) as tstl.IdentifierOrTableIndexExpression;
        const right = this.transformExpression(rhs);

        const [hasEffects, objExpression, indexExpression] = tsHelper.isAccessExpressionWithEvaluationEffects(
            lhs,
            this.checker
        );
        if (hasEffects) {
            // Complex property/element accesses need to cache object/index expressions to avoid repeating side-effects
            // local __TS_obj, __TS_index = ${objExpression}, ${indexExpression};
            // ____TS_obj[____TS_index] = ____TS_obj[____TS_index] ${replacementOperator} ${right};
            const obj = tstl.createIdentifier("____TS_obj");
            const index = tstl.createIdentifier("____TS_index");
            const objAndIndexDeclaration = tstl.createVariableDeclarationStatement(
                [obj, index], [this.transformExpression(objExpression), this.transformExpression(indexExpression)]);
            const accessExpression = tstl.createTableIndexExpression(obj, index);
            const operatorExpression = this.transformBinaryOperation(
                node,
                accessExpression,
                tstl.createParenthesizedExpression(right),
                replacementOperator
            );
            const assignStatement = tstl.createAssignmentStatement(accessExpression, operatorExpression);
            return tstl.createDoStatement([objAndIndexDeclaration, assignStatement]);

        } else {
            // Simple statements
            // ${left} = ${left} ${replacementOperator} ${right}
            const operatorExpression = this.transformBinaryOperation(node, left, right, replacementOperator);
            return this.transformAssignment(lhs, operatorExpression);
        }
    }

    public transformUnaryBitLibOperation(
        node: ts.Node,
        expression: tstl.Expression,
        operator: tstl.UnaryBitwiseOperator,
        lib: string
    ): ExpressionVisitResult {
        let bitFunction: string;
        switch (operator) {
            case tstl.SyntaxKind.BitwiseNotOperator:
                bitFunction = "bnot";
                break;
            default:
                throw TSTLErrors.UnsupportedKind("unary bitwise operator", operator, node);
        }
        return tstl.createCallExpression(
            tstl.createTableIndexExpression(tstl.createIdentifier(lib), tstl.createStringLiteral(bitFunction)),
            [expression],
            undefined,
            node
        );
    }

    public transformUnaryBitOperation(
        node: ts.Node,
        expression: tstl.Expression,
        operator: tstl.UnaryBitwiseOperator
    ): ExpressionVisitResult {
        switch (this.options.luaTarget) {
            case LuaTarget.Lua51:
                throw TSTLErrors.UnsupportedForTarget("Bitwise operations", this.options.luaTarget, node);

            case LuaTarget.Lua52:
                return this.transformUnaryBitLibOperation(node, expression, operator, "bit32");

            case LuaTarget.LuaJIT:
                return this.transformUnaryBitLibOperation(node, expression, operator, "bit");

            default:
                return tstl.createUnaryExpression(expression, operator, undefined, node);
        }
    }

    public transformBinaryBitLibOperation(
        node: ts.Node,
        left: tstl.Expression,
        right: tstl.Expression,
        operator: tstl.BinaryBitwiseOperator,
        lib: string
    ): ExpressionVisitResult {
        let bitFunction: string;
        switch (operator) {
            case tstl.SyntaxKind.BitwiseAndOperator:
                bitFunction = "band";
                break;
            case tstl.SyntaxKind.BitwiseOrOperator:
                bitFunction = "bor";
                break;
            case tstl.SyntaxKind.BitwiseExclusiveOrOperator:
                bitFunction = "bxor";
                break;
            case tstl.SyntaxKind.BitwiseLeftShiftOperator:
                bitFunction = "lshift";
                break;
            case tstl.SyntaxKind.BitwiseRightShiftOperator:
                bitFunction = "rshift";
                break;
            case tstl.SyntaxKind.BitwiseArithmeticRightShift:
                bitFunction = "arshift";
                break;
            default:
                throw TSTLErrors.UnsupportedKind("binary bitwise operator", operator, node);
        }
        return tstl.createCallExpression(
            tstl.createTableIndexExpression(tstl.createIdentifier(lib), tstl.createStringLiteral(bitFunction)),
            [left, right],
            undefined,
            node
        );
    }

    public transformBinaryBitOperation(
        node: ts.Node,
        left: tstl.Expression,
        right: tstl.Expression,
        operator: tstl.BinaryBitwiseOperator
    ): ExpressionVisitResult {
        switch (this.options.luaTarget) {
            case LuaTarget.Lua51:
                throw TSTLErrors.UnsupportedForTarget("Bitwise operations", this.options.luaTarget, node);

            case LuaTarget.Lua52:
                return this.transformBinaryBitLibOperation(node, left, right, operator, "bit32");

            case LuaTarget.LuaJIT:
                return this.transformBinaryBitLibOperation(node, left, right, operator, "bit");

            default:
                if (operator === tstl.SyntaxKind.BitwiseArithmeticRightShift) {
                    throw TSTLErrors.UnsupportedForTarget("Bitwise >>> operator", this.options.luaTarget, node);
                }
                return tstl.createBinaryExpression(left, right, operator, undefined, node);
        }
    }

    public transformConditionalExpression(node: ts.ConditionalExpression, brackets?: boolean): tstl.CallExpression {
        const condition = this.transformExpression(node.condition);
        const val1 = this.transformExpression(node.whenTrue);
        const val2 = this.transformExpression(node.whenFalse);

        return this.transformLuaLibFunction(
            LuaLibFeature.Ternary,
            condition,
            this.wrapInFunctionCall(val1),
            this.wrapInFunctionCall(val2)
        );
    }

    public transformPostfixUnaryExpression(expression: ts.PostfixUnaryExpression): tstl.Expression {
        switch (expression.operator) {
            case ts.SyntaxKind.PlusPlusToken:
                return this.transformCompoundAssignmentExpression(
                    expression,
                    expression.operand,
                    ts.createLiteral(1),
                    tstl.SyntaxKind.AdditionOperator,
                    true
                );

            case ts.SyntaxKind.MinusMinusToken:
                return this.transformCompoundAssignmentExpression(
                    expression,
                    expression.operand,
                    ts.createLiteral(1),
                    tstl.SyntaxKind.SubractionOperator,
                    true
                );

            default:
                throw TSTLErrors.UnsupportedKind("unary postfix operator", expression.operator, expression);
        }
    }

    public transformPrefixUnaryExpression(expression: ts.PrefixUnaryExpression): tstl.Expression {
        switch (expression.operator) {
            case ts.SyntaxKind.PlusPlusToken:
                return this.transformCompoundAssignmentExpression(
                    expression,
                    expression.operand,
                    ts.createLiteral(1),
                    tstl.SyntaxKind.AdditionOperator,
                    false
                );

            case ts.SyntaxKind.MinusMinusToken:
                return this.transformCompoundAssignmentExpression(
                    expression,
                    expression.operand,
                    ts.createLiteral(1),
                    tstl.SyntaxKind.SubractionOperator,
                    false
                );

            case ts.SyntaxKind.PlusToken:
                return this.transformExpression(expression.operand);

            case ts.SyntaxKind.MinusToken:
                return tstl.createUnaryExpression(
                    this.transformExpression(expression.operand),
                    tstl.SyntaxKind.NegationOperator
                );

            case ts.SyntaxKind.ExclamationToken:
                return tstl.createUnaryExpression(
                    this.transformExpression(expression.operand),
                    tstl.SyntaxKind.NotOperator
                );

            case ts.SyntaxKind.TildeToken:
                return this.transformUnaryBitOperation(
                    expression,
                    this.transformExpression(expression.operand),
                    tstl.SyntaxKind.BitwiseNotOperator
                );

            default:
                throw TSTLErrors.UnsupportedKind("unary prefix operator", expression.operator, expression);
        }
    }

    public transformArrayLiteral(node: ts.ArrayLiteralExpression): tstl.TableExpression {
        const values: tstl.TableFieldExpression[] = [];

        node.elements.forEach(child => {
            values.push(tstl.createTableFieldExpression(this.transformExpression(child), undefined, undefined, child));
        });

        return tstl.createTableExpression(values, undefined, node);
    }

    public transformObjectLiteral(node: ts.ObjectLiteralExpression): tstl.TableExpression {
        const properties: tstl.TableFieldExpression[] = [];
        // Add all property assignments
        node.properties.forEach(element => {
            const name = this.transformPropertyName(element.name);
            if (ts.isPropertyAssignment(element)) {
                const expression = this.transformExpression(element.initializer);
                properties.push(tstl.createTableFieldExpression(expression, name, undefined, element));
            } else if (ts.isShorthandPropertyAssignment(element)) {
                const identifier = this.transformIdentifier(element.name);
                properties.push(tstl.createTableFieldExpression(identifier, name, undefined, element));
            } else if (ts.isMethodDeclaration(element)) {
                const expression = this.transformFunctionExpression(element, this.selfIdentifier);
                properties.push(tstl.createTableFieldExpression(expression, name, undefined, element));
            } else {
                throw TSTLErrors.UnsupportedKind("object literal element", element.kind, node);
            }
        });

        return tstl.createTableExpression(properties, undefined, node);
    }

<<<<<<< HEAD
    public transformDeleteExpression(expression: ts.DeleteExpression): tstl.CallExpression {
        const lhs = this.transformExpression(expression.expression) as tstl.IdentifierOrTableIndexExpression;
        const assignment = tstl.createAssignmentStatement(
            lhs,
            tstl.createNilLiteral(),
            undefined,
            expression
        );

        return this.createImmediatelyInvokedFunctionExpression([assignment], [tstl.createBooleanLiteral(true)], expression);
    }

    public transformFunctionExpression(node: ts.FunctionLikeDeclaration, context: tstl.Identifier | undefined): ExpressionVisitResult {
=======
    public transformFunctionExpression(
        node: ts.FunctionLikeDeclaration,
        context: tstl.Identifier | undefined
    ): ExpressionVisitResult
    {
>>>>>>> 81f1dd3e
        const type = this.checker.getTypeAtLocation(node);
        const hasContext = tsHelper.getFunctionContextType(type, this.checker) !== ContextType.Void;
        // Build parameter string
        const [paramNames, dotsLiteral, spreadIdentifier] = this.transformParameters(
            node.parameters,
            hasContext ? context : undefined
        );

        const body = ts.isBlock(node.body) ? node.body : ts.createBlock([ts.createReturn(node.body)]);
        const transformedBody = this.transformFunctionBody(node.parameters, body, spreadIdentifier);

        return tstl.createFunctionExpression(
            tstl.createBlock(transformedBody),
            paramNames,
            dotsLiteral,
            spreadIdentifier,
            undefined,
            node
        );
    }

    public transformNewExpression(node: ts.NewExpression): tstl.CallExpression {
        const name = this.transformExpression(node.expression);
        const sig = this.checker.getResolvedSignature(node);
        const params = node.arguments
            ? this.transformArguments(node.arguments, sig, ts.createTrue())
            : [tstl.createBooleanLiteral(true)];

        const type = this.checker.getTypeAtLocation(node);
        const classDecorators = tsHelper.getCustomDecorators(type, this.checker);

        this.checkForLuaLibType(type);

        if (classDecorators.has(DecoratorKind.Extension) || classDecorators.has(DecoratorKind.MetaExtension)) {
            throw TSTLErrors.InvalidNewExpressionOnExtension(node);
        }

        if (classDecorators.has(DecoratorKind.CustomConstructor)) {
            const customDecorator = classDecorators.get(DecoratorKind.CustomConstructor);
            if (!customDecorator.args[0]) {
                throw TSTLErrors.InvalidDecoratorArgumentNumber("!CustomConstructor", 0, 1, node);
            }
            return tstl.createCallExpression(
                tstl.createIdentifier(customDecorator.args[0]),
                this.transformArguments(node.arguments), undefined, node
            );
        }

        return tstl.createCallExpression(
            tstl.createTableIndexExpression(name, tstl.createStringLiteral("new")),
            params,
            undefined,
            node
        );
    }

    public transformCallExpression(node: ts.CallExpression): tstl.Expression {
        // Check for calls on primitives to override
        let parameters: tstl.Expression[] = [];

        const isLuaIterator = tsHelper.isLuaIteratorCall(node, this.checker);
        const isTupleReturn = tsHelper.isTupleReturnCall(node, this.checker);
        const isTupleReturnForward =
            node.parent && ts.isReturnStatement(node.parent) && tsHelper.isInTupleReturnFunction(node, this.checker);
        const isInDestructingAssignment = tsHelper.isInDestructingAssignment(node);
        const returnValueIsUsed = node.parent && !ts.isExpressionStatement(node.parent);
        const wrapResult = isTupleReturn && !isTupleReturnForward&& !isInDestructingAssignment
            && returnValueIsUsed && !isLuaIterator;

        if (ts.isPropertyAccessExpression(node.expression)) {
            const result = this.transformPropertyCall(node);
            return wrapResult ? this.wrapInTable(result) : result;
        }

        if (ts.isElementAccessExpression(node.expression)) {
            const result = this.transformElementCall(node);
            return wrapResult ? this.wrapInTable(result) : result;
        }

        const signature = this.checker.getResolvedSignature(node);

        // Handle super calls properly
        if (node.expression.kind === ts.SyntaxKind.SuperKeyword) {
            parameters = this.transformArguments(node.arguments, signature, ts.createThis());
            const classIdentifier = this.classStack[this.classStack.length - 1];
            const baseIdentifier = tstl.createStringLiteral("__base");
            const constructorIdentifier = tstl.createStringLiteral("constructor");

            return tstl.createCallExpression(
                tstl.createTableIndexExpression(
                    tstl.createTableIndexExpression(classIdentifier, baseIdentifier),
                    constructorIdentifier
                ),
                parameters
            );
        }

        const callPath = this.transformExpression(node.expression);
        const signatureDeclaration = signature.getDeclaration();
        if (signatureDeclaration
            && !ts.isPropertyAccessExpression(node.expression)
            && tsHelper.getDeclarationContextType(signatureDeclaration, this.checker) === ContextType.NonVoid
            && !ts.isElementAccessExpression(node.expression))
        {
            const context = this.isStrict ? ts.createNull() : ts.createIdentifier("_G");
            parameters = this.transformArguments(node.arguments, signature, context);
        } else {
            parameters = this.transformArguments(node.arguments, signature);
        }

        const callExpression = tstl.createCallExpression(callPath, parameters);
        return wrapResult ? this.wrapInTable(callExpression) : callExpression;
    }

    public transformPropertyCall(node: ts.CallExpression): tstl.Expression {
        let parameters: tstl.Expression[] = [];

        // Check if call is actually on a property access expression
        if (!ts.isPropertyAccessExpression(node.expression)) {
            throw TSTLErrors.InvalidPropertyCall(node);
        }

        // If the function being called is of type owner.func, get the type of owner
        const ownerType = this.checker.getTypeAtLocation(node.expression.expression);

        if (ownerType.symbol && ownerType.symbol.escapedName === "Math") {
            parameters = this.transformArguments(node.arguments);
            return tstl.createCallExpression(
                this.transformMathExpression(node.expression.name),
                parameters,
                undefined,
                node
            );
        }

        if (ownerType.symbol && ownerType.symbol.escapedName === "StringConstructor") {
            parameters = this.transformArguments(node.arguments);
            return tstl.createCallExpression(
                this.transformStringExpression(node.expression.name),
                parameters,
                undefined,
                node
            );
        }

        switch (ownerType.flags) {
            case ts.TypeFlags.String:
            case ts.TypeFlags.StringLiteral:
                return this.transformStringCallExpression(node);
        }

        // if ownerType is a array, use only supported functions
        if (tsHelper.isExplicitArrayType(ownerType, this.checker)) {
            return this.transformArrayCallExpression(node);
        }

        // if ownerType inherits from an array, use array calls where appropriate
        if (tsHelper.isArrayType(ownerType, this.checker) &&
            tsHelper.isDefaultArrayCallMethodName(node.expression.name.escapedText as string)) {
            return this.transformArrayCallExpression(node);
        }

        if (tsHelper.isFunctionType(ownerType, this.checker)) {
            return this.transformFunctionCallExpression(node);
        }

        const signature = this.checker.getResolvedSignature(node);

        // Get the type of the function
        if (node.expression.expression.kind === ts.SyntaxKind.SuperKeyword) {
            // Super calls take the format of super.call(self,...)
            parameters = this.transformArguments(node.arguments, signature, ts.createThis());
            return tstl.createCallExpression(this.transformExpression(node.expression), parameters);
        } else {
            // Replace last . with : here
            const name = node.expression.name.escapedText;
            if (name === "toString") {
                const toStringIdentifier = tstl.createIdentifier("tostring");
                return tstl.createCallExpression(
                    toStringIdentifier, [this.transformExpression(node.expression.expression)], undefined, node);
            } else if (name === "hasOwnProperty") {
                const expr = this.transformExpression(node.expression.expression);
                parameters = this.transformArguments(node.arguments, signature);
                const rawGetIdentifier = tstl.createIdentifier("rawget");
                const rawGetCall = tstl.createCallExpression(rawGetIdentifier, [expr, ...parameters]);
                return tstl.createBinaryExpression(
                    rawGetCall, tstl.createNilLiteral(), tstl.SyntaxKind.InequalityOperator, undefined, node);
            } else {
                const parameters = this.transformArguments(node.arguments, signature);
                const table = this.transformExpression(node.expression.expression);
                const signatureDeclaration = signature.getDeclaration();
                if (!signatureDeclaration
                    || tsHelper.getDeclarationContextType(signatureDeclaration, this.checker) !== ContextType.Void)
                {
                    // table:name()
                    return tstl.createMethodCallExpression(
                        table,
                        tstl.createIdentifier(name),
                        parameters,
                        undefined,
                        node
                    );
                } else {
                    // table.name()
                    const callPath = tstl.createTableIndexExpression(table, tstl.createStringLiteral(name));
                    return tstl.createCallExpression(callPath, parameters, undefined, node);
                }
            }
        }
    }

    public transformElementCall(node: ts.CallExpression): tstl.CallExpression {
        if (!ts.isElementAccessExpression(node.expression)) {
            throw TSTLErrors.InvalidElementCall(node);
        }

        const signature = this.checker.getResolvedSignature(node);
        let parameters = this.transformArguments(node.arguments, signature);

        const signatureDeclaration = signature.getDeclaration();
        if (!signatureDeclaration
            || tsHelper.getDeclarationContextType(signatureDeclaration, this.checker) !== ContextType.Void) {
            // Pass left-side as context

            const context = this.transformExpression(node.expression.expression);
            if (tsHelper.isExpressionWithEvaluationEffect(node.expression.expression)) {
                // Inject context parameter
                if (node.arguments.length > 0) {
                    parameters.unshift(tstl.createIdentifier("____TS_self"));
                } else {
                    parameters = [tstl.createIdentifier("____TS_self")];
                }

                // Cache left-side if it has effects
                //(function() local ____TS_self = context; return ____TS_self[argument](parameters); end)()
                const argument = this.transformExpression(node.expression.argumentExpression);
                const selfIdentifier = tstl.createIdentifier("____TS_self");
                const selfAssignment = this.createLocalOrGlobalDeclaration(selfIdentifier, context);
                const index = tstl.createTableIndexExpression(selfIdentifier, argument);
                const callExpression = tstl.createCallExpression(index, parameters);
                return this.createImmediatelyInvokedFunctionExpression([selfAssignment], callExpression, node);
            } else {
                return tstl.createCallExpression(this.transformExpression(node.expression), [context, ...parameters]);
            }
        } else {
            // No context
            return tstl.createCallExpression(this.transformExpression(node.expression), parameters);
        }
    }

    public transformArguments<T extends ts.Expression>(
        params: ts.NodeArray<ts.Expression>,
        sig?: ts.Signature, context?: T
    ): tstl.Expression[]
    {
        const parameters: tstl.Expression[] = [];

        // Add context as first param if present
        if (context) {
            parameters.push(this.transformExpression(context));
        }

        if (sig && sig.parameters.length >= params.length) {
            for (let i = 0; i < params.length; ++i) {
                const param = params[i];
                const paramType = this.checker.getTypeAtLocation(param);
                const sigType = this.checker.getTypeAtLocation(sig.parameters[i].valueDeclaration);
                this.validateFunctionAssignment(param, paramType, sigType, sig.parameters[i].name);
                parameters.push(this.transformExpression(param));
            }
        } else {
            params.forEach(param => {
                parameters.push(this.transformExpression(param));
            });
        }

        return parameters;
    }

    public transformPropertyAccessExpression(node: ts.PropertyAccessExpression): tstl.Expression {
        const property = node.name.text;

        if (tsHelper.hasGetAccessor(node, this.checker)) {
            return this.transformGetAccessor(node);
        }

        // Check for primitive types to override
        const type = this.checker.getTypeAtLocation(node.expression);
        switch (type.flags) {
            case ts.TypeFlags.String:
            case ts.TypeFlags.StringLiteral:
                return this.transformStringProperty(node);
            case ts.TypeFlags.Object:
                if (tsHelper.isExplicitArrayType(type, this.checker))
                {
                    return this.transformArrayProperty(node);
                }
                else if (tsHelper.isArrayType(type, this.checker)
                    && tsHelper.isDefaultArrayPropertyName(node.name.escapedText as string))
                {
                    return this.transformArrayProperty(node);
                }
        }

        if (type.symbol && (type.symbol.flags & ts.SymbolFlags.ConstEnum)) {
            const propertyValueDeclaration = this.checker.getTypeAtLocation(node).symbol.valueDeclaration;

            if (propertyValueDeclaration && propertyValueDeclaration.kind === ts.SyntaxKind.EnumMember) {
                const enumMember = propertyValueDeclaration as ts.EnumMember;

                if (enumMember.initializer) {
                    return this.transformExpression(enumMember.initializer);
                } else {
                    const enumMembers = this.computeEnumMembers(enumMember.parent);
                    const memberPosition = enumMember.parent.members.indexOf(enumMember);

                    if (memberPosition === -1) {
                        throw TSTLErrors.UnsupportedProperty(type.symbol.name, property, node);
                    }

                    const value = tstl.cloneNode(enumMembers[memberPosition].value);
                    tstl.setNodeOriginal(value, enumMember);
                    return value;
                }
            }
        }

        this.checkForLuaLibType(type);

        const decorators = tsHelper.getCustomDecorators(type, this.checker);
        // Do not output path for member only enums
        if (decorators.has(DecoratorKind.CompileMembersOnly)) {
            return tstl.createIdentifier(property, undefined, node);
        }

        // Catch math expressions
        if (ts.isIdentifier(node.expression)) {
            if (node.expression.escapedText === "Math") {
                return this.transformMathExpression(node.name);
            } else if (node.expression.escapedText === "Symbol") {
                // Pull in Symbol lib
                this.importLuaLibFeature(LuaLibFeature.Symbol);
            }
        }

        const callPath = this.transformExpression(node.expression);
        return tstl.createTableIndexExpression(callPath, tstl.createStringLiteral(property), undefined, node);
    }

    public transformGetAccessor(node: ts.PropertyAccessExpression): tstl.MethodCallExpression {
        const name = tstl.createIdentifier(`get__${node.name.escapedText}`);
        const expression = this.transformExpression(node.expression);
        return tstl.createMethodCallExpression(expression, name, [], undefined, node);
    }

    public transformSetAccessor(node: ts.PropertyAccessExpression, value: tstl.Expression): tstl.MethodCallExpression {
        const name = tstl.createIdentifier(`set__${node.name.escapedText}`);
        const expression = this.transformExpression(node.expression);
        return tstl.createMethodCallExpression(expression, name, [value], undefined, node);
    }

    // Transpile a Math._ property
    public transformMathExpression(identifier: ts.Identifier): tstl.TableIndexExpression {
        const translation = {
            PI: "pi",
            abs: "abs",
            acos: "acos",
            asin: "asin",
            atan: "atan",
            ceil: "ceil",
            cos: "cos",
            exp: "exp",
            floor: "floor",
            log: "log",
            max: "max",
            min: "min",
            pow: "pow",
            random: "random",
            round: "round",
            sin: "sin",
            sqrt: "sqrt",
            tan: "tan",
        };

        if (translation[identifier.escapedText as string]) {
            const property = tstl.createStringLiteral(translation[identifier.escapedText as string]);
            const math = tstl.createIdentifier("math");
            return tstl.createTableIndexExpression(math, property, undefined, identifier);
        } else {
            throw TSTLErrors.UnsupportedProperty("math", identifier.escapedText as string, identifier);
        }
    }

    // Transpile access of string properties, only supported properties are allowed
    public transformStringProperty(node: ts.PropertyAccessExpression): tstl.UnaryExpression {
        switch (node.name.escapedText) {
            case "length":
                return tstl.createUnaryExpression(
                    this.transformExpression(node.expression), tstl.SyntaxKind.LengthOperator, undefined, node);
            default:
                throw TSTLErrors.UnsupportedProperty("string", node.name.escapedText as string, node);
        }
    }

    // Transpile access of array properties, only supported properties are allowed
    public transformArrayProperty(node: ts.PropertyAccessExpression): tstl.UnaryExpression {
        switch (node.name.escapedText) {
            case "length":
                return tstl.createUnaryExpression(
                    this.transformExpression(node.expression), tstl.SyntaxKind.LengthOperator, undefined, node);
            default:
                throw TSTLErrors.UnsupportedProperty("array", node.name.escapedText as string, node);
        }
    }

    public transformElementAccessExpression(node: ts.ElementAccessExpression): tstl.Expression {
        const table = this.transformExpression(node.expression);
        const index = this.transformExpression(node.argumentExpression);

        const type = this.checker.getTypeAtLocation(node.expression);
        if (tsHelper.isArrayType(type, this.checker)) {
            return tstl.createTableIndexExpression(table, this.expressionPlusOne(index), undefined, node);
        } else if (tsHelper.isStringType(type)) {
            return tstl.createCallExpression(
                tstl.createTableIndexExpression(tstl.createIdentifier("string"), tstl.createStringLiteral("sub")),
                [table, this.expressionPlusOne(index), this.expressionPlusOne(index)],
                undefined,
                node);
        } else {
            return tstl.createTableIndexExpression(table, index, undefined, node);
        }
    }

    public transformStringCallExpression(node: ts.CallExpression): tstl.Expression {
        const expression = node.expression as ts.PropertyAccessExpression;
        const params = this.transformArguments(node.arguments);
        const caller = this.transformExpression(expression.expression);

        const expressionName = expression.name.escapedText as string;
        switch (expressionName) {
            case "replace":
                return this.transformLuaLibFunction(LuaLibFeature.StringReplace, caller, ...params);
            case "indexOf":
                const stringExpression =
                    node.arguments.length === 1
                        ? this.createStringCall("find", node, caller, params[0])
                        : this.createStringCall(
                              "find", node, caller, params[0],
                              this.expressionPlusOne(params[1]),
                              tstl.createBooleanLiteral(true)
                            );

                return tstl.createBinaryExpression(
                    tstl.createBinaryExpression(
                        stringExpression,
                        tstl.createNumericLiteral(0),
                        tstl.SyntaxKind.OrOperator
                    ),
                    tstl.createNumericLiteral(1),
                    tstl.SyntaxKind.SubractionOperator,
                    undefined,
                    node);
            case "substr":
                if (node.arguments.length === 1) {
                    const arg1 = this.expressionPlusOne(this.transformExpression(node.arguments[0]));
                    return this.createStringCall("sub", node, caller, arg1);
                } else {
                    const arg1 = params[0];
                    const arg2 = params[1];
                    const sumArg = tstl.createBinaryExpression(arg1, arg2, tstl.SyntaxKind.AdditionOperator);
                    return this.createStringCall("sub", node, caller, this.expressionPlusOne(arg1), sumArg);
                }
            case "substring":
                if (node.arguments.length === 1) {
                    const arg1 = this.expressionPlusOne(params[0]);
                    return this.createStringCall("sub", node, caller, arg1);
                } else {
                    const arg1 = this.expressionPlusOne(params[0]);
                    const arg2 = params[1];
                    return this.createStringCall("sub", node, caller, arg1, arg2);
                }
            case "toLowerCase":
                return this.createStringCall("lower", node, caller);
            case "toUpperCase":
                return this.createStringCall("upper", node, caller);
            case "split":
                return this.transformLuaLibFunction(LuaLibFeature.StringSplit, caller, ...params);
            case "charAt":
                const firstParamPlusOne = this.expressionPlusOne(params[0]);
                return this.createStringCall("sub", node, caller, firstParamPlusOne, firstParamPlusOne);
            default:
                throw TSTLErrors.UnsupportedProperty("string", expressionName, node);
        }
    }

    public createStringCall(
        methodName: string,
        tsOriginal: ts.Node,
        ...params: tstl.Expression[]
    ): tstl.CallExpression
    {
        const stringIdentifier = tstl.createIdentifier("string");
        return tstl.createCallExpression(
            tstl.createTableIndexExpression(stringIdentifier, tstl.createStringLiteral(methodName)),
            params,
            undefined,
            tsOriginal
        );
    }

    // Transpile a String._ property
    public transformStringExpression(identifier: ts.Identifier): tstl.TableIndexExpression {
        const identifierString = identifier.escapedText as string;

        switch (identifierString) {
            case "fromCharCode":
                return tstl.createTableIndexExpression(
                    tstl.createIdentifier("string"),
                    tstl.createStringLiteral("char")
                );
            default:
                throw TSTLErrors.UnsupportedForTarget(
                    `string property ${identifierString}`,
                    this.options.luaTarget,
                    identifier
                );
        }
    }

    public transformArrayCallExpression(node: ts.CallExpression): tstl.CallExpression {
        const expression = node.expression as ts.PropertyAccessExpression;
        const params = this.transformArguments(node.arguments);
        const caller = this.transformExpression(expression.expression);
        const expressionName = expression.name.escapedText;
        switch (expressionName) {
            case "concat":
                return this.transformLuaLibFunction(LuaLibFeature.ArrayConcat, caller, ...params);
            case "push":
                return this.transformLuaLibFunction(LuaLibFeature.ArrayPush, caller, ...params);
            case "reverse":
                return this.transformLuaLibFunction(LuaLibFeature.ArrayReverse, caller);
            case "shift":
                return this.transformLuaLibFunction(LuaLibFeature.ArrayShift, caller);
            case "unshift":
                return this.transformLuaLibFunction(LuaLibFeature.ArrayUnshift, caller, ...params);
            case "sort":
                return this.transformLuaLibFunction(LuaLibFeature.ArraySort, caller);
            case "pop":
                return tstl.createCallExpression(
                    tstl.createTableIndexExpression(tstl.createIdentifier("table"), tstl.createStringLiteral("remove")),
                    [caller],
                    undefined,
                    node);
            case "forEach":
                return this.transformLuaLibFunction(LuaLibFeature.ArrayForEach, caller, ...params);
            case "indexOf":
                return this.transformLuaLibFunction(LuaLibFeature.ArrayIndexOf, caller, ...params);
            case "map":
                return this.transformLuaLibFunction(LuaLibFeature.ArrayMap, caller, ...params);
            case "filter":
                return this.transformLuaLibFunction(LuaLibFeature.ArrayFilter, caller, ...params);
            case "some":
                return this.transformLuaLibFunction(LuaLibFeature.ArraySome, caller, ...params);
            case "every":
                return this.transformLuaLibFunction(LuaLibFeature.ArrayEvery, caller, ...params);
            case "slice":
                return this.transformLuaLibFunction(LuaLibFeature.ArraySlice, caller, ...params);
            case "splice":
                return this.transformLuaLibFunction(LuaLibFeature.ArraySplice, caller, ...params);
            case "join":
                const parameters = node.arguments.length === 0
                    ? [caller, tstl.createStringLiteral(",")]
                    : [caller].concat(params);

                return tstl.createCallExpression(
                    tstl.createTableIndexExpression(tstl.createIdentifier("table"), tstl.createStringLiteral("concat")),
                    parameters,
                    undefined,
                    node);
            default:
                throw TSTLErrors.UnsupportedProperty("array", expressionName as string, node);
        }
    }

    public transformFunctionCallExpression(node: ts.CallExpression): tstl.CallExpression {
        const expression = node.expression as ts.PropertyAccessExpression;
        const callerType = this.checker.getTypeAtLocation(expression.expression);
        if (tsHelper.getFunctionContextType(callerType, this.checker) === ContextType.Void) {
            throw TSTLErrors.UnsupportedMethodConversion(node);
        }
        const params = this.transformArguments(node.arguments);
        const caller = this.transformExpression(expression.expression);
        const expressionName = expression.name.escapedText;
        switch (expressionName) {
            case "apply":
                return this.transformLuaLibFunction(LuaLibFeature.FunctionApply, caller, ...params);
            case "bind":
                return this.transformLuaLibFunction(LuaLibFeature.FunctionBind, caller, ...params);
            case "call":
                return this.transformLuaLibFunction(LuaLibFeature.FunctionCall, caller, ...params);
            default:
                throw TSTLErrors.UnsupportedProperty("function", expressionName as string, node);
        }
    }

    public transformArrayBindingElement(name: ts.ArrayBindingElement): tstl.Identifier {
        if (ts.isOmittedExpression(name)) {
            return tstl.createIdentifier("__", undefined, name);
        } else if (ts.isIdentifier(name)) {
            return this.transformIdentifier(name);
        } else if (ts.isBindingElement(name) && ts.isIdentifier(name.name)) {
            return this.transformIdentifier(name.name);
        } else {
            throw TSTLErrors.UnsupportedKind("array binding element", name.kind, name);
        }
    }

    public transformAssertionExpression(node: ts.AssertionExpression): tstl.Expression {
        this.validateFunctionAssignment(
            node,
            this.checker.getTypeAtLocation(node.expression),
            this.checker.getTypeAtLocation(node.type)
        );
        return this.transformExpression(node.expression);
    }

    public transformTypeOfExpression(node: ts.TypeOfExpression): ExpressionVisitResult {
        const expression = this.transformExpression(node.expression);
        const typeFunctionIdentifier = tstl.createIdentifier("type");
        const typeCall = tstl.createCallExpression(typeFunctionIdentifier, [expression]);
        const tableString = tstl.createStringLiteral("table");
        const objectString = tstl.createStringLiteral("object");
        const condition = tstl.createBinaryExpression(typeCall, tableString, tstl.SyntaxKind.EqualityOperator);
        const andClause = tstl.createBinaryExpression(condition, objectString, tstl.SyntaxKind.AndOperator);

        return tstl.createBinaryExpression(
            andClause,
            tstl.cloneNode(typeCall),
            tstl.SyntaxKind.OrOperator,
            undefined,
            node
        );
    }

    public transformStringLiteral(literal: ts.StringLiteralLike): tstl.StringLiteral {
        const text = this.escapeString(literal.text);
        return tstl.createStringLiteral(text);
    }

    public transformTemplateExpression(expression: ts.TemplateExpression): tstl.BinaryExpression {
        const parts: tstl.Expression[] = [tstl.createStringLiteral(this.escapeString(expression.head.text))];
        expression.templateSpans.forEach(span => {
            const expr = this.transformExpression(span.expression);
            const text = tstl.createStringLiteral(this.escapeString(span.literal.text));

            // tostring(expr).."text"
            parts.push(tstl.createBinaryExpression(
                tstl.createCallExpression(tstl.createIdentifier("tostring"), [expr]),
                text,
                tstl.SyntaxKind.ConcatOperator)
            );
        });
        return parts.reduce((prev, current) => tstl.createBinaryExpression(
            prev,
            current,
            tstl.SyntaxKind.ConcatOperator)
        ) as tstl.BinaryExpression;
    }

    public transformPropertyName(propertyName: ts.PropertyName): tstl.Expression {
        if (ts.isComputedPropertyName(propertyName)) {
            return this.transformExpression(propertyName.expression);
        } else if (ts.isStringLiteral(propertyName)) {
            return this.transformStringLiteral(propertyName);
        } else if (ts.isNumericLiteral(propertyName)) {
            const value = +propertyName.text;
            return tstl.createNumericLiteral(value, undefined, propertyName);
        } else {
            return tstl.createStringLiteral(this.transformIdentifier(propertyName).text);
        }
    }

    public transformIdentifier(epxression: ts.Identifier, parent?: tstl.Node): tstl.Identifier {
        if (epxression.originalKeywordKind === ts.SyntaxKind.UndefinedKeyword) {
            return tstl.createIdentifier("nil");  // TODO this is a hack that allows use to keep Identifier
                                                  // as return time as changing that would break a lot of stuff.
                                                  // But this should be changed to retun tstl.createNilLiteral()
                                                  // at some point.
        }
        let escapedText = epxression.escapedText as string;
        const underScoreCharCode = "_".charCodeAt(0);
        if (escapedText.length >= 3 && escapedText.charCodeAt(0) === underScoreCharCode &&
            escapedText.charCodeAt(1) === underScoreCharCode && escapedText.charCodeAt(2) === underScoreCharCode) {
            escapedText = escapedText.substr(1);
        }

        if (this.luaKeywords.has(escapedText)) {
            throw TSTLErrors.KeywordIdentifier(epxression);
        }
        return tstl.createIdentifier(escapedText, parent, epxression);
    }

    public escapeString(text: string): string {
        // https://developer.mozilla.org/en-US/docs/Web/JavaScript/Reference/Global_Objects/String
        const escapeSequences: Array<[RegExp, string]> = [
            [/[\\]/g, "\\\\"],
            [/[\']/g, "\\\'"],
            [/[\`]/g, "\\\`"],
            [/[\"]/g, "\\\""],
            [/[\n]/g, "\\n"],
            [/[\r]/g, "\\r"],
            [/[\v]/g, "\\v"],
            [/[\t]/g, "\\t"],
            [/[\b]/g, "\\b"],
            [/[\f]/g, "\\f"],
            [/[\0]/g, "\\0"],
        ];

        if (text.length > 0) {
            for (const [regex, replacement] of escapeSequences) {
                text = text.replace(regex, replacement);
            }
        }
        return text;
    }

    public transformLuaLibFunction(func: LuaLibFeature, ...params: tstl.Expression[]): tstl.CallExpression {
        this.importLuaLibFeature(func);
        const functionIdentifier = tstl.createIdentifier(`__TS__${func}`);
        return tstl.createCallExpression(functionIdentifier, params);
    }

    public checkForLuaLibType(type: ts.Type): void {
        if (type.symbol) {
            switch (this.checker.getFullyQualifiedName(type.symbol)) {
                case "Map":
                    this.importLuaLibFeature(LuaLibFeature.Map);
                    return;
                case "Set":
                    this.importLuaLibFeature(LuaLibFeature.Set);
                    return;
            }
        }
    }

    public importLuaLibFeature(feature: LuaLibFeature): void {
        // Add additional lib requirements
        if (feature === LuaLibFeature.Map || feature === LuaLibFeature.Set) {
            this.luaLibFeatureSet.add(LuaLibFeature.InstanceOf);
        }

        // TODO inline imported features in output i option set
        this.luaLibFeatureSet.add(feature);
    }

    public createImmediatelyInvokedFunctionExpression(
        statements: tstl.Statement[],
<<<<<<< HEAD
        result: tstl.Expression | tstl.Expression[],
        tsOriginal: ts.Node
    ): tstl.CallExpression 
=======
        result: tstl.Expression | tstl.Expression[]
    ): tstl.CallExpression
>>>>>>> 81f1dd3e
    {
        const body = statements ? statements.slice(0) : [];
        body.push(tstl.createReturnStatement(Array.isArray(result) ? result : [result]));
        const iife = tstl.createFunctionExpression(tstl.createBlock(body));
        return tstl.createCallExpression(tstl.createParenthesizedExpression(iife), [], undefined, tsOriginal);
    }

    public createUnpackCall(expression: tstl.Expression): tstl.Expression {
        switch (this.options.luaTarget) {
            case LuaTarget.Lua51:
            case LuaTarget.LuaJIT:
                return tstl.createCallExpression(tstl.createIdentifier("unpack"), [expression]);

            case LuaTarget.Lua52:
            case LuaTarget.Lua53:
            default:
                return tstl.createCallExpression(
                    tstl.createTableIndexExpression(tstl.createIdentifier("table"), tstl.createStringLiteral("unpack")),
                    [expression]
                );
        }
    }

    private getAbsoluteImportPath(relativePath: string): string {
        if (relativePath.charAt(0) !== "." && this.options.baseUrl) {
            return path.resolve(this.options.baseUrl, relativePath);
        }
        return path.resolve(path.dirname(this.currentSourceFile.fileName), relativePath);
    }

    private getImportPath(relativePath: string): string {
        // Calculate absolute path to import
        const absolutePathToImport = this.getAbsoluteImportPath(relativePath);
        if (this.options.rootDir) {
            // Calculate path relative to project root
            // and replace path.sep with dots (lua doesn't know paths)
            const relativePathToRoot = this.pathToLuaRequirePath(
                absolutePathToImport.replace(this.options.rootDir, "").slice(1)
            );
            return relativePathToRoot;
        }

        return this.pathToLuaRequirePath(relativePath);
    }

    private pathToLuaRequirePath(filePath: string): string {
        return filePath.replace(new RegExp("\\\\|\/", "g"), ".");
    }

    private createLocalOrGlobalDeclaration(
        lhs: tstl.Identifier,
        rhs: tstl.Expression,
        parent?: tstl.Node,
        tsOriginal?: ts.Node
    ): tstl.Statement
    {
        if (this.isModule || this.currentNamespace) {
            return tstl.createVariableDeclarationStatement(lhs, rhs, parent, tsOriginal);
        } else {
            return tstl.createAssignmentStatement(lhs, rhs, parent, tsOriginal);
        }
    }

    private validateFunctionAssignment(node: ts.Node, fromType: ts.Type, toType: ts.Type, toName?: string): void {
        if (toType === fromType) {
            return;
        }

        if ((toType.flags & ts.TypeFlags.Any) !== 0) {
            // Assigning to un-typed variable
            return;
        }

        // Use cache to avoid repeating check for same types (protects against infinite loop in recursive types)
        let fromTypeCache = this.typeValidationCache.get(fromType);
        if (fromTypeCache) {
            if (fromTypeCache.has(toType)) {
                return;
            }
        } else {
            fromTypeCache = new Set();
            this.typeValidationCache.set(fromType, fromTypeCache);
        }
        fromTypeCache.add(toType);

        // Check function assignments
        const fromContext = tsHelper.getFunctionContextType(fromType, this.checker);
        const toContext = tsHelper.getFunctionContextType(toType, this.checker);

        if (fromContext === ContextType.Mixed || toContext === ContextType.Mixed) {
            throw TSTLErrors.UnsupportedOverloadAssignment(node, toName);
        } else if (fromContext !== toContext && fromContext !== ContextType.None && toContext !== ContextType.None) {
            if (toContext === ContextType.Void) {
                throw TSTLErrors.UnsupportedFunctionConversion(node, toName);
            } else {
                throw TSTLErrors.UnsupportedMethodConversion(node, toName);
            }
        }

        const fromTypeNode = this.checker.typeToTypeNode(fromType);
        const toTypeNode = this.checker.typeToTypeNode(toType);

        if ((ts.isArrayTypeNode(toTypeNode) || ts.isTupleTypeNode(toTypeNode))
            && (ts.isArrayTypeNode(fromTypeNode) || ts.isTupleTypeNode(fromTypeNode))) {
            // Recurse into arrays/tuples
            const fromTypeReference = fromType as ts.TypeReference;
            const toTypeReference = toType as ts.TypeReference;
            const count = Math.min(fromTypeReference.typeArguments.length, toTypeReference.typeArguments.length);
            for (let i = 0; i < count; ++i) {
                this.validateFunctionAssignment(
                    node,
                    fromTypeReference.typeArguments[i],
                    toTypeReference.typeArguments[i],
                    toName
                );
            }
        }

        if ((toType.flags & ts.TypeFlags.Object) !== 0
            && ((toType as ts.ObjectType).objectFlags & ts.ObjectFlags.ClassOrInterface) !== 0
            && toType.symbol && toType.symbol.members && fromType.symbol && fromType.symbol.members)
        {
            // Recurse into interfaces
            toType.symbol.members.forEach((toMember, memberName) => {
                const fromMember = fromType.symbol.members.get(memberName);
                if (fromMember) {
                    const toMemberType = this.checker.getTypeOfSymbolAtLocation(toMember, node);
                    const fromMemberType = this.checker.getTypeOfSymbolAtLocation(fromMember, node);
                    this.validateFunctionAssignment(
                        node, fromMemberType, toMemberType, toName ? `${toName}.${memberName}` : memberName.toString());
                }
            });
        }
    }

    private wrapInFunctionCall(expression: tstl.Expression): tstl.FunctionExpression {
        const returnStatement = tstl.createReturnStatement([expression]);
        return tstl.createFunctionExpression(tstl.createBlock([returnStatement]));
    }

    private wrapInTable(...expressions: tstl.Expression[]): tstl.ParenthesizedExpression {
        const fields = expressions.map(e => tstl.createTableFieldExpression(e));
        return tstl.createParenthesizedExpression(tstl.createTableExpression(fields));
    }

    private expressionPlusOne(expression: tstl.Expression): tstl.BinaryExpression {
        return tstl.createBinaryExpression(expression, tstl.createNumericLiteral(1), tstl.SyntaxKind.AdditionOperator);
    }

    protected peekScope(): Scope {
        return this.scopeStack[this.scopeStack.length - 1];
    }

    protected pushScope(scopeType: ScopeType): void {
        this.scopeStack.push({type: scopeType, id: this.genVarCounter});
        this.genVarCounter++;
    }

    protected popScope(): Scope {
        return this.scopeStack.pop();
    }

    private statementVisitResultToStatementArray(visitResult: StatementVisitResult): tstl.Statement[] {
        if (!Array.isArray(visitResult)) {
            if (visitResult) {
                return [visitResult];
            }
            return [];
        }
        const flatten = (arr, result = []) => {
            for (let i = 0, length = arr.length; i < length; i++) {
                const value = arr[i];
                if (Array.isArray(value)) {
                    flatten(value, result);
                } else if (value) {
                    // ignore value if undefined
                    result.push(value);
                }
            }
            return result;
        };
        return flatten(visitResult);
    }
}<|MERGE_RESOLUTION|>--- conflicted
+++ resolved
@@ -1624,7 +1624,7 @@
                 tstl.createAssignmentStatement(left as tstl.IdentifierOrTableIndexExpression[], tmps),
             ];
             return this.createImmediatelyInvokedFunctionExpression(
-                statements, 
+                statements,
                 tstl.createTableExpression(tmps.map(t => tstl.createTableFieldExpression(t))),
                 expression
             );
@@ -1667,14 +1667,11 @@
             // (function() ${left} = ${right}; return ${left} end)()
             const left = this.transformExpression(expression.left);
             const right = this.transformExpression(expression.right);
-<<<<<<< HEAD
-            return this.createImmediatelyInvokedFunctionExpression([this.transformAssignment(expression.left, right)], left, expression);
-=======
             return this.createImmediatelyInvokedFunctionExpression(
                 [this.transformAssignment(expression.left, right)],
-                left
+                left,
+                expression
             );
->>>>>>> 81f1dd3e
         }
     }
 
@@ -1733,14 +1730,9 @@
             }
             // return ____TS_tmp
             return this.createImmediatelyInvokedFunctionExpression(
-<<<<<<< HEAD
-                [objAndIndexDeclaration, tmpDeclaration, assignStatement], 
-                tmp, 
+                [objAndIndexDeclaration, tmpDeclaration, assignStatement],
+                tmp,
                 lhs.parent
-=======
-                [objAndIndexDeclaration, tmpDeclaration, assignStatement],
-                tmp
->>>>>>> 81f1dd3e
             );
 
         } else if (isPostfix) {
@@ -1757,7 +1749,11 @@
                 replacementOperator
             );
             const assignStatement = this.transformAssignment(lhs, operatorExpression);
-            return this.createImmediatelyInvokedFunctionExpression([tmpDeclaration, assignStatement], tmpIdentifier, lhs.parent);
+            return this.createImmediatelyInvokedFunctionExpression(
+                [tmpDeclaration, assignStatement],
+                tmpIdentifier,
+                lhs.parent
+            );
 
         } else if (ts.isPropertyAccessExpression(lhs) || ts.isElementAccessExpression(lhs)) {
             // Simple property/element access expressions need to cache in temp to avoid double-evaluation
@@ -1768,7 +1764,11 @@
             const operatorExpression = this.transformBinaryOperation(lhs.parent, left, right, replacementOperator);
             const tmpDeclaration = tstl.createVariableDeclarationStatement(tmpIdentifier, operatorExpression);
             const assignStatement = this.transformAssignment(lhs, tmpIdentifier);
-            return this.createImmediatelyInvokedFunctionExpression([tmpDeclaration, assignStatement], tmpIdentifier, lhs.parent);
+            return this.createImmediatelyInvokedFunctionExpression(
+                [tmpDeclaration, assignStatement],
+                tmpIdentifier,
+                lhs.parent
+            );
 
         } else {
             // Simple expressions
@@ -2049,7 +2049,6 @@
         return tstl.createTableExpression(properties, undefined, node);
     }
 
-<<<<<<< HEAD
     public transformDeleteExpression(expression: ts.DeleteExpression): tstl.CallExpression {
         const lhs = this.transformExpression(expression.expression) as tstl.IdentifierOrTableIndexExpression;
         const assignment = tstl.createAssignmentStatement(
@@ -2059,17 +2058,18 @@
             expression
         );
 
-        return this.createImmediatelyInvokedFunctionExpression([assignment], [tstl.createBooleanLiteral(true)], expression);
-    }
-
-    public transformFunctionExpression(node: ts.FunctionLikeDeclaration, context: tstl.Identifier | undefined): ExpressionVisitResult {
-=======
+        return this.createImmediatelyInvokedFunctionExpression(
+            [assignment],
+            [tstl.createBooleanLiteral(true)],
+            expression
+        );
+    }
+
     public transformFunctionExpression(
         node: ts.FunctionLikeDeclaration,
         context: tstl.Identifier | undefined
     ): ExpressionVisitResult
     {
->>>>>>> 81f1dd3e
         const type = this.checker.getTypeAtLocation(node);
         const hasContext = tsHelper.getFunctionContextType(type, this.checker) !== ContextType.Void;
         // Build parameter string
@@ -2827,14 +2827,9 @@
 
     public createImmediatelyInvokedFunctionExpression(
         statements: tstl.Statement[],
-<<<<<<< HEAD
         result: tstl.Expression | tstl.Expression[],
         tsOriginal: ts.Node
-    ): tstl.CallExpression 
-=======
-        result: tstl.Expression | tstl.Expression[]
     ): tstl.CallExpression
->>>>>>> 81f1dd3e
     {
         const body = statements ? statements.slice(0) : [];
         body.push(tstl.createReturnStatement(Array.isArray(result) ? result : [result]));
