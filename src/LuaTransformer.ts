--- conflicted
+++ resolved
@@ -665,11 +665,7 @@
             createClassPrototype(),
             tstl.createStringLiteral("__index")
         );
-<<<<<<< HEAD
         if (statement.members.some(m => ts.isGetAccessor(m) && !tsHelper.isStatic(m))) {
-=======
-        if (tsHelper.hasGetAccessorInClassOrAncestor(statement, this.checker)) {
->>>>>>> db42c361
             // className.prototype.____getters = {}
             const classPrototypeGetters = tstl.createTableIndexExpression(
                 createClassPrototype(),
