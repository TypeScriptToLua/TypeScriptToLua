--- conflicted
+++ resolved
@@ -1117,6 +1117,7 @@
             paramNames,
             dots,
             restParamName,
+            tstl.FunctionExpressionFlags.None,
             node.body
         );
 
@@ -4538,17 +4539,13 @@
 
         if (scope.functionDefinitions) {
             for (const [functionSymbolId, functionDefinition] of scope.functionDefinitions) {
-                const { line, column } = tstl.getOriginalPos(functionDefinition.assignment);
-                const assignmentPos = ts.getPositionOfLineAndCharacter(
+                const { line, column } = tstl.getOriginalPos(functionDefinition.definition);
+                const definitionPos = ts.getPositionOfLineAndCharacter(
                     this.currentSourceFile,
                     line,
                     column);
                 if (functionSymbolId !== symbolId // Don't recurse into self
-<<<<<<< HEAD
-                    && declaration.pos < functionDefinition.definition.pos // Ignore functions before symbol declaration
-=======
-                    && declaration.pos < assignmentPos // Ignore functions before symbol declaration
->>>>>>> 1e260e60
+                    && declaration.pos < definitionPos // Ignore functions before symbol declaration
                     && functionDefinition.referencedSymbols.has(symbolId)
                     && this.shouldHoist(functionSymbolId, scope))
                 {
@@ -4612,6 +4609,8 @@
                         declaration.left,
                         declaration.right
                     );
+                    assignment.line = declaration.line;
+                    assignment.column = declaration.column;
                 }
                 const i = result.indexOf(declaration);
                 if (i >= 0) {
