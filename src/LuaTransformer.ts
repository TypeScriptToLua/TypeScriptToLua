import * as path from "path";
import * as ts from "typescript";
import { CompilerOptions, LuaTarget } from "./CompilerOptions";
import { DecoratorKind } from "./Decorator";
import * as tstl from "./LuaAST";
import { LuaLibFeature } from "./LuaLib";
import { ContextType, TSHelper as tsHelper } from "./TSHelper";
import { TSTLErrors } from "./TSTLErrors";

export type StatementVisitResult = tstl.Statement | tstl.Statement[] | undefined;
export type ExpressionVisitResult = tstl.Expression;
export enum ScopeType {
    File = 0x1,
    Function = 0x2,
    Switch = 0x4,
    Loop = 0x8,
    Conditional = 0x10,
    Block = 0x20,
}

interface SymbolInfo {
    symbol: ts.Symbol;
    firstSeenAtPos: number;
}

interface FunctionDefinitionInfo {
    referencedSymbols: Set<tstl.SymbolId>;
    definition?: tstl.VariableDeclarationStatement | tstl.AssignmentStatement;
}

interface Scope {
    type: ScopeType;
    id: number;
    referencedSymbols?: Set<tstl.SymbolId>;
    variableDeclarations?: tstl.VariableDeclarationStatement[];
    functionDefinitions?: Map<tstl.SymbolId, FunctionDefinitionInfo>;
    importStatements?: tstl.Statement[];
    loopContinued?: boolean;
}

export interface EmitResolver {
    isValueAliasDeclaration(node: ts.Node): boolean;
    isReferencedAliasDeclaration(node: ts.Node, checkChildren?: boolean): boolean;
    moduleExportsSomeValue(moduleReferenceExpression: ts.Expression): boolean;
}

export interface DiagnosticsProducingTypeChecker extends ts.TypeChecker {
    getEmitResolver(sourceFile?: ts.SourceFile, cancellationToken?: ts.CancellationToken): EmitResolver;
}

export class LuaTransformer {
    public luaKeywords: Set<string> = new Set([
        "_G", "and", "assert", "break", "coroutine", "debug", "do", "else", "elseif", "end", "error", "false", "for",
        "function", "goto", "if", "ipairs", "in", "local", "math", "nil", "not", "or", "pairs", "pcall", "print",
        "rawget", "rawset", "repeat", "return", "require", "self", "string", "table", "then", "tostring", "type",
        "unpack", "until", "while",
    ]);

    private isStrict: boolean;
    private luaTarget: LuaTarget;

    private checker: DiagnosticsProducingTypeChecker;
    protected options: CompilerOptions;

    // Resolver is lazy-initialized in transformSourceFile to avoid type-checking all files
    private resolver!: EmitResolver;

    private isModule = false;
    private currentSourceFile?: ts.SourceFile;

    private currentNamespace: ts.ModuleDeclaration | undefined;
    private classStack: ts.ClassLikeDeclaration[] = [];

    private scopeStack: Scope[] = [];
    private genVarCounter = 0;

    private luaLibFeatureSet = new Set<LuaLibFeature>();

    private symbolInfo = new Map<tstl.SymbolId, SymbolInfo>();
    private symbolIds = new Map<ts.Symbol, tstl.SymbolId>();

    private genSymbolIdCounter = 0;

    private readonly typeValidationCache: Map<ts.Type, Set<ts.Type>> = new Map<ts.Type, Set<ts.Type>>();

    public constructor(protected program: ts.Program) {
        this.checker = (program as any).getDiagnosticsProducingTypeChecker();
        this.options = program.getCompilerOptions();
        this.isStrict = this.options.alwaysStrict !== undefined
                        || (this.options.strict !== undefined && this.options.alwaysStrict !== false)
                        || (this.isModule
                            && this.options.target !== undefined
                            && this.options.target >= ts.ScriptTarget.ES2015);

        this.luaTarget = this.options.luaTarget || LuaTarget.LuaJIT;

        this.setupState();
    }

    private setupState(): void {
        this.genVarCounter = 0;
        this.currentSourceFile = undefined;
        this.isModule = false;
        this.scopeStack = [];
        this.classStack = [];
        this.luaLibFeatureSet = new Set<LuaLibFeature>();
        this.symbolIds = new Map();
        this.symbolInfo = new Map();
        this.genSymbolIdCounter = 1;
    }

    // TODO make all other methods private???
    public transformSourceFile(node: ts.SourceFile): [tstl.Block, Set<LuaLibFeature>] {
        this.setupState();

        this.currentSourceFile = node;
        this.resolver = this.checker.getEmitResolver(node);

        let statements: tstl.Statement[] = [];
        if (node.flags & ts.NodeFlags.JsonFile) {
            this.isModule = false;

            const statement = node.statements[0];
            if (!statement || !ts.isExpressionStatement(statement)) {
                throw TSTLErrors.InvalidJsonFileContent(node);
            }

            statements.push(
                tstl.createReturnStatement([this.transformExpression(statement.expression)])
            );
        } else {
            this.pushScope(ScopeType.File);

            this.isModule = tsHelper.isFileModule(node);
            statements = this.performHoisting(this.transformStatements(node.statements));

            this.popScope();

            if (this.isModule) {
                // local exports = {}
                statements.unshift(
                    tstl.createVariableDeclarationStatement(
                        this.createExportsIdentifier(),
                        tstl.createTableExpression()
                    )
                );

                // return exports
                statements.push(
                    tstl.createReturnStatement(
                        [this.createExportsIdentifier()]
                    )
                );
            }
        }

        return [tstl.createBlock(statements, node), this.luaLibFeatureSet];
    }

    public transformStatement(node: ts.Statement): StatementVisitResult {
        // Ignore declarations
        if (node.modifiers && node.modifiers.some(modifier => modifier.kind === ts.SyntaxKind.DeclareKeyword)) {
            return undefined;
        }

        switch (node.kind) {
            // Block
            case ts.SyntaxKind.Block:
                return this.transformBlockAsDoStatement(node as ts.Block);
            // Declaration Statements
            case ts.SyntaxKind.ExportDeclaration:
                return this.transformExportDeclaration(node as ts.ExportDeclaration);
            case ts.SyntaxKind.ImportDeclaration:
                return this.transformImportDeclaration(node as ts.ImportDeclaration);
            case ts.SyntaxKind.ClassDeclaration:
                return this.transformClassDeclaration(node as ts.ClassDeclaration);
            case ts.SyntaxKind.ModuleDeclaration:
                return this.transformModuleDeclaration(node as ts.ModuleDeclaration);
            case ts.SyntaxKind.EnumDeclaration:
                return this.transformEnumDeclaration(node as ts.EnumDeclaration);
            case ts.SyntaxKind.FunctionDeclaration:
                return this.transformFunctionDeclaration(node as ts.FunctionDeclaration);
            case ts.SyntaxKind.TypeAliasDeclaration:
                return this.transformTypeAliasDeclaration(node as ts.TypeAliasDeclaration);
            case ts.SyntaxKind.InterfaceDeclaration:
                return this.transformInterfaceDeclaration(node as ts.InterfaceDeclaration);
            // Statements
            case ts.SyntaxKind.VariableStatement:
                return this.transformVariableStatement(node as ts.VariableStatement);
            case ts.SyntaxKind.ExpressionStatement:
                return this.transformExpressionStatement(node as ts.ExpressionStatement);
            case ts.SyntaxKind.ReturnStatement:
                return this.transformReturnStatement(node as ts.ReturnStatement);
            case ts.SyntaxKind.IfStatement:
                return this.transformIfStatement(node as ts.IfStatement);
            case ts.SyntaxKind.WhileStatement:
                return this.transformWhileStatement(node as ts.WhileStatement);
            case ts.SyntaxKind.DoStatement:
                return this.transformDoStatement(node as ts.DoStatement);
            case ts.SyntaxKind.ForStatement:
                return this.transformForStatement(node as ts.ForStatement);
            case ts.SyntaxKind.ForOfStatement:
                return this.transformForOfStatement(node as ts.ForOfStatement);
            case ts.SyntaxKind.ForInStatement:
                return this.transformForInStatement(node as ts.ForInStatement);
            case ts.SyntaxKind.SwitchStatement:
                return this.transformSwitchStatement(node as ts.SwitchStatement);
            case ts.SyntaxKind.BreakStatement:
                return this.transformBreakStatement(node as ts.BreakStatement);
            case ts.SyntaxKind.TryStatement:
                return this.transformTryStatement(node as ts.TryStatement);
            case ts.SyntaxKind.ThrowStatement:
                return this.transformThrowStatement(node as ts.ThrowStatement);
            case ts.SyntaxKind.ContinueStatement:
                return this.transformContinueStatement(node as ts.ContinueStatement);
            case ts.SyntaxKind.EmptyStatement:
                return this.transformEmptyStatement(node as ts.EmptyStatement);
            case ts.SyntaxKind.NotEmittedStatement:
                return undefined;
            default:
                throw TSTLErrors.UnsupportedKind("Statement", node.kind, node);
        }
    }

    /** Converts an array of ts.Statements into an array of tstl.Statements */
    private transformStatements(statements: readonly ts.Statement[]): tstl.Statement[] {
        const tstlStatements: tstl.Statement[] = [];
        (statements as ts.Statement[]).forEach(statement => {
            tstlStatements.push(...this.statementVisitResultToArray(this.transformStatement(statement)));
        });
        return tstlStatements;
    }

    public transformBlock(block: ts.Block): tstl.Block {
        this.pushScope(ScopeType.Block);
        const statements = this.performHoisting(this.transformStatements(block.statements));
        this.popScope();
        return tstl.createBlock(statements, block);
    }

    public transformBlockAsDoStatement(block: ts.Block): StatementVisitResult {
        this.pushScope(ScopeType.Block);
        const statements = this.performHoisting(this.transformStatements(block.statements));
        this.popScope();
        return tstl.createDoStatement(statements, block);
    }

    public transformExportDeclaration(statement: ts.ExportDeclaration): StatementVisitResult {
<<<<<<< HEAD
=======
        if (statement.moduleSpecifier === undefined) {
            if (statement.exportClause === undefined) {
                throw TSTLErrors.InvalidExportDeclaration(statement);
            }

            const result = [];
            for (const exportElement of statement.exportClause.elements) {
                let exportedIdentifier: tstl.Expression | undefined;
                if (exportElement.propertyName !== undefined) {
                    exportedIdentifier = this.transformIdentifier(exportElement.propertyName);

                } else {
                    const exportedSymbol = this.checker.getExportSpecifierLocalTargetSymbol(exportElement);
                    if (exportedSymbol !== undefined) {
                        exportedIdentifier = this.createIdentifierFromSymbol(exportedSymbol, exportElement.name);
                    } else {
                        exportedIdentifier = this.transformIdentifier(exportElement.name);
                    }
                }

                result.push(
                    tstl.createAssignmentStatement(
                        this.createExportedIdentifier(this.transformIdentifier(exportElement.name)),
                        exportedIdentifier
                    )
                );
            }
            return result;
        }

>>>>>>> 026317c5
        if (statement.exportClause) {
            if (statement.exportClause.elements.some(e =>
                (e.name !== undefined && e.name.originalKeywordKind === ts.SyntaxKind.DefaultKeyword)
                || (e.propertyName !== undefined
                    && e.propertyName.originalKeywordKind === ts.SyntaxKind.DefaultKeyword))
            ) {
                throw TSTLErrors.UnsupportedDefaultExport(statement);
            }

            if (!this.resolver.isValueAliasDeclaration(statement)) {
                return undefined;
            }

            const exportSpecifiers = statement.exportClause.elements.filter(e =>
                this.resolver.isValueAliasDeclaration(e)
            );

            if (statement.moduleSpecifier === undefined) {
                return exportSpecifiers.map(specifier =>
                    tstl.createAssignmentStatement(
                        this.createExportedIdentifier(this.transformIdentifier(specifier.name)),
                        this.transformIdentifier(specifier.propertyName || specifier.name)
                    )
                );
            }

            // First transpile as import clause
            const importClause = ts.createImportClause(
                undefined,
                ts.createNamedImports(
                    exportSpecifiers.map(s => ts.createImportSpecifier(s.propertyName, s.name))
                )
            );

            const importDeclaration = ts.createImportDeclaration(
                statement.decorators,
                statement.modifiers,
                importClause,
                statement.moduleSpecifier
            );

            // Wrap in block to prevent imports from hoisting out of `do` statement
            const block = ts.createBlock([importDeclaration]);
            const result = this.transformBlock(block).statements;

            // Now the module is imported, add the imports to the export table
            for (const specifier of exportSpecifiers) {
                result.push(
                    tstl.createAssignmentStatement(
                        this.createExportedIdentifier(this.transformIdentifier(specifier.name)),
                        this.transformIdentifier(specifier.name)
                    )
                );
            }

            // Wrap this in a DoStatement to prevent polluting the scope.
            return tstl.createDoStatement(this.filterUndefined(result), statement);
        } else {
            if (statement.moduleSpecifier === undefined) {
                throw TSTLErrors.InvalidExportDeclaration(statement);
            }

            if (!this.resolver.moduleExportsSomeValue(statement.moduleSpecifier)) {
                return undefined;
            }

            const moduleRequire = this.createModuleRequire(statement.moduleSpecifier as ts.StringLiteral);
            const tempModuleIdentifier = tstl.createIdentifier("__TSTL_export");

            const declaration = tstl.createVariableDeclarationStatement(tempModuleIdentifier, moduleRequire);

            const forKey = tstl.createIdentifier("____exportKey");
            const forValue = tstl.createIdentifier("____exportValue");

            const body = tstl.createBlock(
                [tstl.createAssignmentStatement(
                    tstl.createTableIndexExpression(
                        this.createExportsIdentifier(),
                        forKey
                    ),
                    forValue
                )]
            );

            const pairsIdentifier = tstl.createIdentifier("pairs");
            const forIn = tstl.createForInStatement(
                body,
                [tstl.cloneIdentifier(forKey), tstl.cloneIdentifier(forValue)],
                [tstl.createCallExpression(pairsIdentifier, [tstl.cloneIdentifier(tempModuleIdentifier)])]
            );

            // Wrap this in a DoStatement to prevent polluting the scope.
            return tstl.createDoStatement([declaration, forIn], statement);
        }
    }

    public transformImportDeclaration(statement: ts.ImportDeclaration): StatementVisitResult {
        if (statement.importClause && !statement.importClause.namedBindings) {
            throw TSTLErrors.DefaultImportsNotSupported(statement);
        }

        const result: tstl.Statement[] = [];

        const scope = this.peekScope();
        if (scope === undefined) {
            throw TSTLErrors.UndefinedScope();
        }
        if (!this.options.noHoisting && !scope.importStatements) {
            scope.importStatements = [];
        }

        const moduleSpecifier = statement.moduleSpecifier as ts.StringLiteral;
        const importPath = moduleSpecifier.text.replace(new RegExp("\"", "g"), "");

        if (!statement.importClause) {
            const requireCall = this.createModuleRequire(statement.moduleSpecifier as ts.StringLiteral);
            result.push(tstl.createExpressionStatement(requireCall));
            if (scope.importStatements) {
                scope.importStatements.push(...result);
                return undefined;
            } else {
                return result;
            }
        }

        const imports = statement.importClause.namedBindings;
        if (imports === undefined) {
            throw TSTLErrors.UnsupportedImportType(statement.importClause);
        }

        const type = this.checker.getTypeAtLocation(imports);
        const shouldResolve = !tsHelper.getCustomDecorators(type, this.checker).has(DecoratorKind.NoResolution);
        const requireCall = this.createModuleRequire(statement.moduleSpecifier as ts.StringLiteral, shouldResolve);

        if (ts.isNamedImports(imports)) {
            const filteredElements = imports.elements.filter(e => {
                const decorators = tsHelper.getCustomDecorators(this.checker.getTypeAtLocation(e), this.checker);
                return (
                    this.resolver.isReferencedAliasDeclaration(e)
                    && !decorators.has(DecoratorKind.Extension)
                    && !decorators.has(DecoratorKind.MetaExtension)
                );
            });

            // Elide import if all imported types are extension classes
            if (filteredElements.length === 0) {
                return undefined;
            }

            const tstlIdentifier = (name: string) => "__TSTL_" + tsHelper.fixInvalidLuaIdentifier(name);
            const importUniqueName = tstl.createIdentifier(tstlIdentifier(path.basename((importPath))));
            const requireStatement = tstl.createVariableDeclarationStatement(
                tstl.createIdentifier(tstlIdentifier(path.basename((importPath)))),
                requireCall,
                statement
            );
            result.push(requireStatement);

            filteredElements.forEach(importSpecifier => {
                if (importSpecifier.propertyName) {
                    const propertyName = this.transformPropertyName(importSpecifier.propertyName);
                    const renamedImport = tstl.createVariableDeclarationStatement(
                        this.transformIdentifier(importSpecifier.name),
                        tstl.createTableIndexExpression(importUniqueName, propertyName),
                        importSpecifier);
                    result.push(renamedImport);
                } else {
                    const name = tstl.createStringLiteral(importSpecifier.name.text);
                    const namedImport = tstl.createVariableDeclarationStatement(
                        this.transformIdentifier(importSpecifier.name),
                        tstl.createTableIndexExpression(importUniqueName, name),
                        importSpecifier
                    );
                    result.push(namedImport);
                }
            });
            if (scope.importStatements) {
                scope.importStatements.push(...result);
                return undefined;
            } else {
                return result;
            }

        } else if (ts.isNamespaceImport(imports)) {
            if (!this.resolver.isReferencedAliasDeclaration(imports)) {
                return undefined;
            }

            const requireStatement = tstl.createVariableDeclarationStatement(
                this.transformIdentifier(imports.name),
                requireCall,
                statement
            );
            result.push(requireStatement);
            if (scope.importStatements) {
                scope.importStatements.push(...result);
                return undefined;
            } else {
                return result;
            }
        }
    }

    private createModuleRequire(moduleSpecifier: ts.StringLiteral, resolveModule = true): tstl.CallExpression {
        const modulePathString = resolveModule
            ? this.getImportPath(moduleSpecifier.text.replace(new RegExp("\"", "g"), ""), moduleSpecifier)
            : moduleSpecifier.text;
        const modulePath = tstl.createStringLiteral(modulePathString);
        return tstl.createCallExpression(tstl.createIdentifier("require"), [modulePath], moduleSpecifier);
    }

    private validateClassElement(element: ts.ClassElement): void {
        if (element.name && (ts.isStringLiteral(element.name) || ts.isIdentifier(element.name))) {
            if (tsHelper.isStatic(element) && element.name.text === "new") {
                throw TSTLErrors.ForbiddenStaticClassPropertyName(element, element.name.text);
            }
        }
    }

    public transformClassDeclaration(
        statement: ts.ClassLikeDeclaration,
        nameOverride?: tstl.Identifier
    ): StatementVisitResult
    {
        this.classStack.push(statement);

        if (statement.name === undefined && nameOverride === undefined) {
            throw TSTLErrors.MissingClassName(statement);
        }

        let className: tstl.Identifier;
        if (nameOverride !== undefined) {
            className = nameOverride;
        } else if (statement.name !== undefined) {
            className = this.transformIdentifier(statement.name);
        } else {
            throw TSTLErrors.MissingClassName(statement);
        }

        const decorators = tsHelper.getCustomDecorators(this.checker.getTypeAtLocation(statement), this.checker);

        // Find out if this class is extension of existing class
        const extensionDirective = decorators.get(DecoratorKind.Extension);
        const isExtension = extensionDirective !== undefined;

        const isMetaExtension = decorators.has(DecoratorKind.MetaExtension);

        if (isExtension && isMetaExtension) {
            throw TSTLErrors.InvalidExtensionMetaExtension(statement);
        }

        if ((isExtension || isMetaExtension) && this.isIdentifierExported(className)) {
            // Cannot export extension classes
            throw TSTLErrors.InvalidExportsExtension(statement);
        }

        // Get type that is extended
        const extendsType = tsHelper.getExtendedType(statement, this.checker);

        if (!(isExtension || isMetaExtension) && extendsType) {
            // Non-extensions cannot extend extension classes
            const extendsDecorators = tsHelper.getCustomDecorators(extendsType, this.checker);
            if (extendsDecorators.has(DecoratorKind.Extension) || extendsDecorators.has(DecoratorKind.MetaExtension)) {
                throw TSTLErrors.InvalidExtendsExtension(statement);
            }
        }

        // You cannot extend LuaTable classes
        if (extendsType) {
            const decorators = tsHelper.getCustomDecorators(extendsType, this.checker);
            if (decorators.has(DecoratorKind.LuaTable)) {
                throw TSTLErrors.InvalidExtendsLuaTable(statement);
            }
        }

        // LuaTable classes must be ambient
        if (decorators.has(DecoratorKind.LuaTable) && !tsHelper.isAmbient(statement)) {
            throw TSTLErrors.ForbiddenLuaTableNonDeclaration(statement);
        }

        // Get all properties with value
        const properties = statement.members.filter(ts.isPropertyDeclaration).filter(member => member.initializer);

        // Divide properties into static and non-static
        const staticFields = properties.filter(tsHelper.isStatic);
        const instanceFields = properties.filter(prop => !tsHelper.isStatic(prop));

        const result: tstl.Statement[] = [];

        // Overwrite the original className with the class we are overriding for extensions
        if (isMetaExtension) {
            if (!extendsType) {
                throw TSTLErrors.MissingMetaExtension(statement);
            }

            const extendsName = tstl.createStringLiteral(extendsType.symbol.escapedName as string);
            className = tstl.createIdentifier("__meta__" + extendsName.value);

            // local className = debug.getregistry()["extendsName"]
            const assignDebugCallIndex = tstl.createVariableDeclarationStatement(
                className,
                tstl.createTableIndexExpression(
                    tstl.createCallExpression(
                        tstl.createTableIndexExpression(
                            tstl.createIdentifier("debug"),
                            tstl.createStringLiteral("getregistry")
                        ),
                        []
                    ),
                    extendsName),
                statement);

            result.push(assignDebugCallIndex);
        }

        if (extensionDirective !== undefined) {
            const extensionNameArg = extensionDirective.args[0];
            if (extensionNameArg) {
                className = tstl.createIdentifier(extensionNameArg);
            } else if (extendsType) {
                className = tstl.createIdentifier(extendsType.symbol.escapedName as string);
            }
        }

        let localClassName: tstl.Identifier;
        if (this.isUnsafeName(className.text)) {
            localClassName = tstl.createIdentifier(
                this.createSafeName(className.text),
                undefined,
                className.symbolId
            );
            tstl.setNodePosition(localClassName, className);
        } else {
            localClassName = className;
        }

        if (!isExtension && !isMetaExtension) {
            const classCreationMethods = this.createClassCreationMethods(
                statement,
                className,
                localClassName,
                extendsType
            );
            result.push(...classCreationMethods);
        } else {
            for (const f of instanceFields) {
                const fieldName = this.transformPropertyName(f.name);

                const value = f.initializer !== undefined
                    ? this.transformExpression(f.initializer)
                    : undefined;

                // className["fieldName"]
                const classField = tstl.createTableIndexExpression(
                    tstl.cloneIdentifier(className),
                    fieldName);

                // className["fieldName"] = value;
                const assignClassField = tstl.createAssignmentStatement(classField, value);

                result.push(assignClassField);
            }
        }

        // Find first constructor with body
        if (!isExtension && !isMetaExtension) {
            const constructor = statement.members
                .filter(n => ts.isConstructorDeclaration(n) && n.body)[0] as ts.ConstructorDeclaration;
            if (constructor) {
                // Add constructor plus initialization of instance fields
                const constructorResult = this.transformConstructorDeclaration(
                    constructor,
                    localClassName,
                    instanceFields,
                    statement
                );
                result.push(...this.statementVisitResultToArray(constructorResult));
            } else if (!extendsType) {
                // Generate a constructor if none was defined in a base class
                const constructorResult = this.transformConstructorDeclaration(
                    ts.createConstructor([], [], [], ts.createBlock([], true)),
                    localClassName,
                    instanceFields,
                    statement
                );
                result.push(...this.statementVisitResultToArray(constructorResult));
            } else if (instanceFields.length > 0
                || statement.members.some(m => tsHelper.isGetAccessorOverride(m, statement, this.checker)))
            {
                // Generate a constructor if none was defined in a class with instance fields that need initialization
                // localClassName.prototype.____constructor = function(self, ...)
                //     baseClassName.prototype.____constructor(self, ...)
                //     ...
                const constructorBody = this.transformClassInstanceFields(statement, instanceFields);
                const superCall = tstl.createExpressionStatement(
                    tstl.createCallExpression(
                        tstl.createTableIndexExpression(
                            this.transformSuperKeyword(ts.createSuper()),
                            tstl.createStringLiteral("____constructor")
                        ),
                        [this.createSelfIdentifier(), tstl.createDotsLiteral()]
                    )
                );
                constructorBody.unshift(superCall);
                const constructorFunction = tstl.createFunctionExpression(
                    tstl.createBlock(constructorBody),
                    [this.createSelfIdentifier()],
                    tstl.createDotsLiteral(),
                    undefined,
                    tstl.FunctionExpressionFlags.Declaration
                );
                result.push(tstl.createAssignmentStatement(
                    this.createConstructorName(localClassName),
                    constructorFunction,
                    statement
                ));
            }
        }

        // Transform get accessors
        statement.members.filter(ts.isGetAccessor).forEach(getAccessor => {
            const transformResult = this.transformGetAccessorDeclaration(getAccessor, localClassName);
            result.push(...this.statementVisitResultToArray(transformResult));
        });

        // Transform set accessors
        statement.members.filter(ts.isSetAccessor).forEach(setAccessor => {
            const transformResult = this.transformSetAccessorDeclaration(setAccessor, localClassName);
            result.push(...this.statementVisitResultToArray(transformResult));
        });

        // Transform methods
        statement.members.filter(ts.isMethodDeclaration).forEach(method => {
            const methodResult = this.transformMethodDeclaration(
                method,
                localClassName,
                isExtension || isMetaExtension
            );
            result.push(...this.statementVisitResultToArray(methodResult));
        });

        // Add static declarations
        for (const field of staticFields) {
            this.validateClassElement(field);

            const fieldName = this.transformPropertyName(field.name);
            const value = field.initializer ? this.transformExpression(field.initializer) : undefined;

            const classField = tstl.createTableIndexExpression(
                    tstl.cloneIdentifier(localClassName),
                    fieldName
                );

            const fieldAssign = tstl.createAssignmentStatement(
                classField,
                value
            );

            result.push(fieldAssign);
        }

        const decorationStatement = this.createConstructorDecorationStatement(statement);
        if (decorationStatement) {
            result.push(decorationStatement);
        }

        this.classStack.pop();

        return result;
    }

    private createClassCreationMethods(
        statement: ts.ClassLikeDeclarationBase,
        className: tstl.Identifier,
        localClassName: tstl.Identifier,
        extendsType?: ts.Type
    ): tstl.Statement[]
    {
        const result: tstl.Statement[] = [];

        // [____exports.]className = {}
        const classTable: tstl.Expression = tstl.createTableExpression([]);

        const classVar = this.createLocalOrExportedOrGlobalDeclaration(className, classTable, statement);
        result.push(...classVar);

        if (this.isIdentifierExported(className)) {
            // local localClassName = ____exports.className
            result.push(
                tstl.createVariableDeclarationStatement(
                    localClassName,
                    this.addExportToIdentifier(tstl.cloneIdentifier(className))
                )
            );
        }

        // localClassName.name = className
        result.push(
            tstl.createAssignmentStatement(
                tstl.createTableIndexExpression(tstl.cloneIdentifier(localClassName), tstl.createStringLiteral("name")),
                tstl.createStringLiteral(localClassName.text),
                statement
            )
        );

        // localClassName.____getters = {}
        if (statement.members.some(m => ts.isGetAccessor(m) && tsHelper.isStatic(m))) {
            const classGetters = tstl.createTableIndexExpression(
                tstl.cloneIdentifier(localClassName),
                tstl.createStringLiteral("____getters")
            );
            const assignClassGetters = tstl.createAssignmentStatement(
                classGetters,
                tstl.createTableExpression(),
                statement
            );
            result.push(assignClassGetters);

            this.importLuaLibFeature(LuaLibFeature.ClassIndex);
        }

        // localClassName.__index = localClassName
        const classIndex = tstl.createTableIndexExpression(
            tstl.cloneIdentifier(localClassName),
            tstl.createStringLiteral("__index")
        );
        const assignClassIndex = tstl.createAssignmentStatement(
            classIndex,
            tstl.cloneIdentifier(localClassName),
            statement
        );
        result.push(assignClassIndex);

        // localClassName.____setters = {}
        if (statement.members.some(m => ts.isSetAccessor(m) && tsHelper.isStatic(m))) {
            const classSetters = tstl.createTableIndexExpression(
                tstl.cloneIdentifier(localClassName),
                tstl.createStringLiteral("____setters")
            );
            const assignClassSetters = tstl.createAssignmentStatement(
                classSetters,
                tstl.createTableExpression(),
                statement
            );
            result.push(assignClassSetters);

            this.importLuaLibFeature(LuaLibFeature.ClassNewIndex);
        }

        // localClassName.prototype = {}
        const createClassPrototype = () => tstl.createTableIndexExpression(
            tstl.cloneIdentifier(localClassName),
            tstl.createStringLiteral("prototype")
        );
        const classPrototypeTable = tstl.createTableExpression();
        const assignClassPrototype = tstl.createAssignmentStatement(
            createClassPrototype(),
            classPrototypeTable,
            statement
        );
        result.push(assignClassPrototype);

        // localClassName.prototype.____getters = {}
        if (statement.members.some(m => ts.isGetAccessor(m) && !tsHelper.isStatic(m))) {
            const classPrototypeGetters = tstl.createTableIndexExpression(
                createClassPrototype(),
                tstl.createStringLiteral("____getters")
            );
            const assignClassPrototypeGetters = tstl.createAssignmentStatement(
                classPrototypeGetters,
                tstl.createTableExpression(),
                statement
            );
            result.push(assignClassPrototypeGetters);
        }

        const classPrototypeIndex = tstl.createTableIndexExpression(
            createClassPrototype(),
            tstl.createStringLiteral("__index")
        );
        if (tsHelper.hasGetAccessorInClassOrAncestor(statement, false, this.checker)) {
            // localClassName.prototype.__index = __TS_Index(localClassName.prototype)
            const assignClassPrototypeIndex = tstl.createAssignmentStatement(
                classPrototypeIndex,
                this.transformLuaLibFunction(LuaLibFeature.Index, undefined, createClassPrototype()),
                statement
            );
            result.push(assignClassPrototypeIndex);

        } else {
            // localClassName.prototype.__index = localClassName.prototype
            const assignClassPrototypeIndex = tstl.createAssignmentStatement(
                classPrototypeIndex,
                createClassPrototype(),
                statement
            );
            result.push(assignClassPrototypeIndex);
        }

        if (statement.members.some(m => ts.isSetAccessor(m) && !tsHelper.isStatic(m))) {
            // localClassName.prototype.____setters = {}
            const classPrototypeSetters = tstl.createTableIndexExpression(
                createClassPrototype(),
                tstl.createStringLiteral("____setters")
            );
            const assignClassPrototypeSetters = tstl.createAssignmentStatement(
                classPrototypeSetters,
                tstl.createTableExpression(),
                statement
            );
            result.push(assignClassPrototypeSetters);
        }

        if (tsHelper.hasSetAccessorInClassOrAncestor(statement, false, this.checker)) {
            // localClassName.prototype.__newindex = __TS_NewIndex(localClassName.prototype)
            const classPrototypeNewIndex = tstl.createTableIndexExpression(
                createClassPrototype(),
                tstl.createStringLiteral("__newindex")
            );
            const assignClassPrototypeIndex = tstl.createAssignmentStatement(
                classPrototypeNewIndex,
                this.transformLuaLibFunction(LuaLibFeature.NewIndex, undefined, createClassPrototype()),
                statement
            );
            result.push(assignClassPrototypeIndex);
        }

        // localClassName.prototype.constructor = localClassName
        const classPrototypeConstructor = tstl.createTableIndexExpression(
            createClassPrototype(),
            tstl.createStringLiteral("constructor")
        );
        const assignClassPrototypeConstructor = tstl.createAssignmentStatement(
            classPrototypeConstructor,
            tstl.cloneIdentifier(localClassName),
            statement
        );
        result.push(assignClassPrototypeConstructor);

        const hasStaticGetters = tsHelper.hasGetAccessorInClassOrAncestor(statement, true, this.checker);
        const hasStaticSetters = tsHelper.hasSetAccessorInClassOrAncestor(statement, true, this.checker);

        if (extendsType) {
            const extendedTypeNode = tsHelper.getExtendedTypeNode(statement, this.checker);
            if (extendedTypeNode === undefined) {
                throw TSTLErrors.UndefinedTypeNode(statement);
            }

            // localClassName.____super = extendsExpression
            const createClassBase = () => tstl.createTableIndexExpression(
                tstl.cloneIdentifier(localClassName),
                tstl.createStringLiteral("____super")
            );
            const assignClassBase = tstl.createAssignmentStatement(
                createClassBase(),
                this.transformExpression(extendedTypeNode.expression),
                extendedTypeNode.expression
            );
            result.push(assignClassBase);

            if (hasStaticGetters || hasStaticSetters) {
                const metatableFields: tstl.TableFieldExpression[] = [];
                if (hasStaticGetters) {
                    // __index = __TS__ClassIndex
                    metatableFields.push(
                        tstl.createTableFieldExpression(
                            tstl.createIdentifier("__TS__ClassIndex"),
                            tstl.createStringLiteral("__index"),
                            extendedTypeNode.expression
                        )
                    );
                } else {
                    // __index = localClassName.____super
                    metatableFields.push(
                        tstl.createTableFieldExpression(
                            createClassBase(),
                            tstl.createStringLiteral("__index"),
                            extendedTypeNode.expression
                        )
                    );
                }

                if (hasStaticSetters) {
                    // __newindex = __TS__ClassNewIndex
                    metatableFields.push(
                        tstl.createTableFieldExpression(
                            tstl.createIdentifier("__TS__ClassNewIndex"),
                            tstl.createStringLiteral("__newindex"),
                            extendedTypeNode.expression
                        )
                    );
                }

                const setClassMetatable = tstl.createExpressionStatement(
                    tstl.createCallExpression(
                        tstl.createIdentifier("setmetatable"),
                        [tstl.cloneIdentifier(localClassName), tstl.createTableExpression(metatableFields)],
                        extendedTypeNode.expression
                    )
                );
                result.push(setClassMetatable);

            } else {
                // setmetatable(localClassName, localClassName.____super)
                const setClassMetatable = tstl.createExpressionStatement(
                    tstl.createCallExpression(
                        tstl.createIdentifier("setmetatable"),
                        [tstl.cloneIdentifier(localClassName), createClassBase()],
                        extendedTypeNode.expression
                    )
                );
                result.push(setClassMetatable);
            }

            // setmetatable(localClassName.prototype, localClassName.____super.prototype)
            const basePrototype = tstl.createTableIndexExpression(
                createClassBase(),
                tstl.createStringLiteral("prototype")
            );
            const setClassPrototypeMetatable = tstl.createExpressionStatement(
                tstl.createCallExpression(
                    tstl.createIdentifier("setmetatable"),
                    [createClassPrototype(), basePrototype]
                ),
                extendedTypeNode.expression
            );
            result.push(setClassPrototypeMetatable);

        } else if (hasStaticGetters || hasStaticSetters) {
            const metatableFields: tstl.TableFieldExpression[] = [];
            if (hasStaticGetters) {
                // __index = __TS__ClassIndex
                metatableFields.push(
                    tstl.createTableFieldExpression(
                        tstl.createIdentifier("__TS__ClassIndex"),
                        tstl.createStringLiteral("__index"),
                        statement
                    )
                );
            }

            if (hasStaticSetters) {
                // __newindex = __TS__ClassNewIndex
                metatableFields.push(
                    tstl.createTableFieldExpression(
                        tstl.createIdentifier("__TS__ClassNewIndex"),
                        tstl.createStringLiteral("__newindex"),
                        statement
                    )
                );
            }

            const setClassMetatable = tstl.createExpressionStatement(
                tstl.createCallExpression(
                    tstl.createIdentifier("setmetatable"),
                    [tstl.cloneIdentifier(localClassName), tstl.createTableExpression(metatableFields)]
                ),
                statement
            );
            result.push(setClassMetatable);
        }

        const newFuncStatements: tstl.Statement[] = [];

        // local self = setmetatable({}, localClassName.prototype)
        const assignSelf = tstl.createVariableDeclarationStatement(
            this.createSelfIdentifier(),
            tstl.createCallExpression(
                tstl.createIdentifier("setmetatable"),
                [tstl.createTableExpression(), createClassPrototype()]
            )
        );
        newFuncStatements.push(assignSelf);

        // self:____constructor(...)
        const callConstructor = tstl.createExpressionStatement(
            tstl.createMethodCallExpression(
                this.createSelfIdentifier(),
                tstl.createIdentifier("____constructor"),
                [tstl.createDotsLiteral()]
            )
        );
        newFuncStatements.push(callConstructor);

        // return self
        const returnSelf = tstl.createReturnStatement([this.createSelfIdentifier()]);
        newFuncStatements.push(returnSelf);

        // function localClassName.new(construct, ...) ... end
        // or function export.localClassName.new(construct, ...) ... end
        const newFunc = tstl.createAssignmentStatement(
            tstl.createTableIndexExpression(
                tstl.cloneIdentifier(localClassName),
                tstl.createStringLiteral("new")),
            tstl.createFunctionExpression(
                tstl.createBlock(newFuncStatements),
                undefined,
                tstl.createDotsLiteral(),
                undefined,
                tstl.FunctionExpressionFlags.Declaration
            )
        );
        result.push(newFunc);

        return result;
    }

    private transformClassInstanceFields(
        classDeclaration: ts.ClassLikeDeclaration,
        instanceFields: ts.PropertyDeclaration[]
    ): tstl.Statement[]
    {
        const statements: tstl.Statement[] = [];

        for (const f of instanceFields) {
            this.validateClassElement(f);

            // Get identifier
            const fieldName = this.transformPropertyName(f.name);

            const value = f.initializer ? this.transformExpression(f.initializer) : undefined;

            // self[fieldName]
            const selfIndex = tstl.createTableIndexExpression(this.createSelfIdentifier(), fieldName);

            // self[fieldName] = value
            const assignClassField = tstl.createAssignmentStatement(selfIndex, value, f);

            statements.push(assignClassField);
        }

        const getOverrides = classDeclaration.members.filter(m =>
            tsHelper.isGetAccessorOverride(m, classDeclaration, this.checker)
        ) as ts.GetAccessorDeclaration[];

        for (const getter of getOverrides) {
            const getterName = this.transformPropertyName(getter.name);

            const resetGetter = tstl.createExpressionStatement(
                tstl.createCallExpression(
                    tstl.createIdentifier("rawset"),
                    [this.createSelfIdentifier(), getterName, tstl.createNilLiteral()]
                )
            );
            statements.push(resetGetter);
        }

        return statements;
    }

    private createConstructorName(className: tstl.Identifier): tstl.TableIndexExpression {
        return tstl.createTableIndexExpression(
            tstl.createTableIndexExpression(
                tstl.cloneIdentifier(className),
                tstl.createStringLiteral("prototype")
            ),
            tstl.createStringLiteral("____constructor")
        );
    }

    private transformConstructorDeclaration(
        statement: ts.ConstructorDeclaration,
        className: tstl.Identifier,
        instanceFields: ts.PropertyDeclaration[],
        classDeclaration: ts.ClassLikeDeclaration
    ): StatementVisitResult
    {
        // Don't transform methods without body (overload declarations)
        if (!statement.body) {
            return undefined;
        }

        const bodyWithFieldInitializers: tstl.Statement[] = this.transformClassInstanceFields(
            classDeclaration,
            instanceFields
        );

        // Check for field declarations in constructor
        const constructorFieldsDeclarations = statement.parameters.filter(p => p.modifiers !== undefined);

        // Add in instance field declarations
        for (const declaration of constructorFieldsDeclarations) {
            const declarationName = this.transformIdentifier(declaration.name as ts.Identifier);
            if (declaration.initializer) {
                // self.declarationName = declarationName or initializer
                const assignment = tstl.createAssignmentStatement(
                    tstl.createTableIndexExpression(
                        this.createSelfIdentifier(), tstl.createStringLiteral(declarationName.text)
                    ),
                    tstl.createBinaryExpression(
                        declarationName,
                        this.transformExpression(declaration.initializer),
                        tstl.SyntaxKind.OrOperator
                    )
                );
                bodyWithFieldInitializers.push(assignment);
            } else {
                // self.declarationName = declarationName
                const assignment = tstl.createAssignmentStatement(
                    tstl.createTableIndexExpression(
                        this.createSelfIdentifier(),
                        tstl.createStringLiteral(declarationName.text)
                    ),
                    declarationName
                );
                bodyWithFieldInitializers.push(assignment);
            }
        }

        // function className.constructor(self, params) ... end

        const [params, dotsLiteral, restParamName] = this.transformParameters(
            statement.parameters,
            this.createSelfIdentifier()
        );

        const [body] = this.transformFunctionBody(statement.parameters, statement.body, restParamName);

        // If there are field initializers and the first statement is a super call, hoist the super call to the top
        if (bodyWithFieldInitializers.length > 0 && statement.body && statement.body.statements.length > 0) {
            const firstStatement = statement.body.statements[0];
            if (ts.isExpressionStatement(firstStatement)
                && ts.isCallExpression(firstStatement.expression)
                && firstStatement.expression.expression.kind === ts.SyntaxKind.SuperKeyword)
            {
                const superCall = body.shift();
                if (superCall) {
                    bodyWithFieldInitializers.unshift(superCall);
                }
            }
        }

        bodyWithFieldInitializers.push(...body);

        const block: tstl.Block = tstl.createBlock(bodyWithFieldInitializers);

        const result = tstl.createAssignmentStatement(
            this.createConstructorName(className),
            tstl.createFunctionExpression(
                block,
                params,
                dotsLiteral,
                restParamName,
                tstl.FunctionExpressionFlags.Declaration
            ),
            statement
        );

        return result;
    }

    public transformGetAccessorDeclaration(
        getAccessor: ts.GetAccessorDeclaration,
        className: tstl.Identifier
    ): StatementVisitResult
    {
        if (getAccessor.body === undefined) {
            return undefined;
        }

        this.validateClassElement(getAccessor);

        const name = this.transformIdentifier(getAccessor.name as ts.Identifier);

        const [body] = this.transformFunctionBody(getAccessor.parameters, getAccessor.body);
        const accessorFunction = tstl.createFunctionExpression(
            tstl.createBlock(body),
            [this.createSelfIdentifier()],
            undefined,
            undefined,
            tstl.FunctionExpressionFlags.Declaration
        );

        const methodTable = tsHelper.isStatic(getAccessor)
            ? tstl.cloneIdentifier(className)
            : tstl.createTableIndexExpression(tstl.cloneIdentifier(className), tstl.createStringLiteral("prototype"));

        const classGetters = tstl.createTableIndexExpression(
            methodTable,
            tstl.createStringLiteral("____getters")
        );
        const getter = tstl.createTableIndexExpression(
            classGetters,
            tstl.createStringLiteral(name.text)
        );
        const assignGetter = tstl.createAssignmentStatement(getter, accessorFunction, getAccessor);
        return assignGetter;
    }

    public transformSetAccessorDeclaration(
        setAccessor: ts.SetAccessorDeclaration,
        className: tstl.Identifier
    ): StatementVisitResult
    {
        if (setAccessor.body === undefined) {
            return undefined;
        }

        this.validateClassElement(setAccessor);

        const name = this.transformIdentifier(setAccessor.name as ts.Identifier);

        const [params, dot, restParam] = this.transformParameters(setAccessor.parameters, this.createSelfIdentifier());

        const [body] = this.transformFunctionBody(setAccessor.parameters, setAccessor.body, restParam);
        const accessorFunction = tstl.createFunctionExpression(
            tstl.createBlock(body),
            params,
            dot,
            restParam,
            tstl.FunctionExpressionFlags.Declaration
        );

        const methodTable = tsHelper.isStatic(setAccessor)
            ? tstl.cloneIdentifier(className)
            : tstl.createTableIndexExpression(tstl.cloneIdentifier(className), tstl.createStringLiteral("prototype"));

        const classSetters = tstl.createTableIndexExpression(
            methodTable,
            tstl.createStringLiteral("____setters")
        );
        const setter = tstl.createTableIndexExpression(
            classSetters,
            tstl.createStringLiteral(name.text)
        );
        const assignSetter = tstl.createAssignmentStatement(setter, accessorFunction, setAccessor);
        return assignSetter;
    }

    public transformMethodDeclaration(
        node: ts.MethodDeclaration,
        className: tstl.Identifier,
        noPrototype: boolean
    ): StatementVisitResult
    {
        // Don't transform methods without body (overload declarations)
        if (!node.body) {
            return undefined;
        }

        this.validateClassElement(node);

        let methodName = this.transformPropertyName(node.name);
        if (tstl.isStringLiteral(methodName) && methodName.value === "toString") {
            methodName = tstl.createStringLiteral("__tostring", node.name);
        }

        const type = this.checker.getTypeAtLocation(node);
        const context = tsHelper.getFunctionContextType(type, this.checker) !== ContextType.Void
            ? this.createSelfIdentifier()
            : undefined;
        const [paramNames, dots, restParamName] = this.transformParameters(node.parameters, context);

        const [body] = this.transformFunctionBody(node.parameters, node.body, restParamName);
        const functionExpression = tstl.createFunctionExpression(
            tstl.createBlock(body),
            paramNames,
            dots,
            restParamName,
            tstl.FunctionExpressionFlags.Declaration,
            node.body
        );

        const methodTable = tsHelper.isStatic(node) || noPrototype
            ? tstl.cloneIdentifier(className)
            : tstl.createTableIndexExpression(tstl.cloneIdentifier(className), tstl.createStringLiteral("prototype"));

        return tstl.createAssignmentStatement(
            tstl.createTableIndexExpression(
                methodTable,
                methodName),
            functionExpression,
            node
        );
    }

    private transformParameters(parameters: ts.NodeArray<ts.ParameterDeclaration>, context?: tstl.Identifier):
        [tstl.Identifier[], tstl.DotsLiteral | undefined, tstl.Identifier | undefined] {
        // Build parameter string
        const paramNames: tstl.Identifier[] = [];
        if (context) {
            paramNames.push(context);
        }

        let restParamName: tstl.Identifier | undefined;
        let dotsLiteral: tstl.DotsLiteral | undefined;
        let identifierIndex = 0;

        // Only push parameter name to paramName array if it isn't a spread parameter
        for (const param of parameters) {
            if (ts.isIdentifier(param.name) && param.name.originalKeywordKind === ts.SyntaxKind.ThisKeyword) {
                continue;
            }

            // Binding patterns become ____TS_bindingPattern0, ____TS_bindingPattern1, etc as function parameters
            // See transformFunctionBody for how these values are destructured
            const paramName = ts.isObjectBindingPattern(param.name) || ts.isArrayBindingPattern(param.name)
                ? tstl.createIdentifier(`____TS_bindingPattern${identifierIndex++}`)
                : this.transformIdentifier(param.name as ts.Identifier);

            // This parameter is a spread parameter (...param)
            if (!param.dotDotDotToken) {
                paramNames.push(paramName);
            } else {
                restParamName = paramName;
                // Push the spread operator into the paramNames array
                dotsLiteral = tstl.createDotsLiteral();
            }
        }

        return [paramNames, dotsLiteral, restParamName];
    }

    private transformFunctionBody(
        parameters: ts.NodeArray<ts.ParameterDeclaration>,
        body: ts.Block,
        spreadIdentifier?: tstl.Identifier
    ): [tstl.Statement[], Scope]
    {
        this.pushScope(ScopeType.Function);

        const headerStatements = [];

        // Add default parameters
        const defaultValueDeclarations = parameters
            .filter(declaration => declaration.initializer !== undefined)
            .map(declaration => this.transformParameterDefaultValueDeclaration(declaration));

        headerStatements.push(...defaultValueDeclarations);

        // Push spread operator here
        if (spreadIdentifier) {
            const spreadTable = this.wrapInTable(tstl.createDotsLiteral());
            headerStatements.push(tstl.createVariableDeclarationStatement(spreadIdentifier, spreadTable));
        }

        // Add object binding patterns
        let identifierIndex = 0;
        const bindingPatternDeclarations: tstl.Statement[] = [];
        parameters.forEach(binding => {
            if (ts.isObjectBindingPattern(binding.name) || ts.isArrayBindingPattern(binding.name)) {
                const identifier = tstl.createIdentifier(`____TS_bindingPattern${identifierIndex++}`);
                bindingPatternDeclarations.push(...this.statementVisitResultToArray(
                    this.transformBindingPattern(binding.name, identifier)
                ));
            }
        });

        headerStatements.push(...bindingPatternDeclarations);

        const bodyStatements = this.performHoisting(this.transformStatements(body.statements));

        const scope = this.popScope();

        return [headerStatements.concat(bodyStatements), scope];
    }

    private transformParameterDefaultValueDeclaration(declaration: ts.ParameterDeclaration): tstl.Statement {
        const parameterName = this.transformIdentifier(declaration.name as ts.Identifier);
        const parameterValue = declaration.initializer ? this.transformExpression(declaration.initializer) : undefined;
        const assignment = tstl.createAssignmentStatement(parameterName, parameterValue);

        const nilCondition = tstl.createBinaryExpression(
            parameterName,
            tstl.createNilLiteral(),
            tstl.SyntaxKind.EqualityOperator
        );

        const ifBlock = tstl.createBlock([assignment]);

        return tstl.createIfStatement(nilCondition, ifBlock, undefined, declaration);
    }

    public transformBindingPattern(
        pattern: ts.BindingPattern,
        table: tstl.Identifier,
        propertyAccessStack: ts.PropertyName[] = []
    ): StatementVisitResult
    {
        const result: tstl.Statement[] = [];
        const isObjectBindingPattern = ts.isObjectBindingPattern(pattern);
        for (let index = 0; index < pattern.elements.length; index++) {
            const element = pattern.elements[index];
            if (ts.isBindingElement(element)) {
                if (ts.isArrayBindingPattern(element.name) || ts.isObjectBindingPattern(element.name)) {
                    // nested binding pattern
                    const propertyName = isObjectBindingPattern
                        ? element.propertyName
                        : ts.createNumericLiteral(String(index + 1));
                    if (propertyName !== undefined) {
                        propertyAccessStack.push(propertyName);
                    }
                    result.push(...this.statementVisitResultToArray(
                        this.transformBindingPattern(element.name, table, propertyAccessStack)
                    ));
                } else {
                    // Disallow ellipsis destructure
                    if (element.dotDotDotToken) {
                        throw TSTLErrors.ForbiddenEllipsisDestruction(element);
                    }
                    // Build the path to the table
                    let tableExpression: tstl.Expression = table;
                    propertyAccessStack.forEach(property => {
                        const propertyName = ts.isPropertyName(property)
                            ? this.transformPropertyName(property)
                            : this.transformNumericLiteral(property);
                        tableExpression = tstl.createTableIndexExpression(
                            tableExpression,
                            propertyName
                        );
                    });
                    // The identifier of the new variable
                    const variableName = this.transformIdentifier(element.name as ts.Identifier);
                    // The field to extract
                    const propertyName = this.transformPropertyName(element.propertyName || element.name);
                    const expression = isObjectBindingPattern
                        ? tstl.createTableIndexExpression(tableExpression, propertyName)
                        : tstl.createTableIndexExpression(tableExpression, tstl.createNumericLiteral(index + 1));
                    result.push(...this.createLocalOrExportedOrGlobalDeclaration(variableName, expression));
                    if (element.initializer) {
                        const identifier = this.shouldExportIdentifier(variableName)
                            ? this.createExportedIdentifier(variableName)
                            : variableName;
                        result.push(tstl.createIfStatement(
                            tstl.createBinaryExpression(
                                identifier,
                                tstl.createNilLiteral(),
                                tstl.SyntaxKind.EqualityOperator
                            ),
                            tstl.createBlock(
                                [
                                    tstl.createAssignmentStatement(
                                        identifier,
                                        this.transformExpression(element.initializer)
                                    ),
                                ]
                            )
                        ));
                    }
                }
            }
        }
        propertyAccessStack.pop();
        return result;
    }

    protected createModuleLocalNameIdentifier(declaration: ts.ModuleDeclaration): tstl.Identifier {
        const moduleSymbol = this.checker.getSymbolAtLocation(declaration.name);
        if (moduleSymbol !== undefined && this.isUnsafeName(moduleSymbol.name)) {
            return tstl.createIdentifier(
                this.createSafeName(declaration.name.text),
                declaration.name,
                moduleSymbol && this.symbolIds.get(moduleSymbol)
            );
        }
        return this.transformIdentifier(declaration.name as ts.Identifier);
    }

    public transformModuleDeclaration(statement: ts.ModuleDeclaration): StatementVisitResult {
        const decorators = tsHelper.getCustomDecorators(this.checker.getTypeAtLocation(statement), this.checker);
        // If phantom namespace elide the declaration and return the body
        if (decorators.has(DecoratorKind.Phantom) && statement.body && ts.isModuleBlock(statement.body)) {
            return this.transformStatements(statement.body.statements);
        }

        const result: tstl.Statement[] = [];

        const symbol = this.checker.getSymbolAtLocation(statement.name);
        const hasExports = symbol !== undefined && this.checker.getExportsOfModule(symbol).length > 0;

        // This is NOT the first declaration if:
        // - declared as a module before this (ignore interfaces with same name)
        // - declared as a class or function at all (TS requires these to be before module, unless module is empty)
        const isFirstDeclaration =
            symbol === undefined
            || (symbol.declarations.findIndex(d => ts.isClassLike(d) || ts.isFunctionDeclaration(d)) === -1
                && statement === symbol.declarations.find(ts.isModuleDeclaration));

        const nameIdentifier = this.transformIdentifier(statement.name as ts.Identifier);

        if (isFirstDeclaration) {
            const isExported = (ts.getCombinedModifierFlags(statement) & ts.ModifierFlags.Export) !== 0;
            if (isExported && this.currentNamespace) {
                // outerNS.innerNS = {}
                const namespaceDeclaration = tstl.createAssignmentStatement(
                    tstl.createTableIndexExpression(
                        this.createModuleLocalNameIdentifier(this.currentNamespace),
                        tstl.createStringLiteral(nameIdentifier.text)
                    ),
                    tstl.createTableExpression()
                );

                result.push(namespaceDeclaration);

                if (hasExports && tsHelper.moduleHasEmittedBody(statement)) {
                    // local innerNS = outerNS.innerNS
                    const localDeclaration = this.createHoistableVariableDeclarationStatement(
                        this.createModuleLocalNameIdentifier(statement),
                        tstl.createTableIndexExpression(
                            this.createModuleLocalNameIdentifier(this.currentNamespace),
                            tstl.createStringLiteral(nameIdentifier.text)
                        )
                    );

                    result.push(localDeclaration);
                }

            } else if (isExported && !this.currentNamespace && this.isModule) {
                // exports.NS = {}
                const namespaceDeclaration = tstl.createAssignmentStatement(
                    this.createExportedIdentifier(nameIdentifier),
                    tstl.createTableExpression()
                );

                result.push(namespaceDeclaration);

                if (hasExports && tsHelper.moduleHasEmittedBody(statement)) {
                    // local NS = exports.NS
                    const localDeclaration = this.createHoistableVariableDeclarationStatement(
                        this.createModuleLocalNameIdentifier(statement),
                        this.createExportedIdentifier(tstl.cloneIdentifier(nameIdentifier, statement.name))
                    );

                    result.push(localDeclaration);
                }

            } else {
                // local NS = {}
                const localDeclaration = this.createLocalOrExportedOrGlobalDeclaration(
                    this.createModuleLocalNameIdentifier(statement),
                    tstl.createTableExpression()
                );

                result.push(...localDeclaration);
            }
        }

        // Set current namespace for nested NS
        // Keep previous currentNS to reset after block transpilation
        const previousNamespace = this.currentNamespace;
        this.currentNamespace = statement;

        // Transform moduleblock to block and visit it
        if (tsHelper.moduleHasEmittedBody(statement)) {
            this.pushScope(ScopeType.Block);
            let statements = ts.isModuleBlock(statement.body)
                ? this.transformStatements(statement.body.statements)
                : this.transformModuleDeclaration(statement.body);
            statements = this.performHoisting(this.statementVisitResultToArray(statements));
            this.popScope();
            result.push(tstl.createDoStatement(statements));
        }

        this.currentNamespace = previousNamespace;

        return result;
    }

    public transformEnumDeclaration(enumDeclaration: ts.EnumDeclaration): StatementVisitResult {
        const type = this.checker.getTypeAtLocation(enumDeclaration);

        // Const enums should never appear in the resulting code
        if (type.symbol.getFlags() & ts.SymbolFlags.ConstEnum) {
            return undefined;
        }

        const membersOnly = tsHelper.getCustomDecorators(type, this.checker).has(DecoratorKind.CompileMembersOnly);

        const result: tstl.Statement[] = [];

        if (!membersOnly) {
            const name = this.transformIdentifier(enumDeclaration.name);
            const table = tstl.createTableExpression();
            result.push(...this.createLocalOrExportedOrGlobalDeclaration(name, table, enumDeclaration));
        }

        for (const enumMember of this.computeEnumMembers(enumDeclaration)) {
            const memberName = this.transformPropertyName(enumMember.name);
            if (membersOnly) {
                if (tstl.isIdentifier(memberName)) {
                    result.push(...this.createLocalOrExportedOrGlobalDeclaration(
                        memberName,
                        enumMember.value,
                        enumDeclaration
                    ));
                } else {
                    result.push(...this.createLocalOrExportedOrGlobalDeclaration(
                        tstl.createIdentifier(enumMember.name.getText(), enumMember.name),
                        enumMember.value,
                        enumDeclaration
                    ));
                }
            } else {
                const enumTable = this.transformIdentifierExpression(enumDeclaration.name);
                const property = tstl.createTableIndexExpression(enumTable, memberName);
                result.push(tstl.createAssignmentStatement(property, enumMember.value, enumMember.original));

                const valueIndex = tstl.createTableIndexExpression(enumTable, enumMember.value);
                result.push(tstl.createAssignmentStatement(valueIndex, memberName, enumMember.original));
            }
        }

        return result;
    }

    protected computeEnumMembers(node: ts.EnumDeclaration):
        Array<{name: ts.PropertyName, value: tstl.Expression, original: ts.Node}> {
        let numericValue = 0;
        let hasStringInitializers = false;

        const valueMap = new Map<ts.PropertyName, ExpressionVisitResult>();

        return node.members.map(member => {
            let valueExpression: ExpressionVisitResult;
            if (member.initializer) {
                if (ts.isNumericLiteral(member.initializer))
                {
                    numericValue = Number(member.initializer.text);
                    valueExpression = this.transformNumericLiteral(member.initializer);
                    numericValue++;
                }
                else if (ts.isStringLiteral(member.initializer))
                {
                    hasStringInitializers = true;
                    valueExpression = this.transformStringLiteral(member.initializer);
                }
                else
                {
                    if (ts.isIdentifier(member.initializer)) {
                        const [isEnumMember, originalName] = tsHelper.isEnumMember(node, member.initializer);
                        if (isEnumMember === true && originalName !== undefined) {
                            if (valueMap.has(originalName)) {
                                valueExpression = valueMap.get(originalName)!;
                            } else {
                                throw new Error(`Expected valueMap to contain ${originalName}`);
                            }
                        } else {
                            valueExpression = this.transformExpression(member.initializer);
                        }
                    } else {
                        valueExpression = this.transformExpression(member.initializer);
                    }
                }
            }
            else if (hasStringInitializers)
            {
                throw TSTLErrors.HeterogeneousEnum(node);
            }
            else
            {
                valueExpression = tstl.createNumericLiteral(numericValue);
                numericValue++;
            }

            valueMap.set(member.name, valueExpression);

            const enumMember = {
                name: member.name,
                original: member,
                value: valueExpression,
            };

            return enumMember;
        });
    }

    private transformGeneratorFunction(
        parameters: ts.NodeArray<ts.ParameterDeclaration>,
        body: ts.Block,
        spreadIdentifier?: tstl.Identifier
    ): [tstl.Statement[], Scope]
    {
        this.importLuaLibFeature(LuaLibFeature.Symbol);
        const [functionBody, functionScope] = this.transformFunctionBody(
            parameters,
            body
        );

        const coroutineIdentifier = tstl.createIdentifier("____co");
        const valueIdentifier =  tstl.createIdentifier("____value");
        const errIdentifier =  tstl.createIdentifier("____err");
        const itIdentifier = tstl.createIdentifier("____it");

        //local ____co = coroutine.create(originalFunction)
        const coroutine =
            tstl.createVariableDeclarationStatement(coroutineIdentifier,
                tstl.createCallExpression(
                    tstl.createTableIndexExpression(tstl.createIdentifier("coroutine"),
                        tstl.createStringLiteral("create")
                    ),
                    [tstl.createFunctionExpression(tstl.createBlock(functionBody))]
                )
            );

        const nextBody = [];
        // coroutine.resume(__co, ...)
        const resumeCall = tstl.createCallExpression(
            tstl.createTableIndexExpression(
                tstl.createIdentifier("coroutine"),
                tstl.createStringLiteral("resume")
            ),
            [coroutineIdentifier, tstl.createDotsLiteral()]
        );

        // ____err, ____value = coroutine.resume(____co, ...)
        nextBody.push(tstl.createVariableDeclarationStatement(
            [errIdentifier, valueIdentifier],
            resumeCall)
        );

        //if(not ____err){error(____value)}
        const errorCheck = tstl.createIfStatement(
            tstl.createUnaryExpression(
                errIdentifier,
                tstl.SyntaxKind.NotOperator
            ),
            tstl.createBlock([
                tstl.createExpressionStatement(
                        tstl.createCallExpression(
                        tstl.createIdentifier("error"),
                        [valueIdentifier]
                    )
                ),
            ])
        );
        nextBody.push(errorCheck);

        //coroutine.status(____co) == "dead";
        const coStatus = tstl.createCallExpression(
            tstl.createTableIndexExpression(
                tstl.createIdentifier("coroutine"),
                tstl.createStringLiteral("status")
            ),
            [coroutineIdentifier]
        );
        const status = tstl.createBinaryExpression(
            coStatus,
            tstl.createStringLiteral("dead"),
            tstl.SyntaxKind.EqualityOperator
        );

        //{done = coroutine.status(____co) == "dead"; value = ____value}
        const iteratorResult = tstl.createTableExpression([
            tstl.createTableFieldExpression(
                status,
                tstl.createStringLiteral("done")
            ),
            tstl.createTableFieldExpression(
                valueIdentifier,
                tstl.createStringLiteral("value")
            ),
        ]);
        nextBody.push(tstl.createReturnStatement([iteratorResult]));

        //function(____, ...)
        const nextFunctionDeclaration = tstl.createFunctionExpression(
            tstl.createBlock(nextBody),
            [tstl.createAnonymousIdentifier()],
            tstl.createDotsLiteral());

        //____it = {next = function(____, ...)}
        const iterator = tstl.createVariableDeclarationStatement(
            itIdentifier,
            tstl.createTableExpression([
                tstl.createTableFieldExpression(
                    nextFunctionDeclaration,
                    tstl.createStringLiteral("next")
                ),
            ])
        );

        const symbolIterator = tstl.createTableIndexExpression(
            tstl.createIdentifier("Symbol"),
            tstl.createStringLiteral("iterator")
        );

        const block = [
            coroutine,
            iterator,
            //____it[Symbol.iterator] = {return ____it}
            tstl.createAssignmentStatement(
                tstl.createTableIndexExpression(
                    itIdentifier,
                    symbolIterator
                ),
                tstl.createFunctionExpression(
                    tstl.createBlock(
                        [tstl.createReturnStatement([itIdentifier])]
                    )
                )
            ),
            //return ____it
            tstl.createReturnStatement([itIdentifier]),
        ];

        if (spreadIdentifier) {
            const spreadTable = this.wrapInTable(tstl.createDotsLiteral());
            block.unshift(tstl.createVariableDeclarationStatement(spreadIdentifier, spreadTable));
        }

        return [block, functionScope];
    }

    public transformFunctionDeclaration(functionDeclaration: ts.FunctionDeclaration): StatementVisitResult {
        // Don't transform functions without body (overload declarations)
        if (!functionDeclaration.body) {
            return undefined;
        }

        const type = this.checker.getTypeAtLocation(functionDeclaration);
        const context = tsHelper.getFunctionContextType(type, this.checker) !== ContextType.Void
            ? this.createSelfIdentifier()
            : undefined;
        const [params, dotsLiteral, restParamName] = this.transformParameters(functionDeclaration.parameters, context);

        if (functionDeclaration.name === undefined) {
            throw TSTLErrors.MissingFunctionName(functionDeclaration);
        }

        const name = this.transformIdentifier(functionDeclaration.name);
        const [body, functionScope] = functionDeclaration.asteriskToken
            ? this.transformGeneratorFunction(
                functionDeclaration.parameters,
                functionDeclaration.body,
                restParamName
            )
            : this.transformFunctionBody(
                functionDeclaration.parameters,
                functionDeclaration.body,
                restParamName
            );
        const block = tstl.createBlock(body);
        const functionExpression = tstl.createFunctionExpression(
            block,
            params,
            dotsLiteral,
            restParamName,
            tstl.FunctionExpressionFlags.Declaration
        );
        // Remember symbols referenced in this function for hoisting later
        if (!this.options.noHoisting && name.symbolId !== undefined) {
            const scope = this.peekScope();
            if (scope === undefined) {
                throw TSTLErrors.UndefinedScope();
            }
            if (!scope.functionDefinitions) { scope.functionDefinitions = new Map(); }
            const functionInfo = {referencedSymbols: functionScope.referencedSymbols || new Set()};
            scope.functionDefinitions.set(name.symbolId, functionInfo);
        }
        return this.createLocalOrExportedOrGlobalDeclaration(name, functionExpression, functionDeclaration);
    }

    public transformTypeAliasDeclaration(_statement: ts.TypeAliasDeclaration): StatementVisitResult {
        return undefined;
    }

    public transformInterfaceDeclaration(_statement: ts.InterfaceDeclaration): StatementVisitResult {
        return undefined;
    }

    public transformVariableDeclaration(statement: ts.VariableDeclaration): StatementVisitResult
    {
        if (statement.initializer && statement.type) {
            // Validate assignment
            const initializerType = this.checker.getTypeAtLocation(statement.initializer);
            const varType = this.checker.getTypeFromTypeNode(statement.type);
            this.validateFunctionAssignment(statement.initializer, initializerType, varType);
        }

        if (ts.isIdentifier(statement.name)) {
            // Find variable identifier
            const identifierName = this.transformIdentifier(statement.name);
            if (statement.initializer) {
                const value = this.transformExpression(statement.initializer);
                return this.createLocalOrExportedOrGlobalDeclaration(identifierName, value, statement);
            } else {
                return this.createLocalOrExportedOrGlobalDeclaration(
                    identifierName,
                    undefined,
                    statement
                );
            }
        } else if (ts.isArrayBindingPattern(statement.name) || ts.isObjectBindingPattern(statement.name)) {
            // Destructuring types

            const statements: tstl.Statement[] = [];

            // For nested bindings and object bindings, fall back to transformBindingPattern
            if (ts.isObjectBindingPattern(statement.name)
                || statement.name.elements.some(elem => !ts.isBindingElement(elem) || !ts.isIdentifier(elem.name))) {
                const statements = [];
                let table: tstl.Identifier;
                if (statement.initializer !== undefined && ts.isIdentifier(statement.initializer)) {
                    table = this.transformIdentifier(statement.initializer);
                } else {
                    // Contain the expression in a temporary variable
                    table = tstl.createAnonymousIdentifier();
                    if (statement.initializer) {
                        statements.push(tstl.createVariableDeclarationStatement(
                            table, this.transformExpression(statement.initializer)));
                    }
                }
                statements.push(...this.statementVisitResultToArray(
                    this.transformBindingPattern(statement.name, table)
                ));
                return statements;
            }

            // Disallow ellipsis destruction
            if (statement.name.elements.some(elem => !ts.isBindingElement(elem) || elem.dotDotDotToken !== undefined)) {
                throw TSTLErrors.ForbiddenEllipsisDestruction(statement);
            }

            const vars = statement.name.elements.length > 0
                ? this.filterUndefinedAndCast(
                    statement.name.elements.map(e => this.transformArrayBindingElement(e)),
                    tstl.isIdentifier)
                : tstl.createAnonymousIdentifier(statement.name);

            if (statement.initializer) {
                if (tsHelper.isTupleReturnCall(statement.initializer, this.checker)) {
                    // Don't unpack TupleReturn decorated functions
                    statements.push(
                        ...this.createLocalOrExportedOrGlobalDeclaration(
                            vars,
                            this.transformExpression(statement.initializer),
                            statement
                        )
                    );
                } else if (ts.isArrayLiteralExpression(statement.initializer)) {
                    // Don't unpack array literals
                    const values = statement.initializer.elements.length > 0
                        ? statement.initializer.elements.map(e => this.transformExpression(e))
                        : tstl.createNilLiteral();
                    statements.push(
                        ...this.createLocalOrExportedOrGlobalDeclaration(
                            vars,
                            values,
                            statement
                        )
                    );
                } else {
                    // local vars = this.transpileDestructingAssignmentValue(node.initializer);
                    const initializer = this.createUnpackCall(
                        this.transformExpression(statement.initializer),
                        statement.initializer
                    );
                    statements.push(...this.createLocalOrExportedOrGlobalDeclaration(vars, initializer, statement));
                }
            } else {
                statements.push(
                    ...this.createLocalOrExportedOrGlobalDeclaration(
                        vars,
                        tstl.createNilLiteral(),
                        statement
                    )
                );
            }

            statement.name.elements.forEach(element => {
                if (!ts.isOmittedExpression(element) && element.initializer) {
                    const variableName = this.transformIdentifier(element.name as ts.Identifier);
                    const identifier = this.shouldExportIdentifier(variableName)
                        ? this.createExportedIdentifier(variableName)
                        : variableName;
                    statements.push(
                        tstl.createIfStatement(
                            tstl.createBinaryExpression(
                                identifier,
                                tstl.createNilLiteral(),
                                tstl.SyntaxKind.EqualityOperator
                            ),
                            tstl.createBlock(
                                [
                                    tstl.createAssignmentStatement(
                                        identifier,
                                        this.transformExpression(element.initializer)
                                    ),
                                ]
                            )
                        )
                    );
                }
            });

            return statements;
        }
    }

    public transformVariableStatement(statement: ts.VariableStatement): StatementVisitResult {
        const result: tstl.Statement[] = [];
        statement.declarationList.declarations.forEach(declaration => {
            const declarationStatements = this.transformVariableDeclaration(declaration);
            result.push(...this.statementVisitResultToArray(declarationStatements));
        });
        return result;
    }

    public transformExpressionStatement(statement: ts.ExpressionStatement | ts.Expression): StatementVisitResult {
        const expression = ts.isExpressionStatement(statement) ? statement.expression : statement;
        if (ts.isBinaryExpression(expression)) {
            const [isCompound, replacementOperator] = tsHelper.isBinaryAssignmentToken(expression.operatorToken.kind);
            if (isCompound && replacementOperator) {
                // +=, -=, etc...
                return this.transformCompoundAssignmentStatement(
                    expression,
                    expression.left,
                    expression.right,
                    replacementOperator
                );

            } else if (expression.operatorToken.kind === ts.SyntaxKind.EqualsToken) {
                // = assignment
                return this.transformAssignmentStatement(expression);

            } else if (expression.operatorToken.kind === ts.SyntaxKind.CommaToken) {
                const lhs = this.statementVisitResultToArray(this.transformExpressionStatement(expression.left));
                const rhs = this.statementVisitResultToArray(this.transformExpressionStatement(expression.right));
                return tstl.createDoStatement([...lhs, ...rhs], expression);
            }

        } else if (
            ts.isPrefixUnaryExpression(expression) &&
                (expression.operator === ts.SyntaxKind.PlusPlusToken
                || expression.operator === ts.SyntaxKind.MinusMinusToken)) {
            // ++i, --i
            const replacementOperator = expression.operator === ts.SyntaxKind.PlusPlusToken
                ? ts.SyntaxKind.PlusToken
                : ts.SyntaxKind.MinusToken;

            return this.transformCompoundAssignmentStatement(
                expression,
                expression.operand,
                ts.createLiteral(1),
                replacementOperator
            );
        }

        else if (ts.isPostfixUnaryExpression(expression)) {
            // i++, i--
            const replacementOperator = expression.operator === ts.SyntaxKind.PlusPlusToken
                ? ts.SyntaxKind.PlusToken
                : ts.SyntaxKind.MinusToken;

            return this.transformCompoundAssignmentStatement(
                expression,
                expression.operand,
                ts.createLiteral(1),
                replacementOperator
            );
        }

        else if (ts.isDeleteExpression(expression)) {
            return tstl.createAssignmentStatement(
                this.transformExpression(expression.expression) as tstl.AssignmentLeftHandSideExpression,
                tstl.createNilLiteral(),
                expression
            );
        }

        if (!ts.isCallLikeExpression(expression)) {
            // Assign expression statements to dummy to make sure they're legal lua
            return tstl.createVariableDeclarationStatement(
                tstl.createAnonymousIdentifier(),
                this.transformExpression(expression)
            );
        }

        if (ts.isCallExpression(expression) && ts.isPropertyAccessExpression(expression.expression)) {
            const ownerType = this.checker.getTypeAtLocation(expression.expression.expression);
            const classDecorators = tsHelper.getCustomDecorators(ownerType, this.checker);
            if (classDecorators.has(DecoratorKind.LuaTable)) {
                this.validateLuaTableCall(
                    expression as ts.CallExpression & { expression: ts.PropertyAccessExpression },
                    true
                );
                return this.transformLuaTableExpressionStatement(
                    statement as ts.ExpressionStatement
                        & { expression: ts.CallExpression }
                        & { expression: { expression: ts.PropertyAccessExpression } }
                );
            }
        }

        return tstl.createExpressionStatement(this.transformExpression(expression));
    }

    public transformYieldExpression(expression: ts.YieldExpression): ExpressionVisitResult {
        return tstl.createCallExpression(
            tstl.createTableIndexExpression(
                tstl.createIdentifier("coroutine"),
                tstl.createStringLiteral("yield")),
                expression.expression
                    ? [this.transformExpression(expression.expression)]
                    : [],
                expression
            );
    }

    public transformReturnStatement(statement: ts.ReturnStatement): StatementVisitResult {
        if (statement.expression) {
            const returnType = tsHelper.getContainingFunctionReturnType(statement, this.checker);
            if (returnType) {
                const expressionType = this.checker.getTypeAtLocation(statement.expression);
                this.validateFunctionAssignment(statement, expressionType, returnType);
            }
            if (tsHelper.isInTupleReturnFunction(statement, this.checker)) {
                // Parent function is a TupleReturn function
                if (ts.isArrayLiteralExpression(statement.expression)) {
                    // If return expression is an array literal, leave out brackets.
                    return tstl.createReturnStatement(
                        statement.expression.elements.map(elem => this.transformExpression(elem))
                    );
                }

                const expressionType = this.checker.getTypeAtLocation(statement.expression);
                if (!tsHelper.isTupleReturnCall(statement.expression, this.checker)
                    && tsHelper.isArrayType(expressionType, this.checker, this.program))
                {
                    // If return expression is an array-type and not another TupleReturn call, unpack it
                    const expression = this.createUnpackCall(
                        this.transformExpression(statement.expression),
                        statement.expression
                    );
                    return tstl.createReturnStatement([expression]);
                }
            }
            const returnExpressions = [this.transformExpression(statement.expression)];
            return tstl.createReturnStatement(returnExpressions, statement);
        } else {
            // Empty return
            return tstl.createReturnStatement([], statement);
        }
    }

    public transformIfStatement(statement: ts.IfStatement): StatementVisitResult {
        this.pushScope(ScopeType.Conditional);
        const condition = this.transformExpression(statement.expression);
        const statements = this.performHoisting(this.transformBlockOrStatement(statement.thenStatement));
        this.popScope();
        const ifBlock = tstl.createBlock(statements);
        if (statement.elseStatement) {
            if (ts.isIfStatement(statement.elseStatement)) {
                const elseStatement = this.transformIfStatement(statement.elseStatement) as tstl.IfStatement;
                return tstl.createIfStatement(condition, ifBlock, elseStatement);
            } else {
                this.pushScope(ScopeType.Conditional);
                const elseStatements = this.performHoisting(this.transformBlockOrStatement(statement.elseStatement));
                this.popScope();
                const elseBlock = tstl.createBlock(elseStatements);
                return tstl.createIfStatement(condition, ifBlock, elseBlock);
            }
        }
        return tstl.createIfStatement(condition, ifBlock);
    }

    public transformWhileStatement(statement: ts.WhileStatement): StatementVisitResult {
        return tstl.createWhileStatement(
            tstl.createBlock(this.transformLoopBody(statement)),
            this.transformExpression(statement.expression),
            statement
        );
    }

    public transformDoStatement(statement: ts.DoStatement): StatementVisitResult {
        return tstl.createRepeatStatement(
            tstl.createBlock(this.transformLoopBody(statement)),
            tstl.createUnaryExpression(
                tstl.createParenthesizedExpression(
                    this.transformExpression(statement.expression)
                ),
                tstl.SyntaxKind.NotOperator
            ),
            statement
        );
    }

    public transformForStatement(statement: ts.ForStatement): StatementVisitResult {
        const result: tstl.Statement[] = [];

        if (statement.initializer) {
            if (ts.isVariableDeclarationList(statement.initializer)) {
                for (const variableDeclaration of statement.initializer.declarations) {
                    // local initializer = value
                    const declarations = this.transformVariableDeclaration(variableDeclaration);
                    result.push(...this.statementVisitResultToArray(declarations));
                }
            } else {
                const initializerStatements = this.transformExpressionStatement(statement.initializer);
                result.push(...this.statementVisitResultToArray(initializerStatements));
            }
        }

        const condition = statement.condition
            ? this.transformExpression(statement.condition)
            : tstl.createBooleanLiteral(true);

        // Add body
        const body: tstl.Statement[] = this.transformLoopBody(statement);

        if (statement.incrementor) {
            const bodyStatements = this.transformExpressionStatement(statement.incrementor);
            body.push(...this.statementVisitResultToArray(bodyStatements));
        }

        // while (condition) do ... end
        result.push(tstl.createWhileStatement(tstl.createBlock(body), condition));

        return tstl.createDoStatement(result, statement);
    }

    private transformForOfInitializer(initializer: ts.ForInitializer, expression: tstl.Expression): tstl.Statement {
        if (ts.isVariableDeclarationList(initializer)) {
            // Declaration of new variable
            const variableDeclarations = this.transformVariableDeclaration(initializer.declarations[0]);
            if (ts.isArrayBindingPattern(initializer.declarations[0].name)) {
                expression = this.createUnpackCall(expression, initializer);
            }

            const variableStatements = this.statementVisitResultToArray(variableDeclarations);
            if (variableStatements[0]) {
                // we can safely assume that for vars are not exported and therefore declarationstatenents
                return tstl.createVariableDeclarationStatement(
                    (variableStatements[0] as tstl.VariableDeclarationStatement).left, expression);
            } else {
                throw TSTLErrors.MissingForOfVariables(initializer);
            }

        } else {
            // Assignment to existing variable
            let variables: tstl.AssignmentLeftHandSideExpression | tstl.AssignmentLeftHandSideExpression[];
            if (ts.isArrayLiteralExpression(initializer)) {
                expression = this.createUnpackCall(expression, initializer);
                variables = initializer.elements
                    .map(e => this.transformExpression(e)) as tstl.AssignmentLeftHandSideExpression[];
            } else {
                variables = this.transformExpression(initializer) as tstl.AssignmentLeftHandSideExpression;
            }
            return tstl.createAssignmentStatement(variables, expression);
        }
    }

    protected transformLoopBody(
        loop: ts.WhileStatement | ts.DoStatement | ts.ForStatement | ts.ForOfStatement | ts.ForInOrOfStatement
    ): tstl.Statement[]
    {
        this.pushScope(ScopeType.Loop);
        const body = this.performHoisting(this.transformBlockOrStatement(loop.statement));
        const scope = this.popScope();
        const scopeId = scope.id;

        if (!scope.loopContinued) {
            return body;
        }

        const baseResult: tstl.Statement[] = [tstl.createDoStatement(body)];
        const continueLabel = tstl.createLabelStatement(`__continue${scopeId}`);
        baseResult.push(continueLabel);

        return baseResult;
    }

    private transformBlockOrStatement(statement: ts.Statement): tstl.Statement[] {
        return ts.isBlock(statement)
            ? this.transformStatements(statement.statements)
            : this.statementVisitResultToArray(this.transformStatement(statement));
    }

    private transformForOfArrayStatement(statement: ts.ForOfStatement, block: tstl.Block): StatementVisitResult {
        const arrayExpression = this.transformExpression(statement.expression);

        // Arrays use numeric for loop (performs better than ipairs)
        const indexVariable = tstl.createIdentifier("____TS_index");
        if (!ts.isIdentifier(statement.expression)) {
            // Cache iterable expression if it's not a simple identifier
            // local ____TS_array = ${iterable};
            // for ____TS_index = 1, #____TS_array do
            //     local ${initializer} = ____TS_array[____TS_index]
            const arrayVariable = tstl.createIdentifier("____TS_array", statement.expression);
            const arrayAccess = tstl.createTableIndexExpression(arrayVariable, indexVariable);
            const initializer = this.transformForOfInitializer(statement.initializer, arrayAccess);
            block.statements.splice(0, 0, initializer);
            return [
                tstl.createVariableDeclarationStatement(arrayVariable, arrayExpression),
                tstl.createForStatement(
                    block,
                    indexVariable,
                    tstl.createNumericLiteral(1),
                    tstl.createUnaryExpression(arrayVariable, tstl.SyntaxKind.LengthOperator)
                ),
            ];

        } else {
            // Simple identifier version
            // for ____TS_index = 1, #${iterable} do
            //     local ${initializer} = ${iterable}[____TS_index]
            const iterableAccess = tstl.createTableIndexExpression(arrayExpression, indexVariable);
            const initializer = this.transformForOfInitializer(statement.initializer, iterableAccess);
            block.statements.splice(0, 0, initializer);
            return tstl.createForStatement(
                block,
                indexVariable,
                tstl.createNumericLiteral(1),
                tstl.createUnaryExpression(arrayExpression, tstl.SyntaxKind.LengthOperator)
            );
        }
    }

    private transformForOfLuaIteratorStatement(statement: ts.ForOfStatement, block: tstl.Block): StatementVisitResult {
        const luaIterator = this.transformExpression(statement.expression);
        const type = this.checker.getTypeAtLocation(statement.expression);
        const tupleReturn = tsHelper.getCustomDecorators(type, this.checker).has(DecoratorKind.TupleReturn);
        if (tupleReturn) {
            // LuaIterator + TupleReturn
            if (ts.isVariableDeclarationList(statement.initializer)) {
                // Variables declared in for loop
                // for ${initializer} in ${iterable} do
                const initializerVariable = statement.initializer.declarations[0].name;
                if (ts.isArrayBindingPattern(initializerVariable)) {
                    return tstl.createForInStatement(
                        block,
                        this.filterUndefinedAndCast(
                            initializerVariable.elements.map(e => this.transformArrayBindingElement(e)),
                            tstl.isIdentifier),
                        [luaIterator]
                    );

                } else {
                    // Single variable is not allowed
                    throw TSTLErrors.UnsupportedNonDestructuringLuaIterator(statement.initializer);
                }

            } else {
                // Variables NOT declared in for loop - catch iterator values in temps and assign
                // for ____TS_value0 in ${iterable} do
                //     ${initializer} = ____TS_value0
                if (ts.isArrayLiteralExpression(statement.initializer)) {
                    const tmps = statement.initializer.elements
                        .map((_, i) => tstl.createIdentifier(`____TS_value${i}`));
                    const assign = tstl.createAssignmentStatement(
                        statement.initializer.elements.map(e =>
                            this.transformExpression(e) as tstl.AssignmentLeftHandSideExpression
                        ),
                        tmps
                    );
                    block.statements.splice(0, 0, assign);
                    return tstl.createForInStatement(block, tmps, [luaIterator]);

                } else {
                    // Single variable is not allowed
                    throw TSTLErrors.UnsupportedNonDestructuringLuaIterator(statement.initializer);
                }
            }

        } else {
            // LuaIterator (no TupleReturn)
            if (ts.isVariableDeclarationList(statement.initializer)
                && ts.isIdentifier(statement.initializer.declarations[0].name)) {
                // Single variable declared in for loop
                // for ${initializer} in ${iterator} do
                return tstl.createForInStatement(
                    block,
                    [this.transformIdentifier(statement.initializer.declarations[0].name as ts.Identifier)],
                    [luaIterator]
                );

            } else {
                // Destructuring or variable NOT declared in for loop
                // for ____TS_value in ${iterator} do
                //     local ${initializer} = unpack(____TS_value)
                const valueVariable = tstl.createIdentifier("____TS_value");
                const initializer = this.transformForOfInitializer(statement.initializer, valueVariable);
                block.statements.splice(0, 0, initializer);
                return tstl.createForInStatement(
                    block,
                    [valueVariable],
                    [luaIterator]
                );
            }
        }
    }

    private transformForOfIteratorStatement(statement: ts.ForOfStatement, block: tstl.Block): StatementVisitResult {
        const iterable = this.transformExpression(statement.expression);
        if (ts.isVariableDeclarationList(statement.initializer)
            && ts.isIdentifier(statement.initializer.declarations[0].name)) {
            // Single variable declared in for loop
            // for ${initializer} in __TS__iterator(${iterator}) do
            return tstl.createForInStatement(
                block,
                [this.transformIdentifier(statement.initializer.declarations[0].name as ts.Identifier)],
                [this.transformLuaLibFunction(LuaLibFeature.Iterator, statement.expression, iterable)]
            );

        } else {
            // Destructuring or variable NOT declared in for loop
            // for ____TS_value in __TS__iterator(${iterator}) do
            //     local ${initializer} = ____TS_value
            const valueVariable = tstl.createIdentifier("____TS_value");
            const initializer = this.transformForOfInitializer(statement.initializer, valueVariable);
            block.statements.splice(0, 0, initializer);
            return tstl.createForInStatement(
                block,
                [valueVariable],
                [this.transformLuaLibFunction(LuaLibFeature.Iterator, statement.expression, iterable)]
            );
        }
    }

    public transformForOfStatement(statement: ts.ForOfStatement): StatementVisitResult {
        // Transpile body
        const body = tstl.createBlock(this.transformLoopBody(statement));

        if (tsHelper.isLuaIteratorType(statement.expression, this.checker)) {
            // LuaIterators
            return this.transformForOfLuaIteratorStatement(statement, body);

        } else if (tsHelper.isArrayType(
            this.checker.getTypeAtLocation(statement.expression),
            this.checker,
            this.program)
        ) {
            // Arrays
            return this.transformForOfArrayStatement(statement, body);

        } else {
            // TS Iterables
            return this.transformForOfIteratorStatement(statement, body);
        }
    }

    public transformForInStatement(statement: ts.ForInStatement): StatementVisitResult {
        // Get variable identifier
        const variable = (statement.initializer as ts.VariableDeclarationList).declarations[0];
        const identifier = variable.name as ts.Identifier;

        // Transpile expression
        const pairsIdentifier = tstl.createIdentifier("pairs");
        const expression = this.transformExpression(statement.expression);
        const pairsCall = tstl.createCallExpression(pairsIdentifier, [expression]);

        if (tsHelper.isArrayType(this.checker.getTypeAtLocation(statement.expression), this.checker, this.program)) {
            throw TSTLErrors.ForbiddenForIn(statement);
        }

        const body = tstl.createBlock(this.transformLoopBody(statement));

        return tstl.createForInStatement(
            body,
            [this.transformIdentifier(identifier)],
            [pairsCall],
            statement
        );
    }

    public transformSwitchStatement(statement: ts.SwitchStatement): StatementVisitResult {
        if (this.luaTarget === LuaTarget.Lua51) {
            throw TSTLErrors.UnsupportedForTarget("Switch statements", this.luaTarget, statement);
        }

        this.pushScope(ScopeType.Switch);

        // Give the switch a unique name to prevent nested switches from acting up.
        const scope = this.peekScope();
        if (scope === undefined) {
            throw TSTLErrors.UndefinedScope();
        }
        const switchName = `____TS_switch${scope.id}`;

        const expression = this.transformExpression(statement.expression);
        const switchVariable = tstl.createIdentifier(switchName);
        const switchVariableDeclaration = tstl.createVariableDeclarationStatement(switchVariable, expression);

        let statements: tstl.Statement[] = [switchVariableDeclaration];

        const caseClauses = statement.caseBlock.clauses.filter(c => ts.isCaseClause(c)) as ts.CaseClause[];

        for (let i = 0; i < caseClauses.length; i++) {
            const clause = caseClauses[i];
            // If the clause condition holds, go to the correct label
            const condition = tstl.createBinaryExpression(
                switchVariable,
                this.transformExpression(clause.expression),
                tstl.SyntaxKind.EqualityOperator
            );
            const goto = tstl.createGotoStatement(`${switchName}_case_${i}`);
            const conditionalGoto = tstl.createIfStatement(condition, tstl.createBlock([goto]));
            statements.push(conditionalGoto);
        }

        const hasDefaultCase = statement.caseBlock.clauses.some(c => ts.isDefaultClause(c));
        if (hasDefaultCase) {
            statements.push(tstl.createGotoStatement(`${switchName}_case_default`));
        } else {
            statements.push(tstl.createGotoStatement(`${switchName}_end`));
        }

        for (let i = 0; i < statement.caseBlock.clauses.length; i++) {
            const clause = statement.caseBlock.clauses[i];
            const label = ts.isCaseClause(clause)
                ? tstl.createLabelStatement(`${switchName}_case_${i}`)
                : tstl.createLabelStatement(`${switchName}_case_default`);

            const body = tstl.createDoStatement(this.transformStatements(clause.statements));
            statements.push(label, body);
        }

        statements.push(tstl.createLabelStatement(`${switchName}_end`));

        statements = this.performHoisting(statements);
        this.popScope();

        return statements;
    }

    public transformBreakStatement(breakStatement: ts.BreakStatement): StatementVisitResult {
        const breakableScope = this.findScope(ScopeType.Loop | ScopeType.Switch);

        if (breakableScope === undefined) {
            throw TSTLErrors.UndefinedScope();
        }

        if (breakableScope.type === ScopeType.Switch) {
            return tstl.createGotoStatement(`____TS_switch${breakableScope.id}_end`);
        } else {
            return tstl.createBreakStatement(breakStatement);
        }
    }

    public transformTryStatement(statement: ts.TryStatement): StatementVisitResult {
        const pCall = tstl.createIdentifier("pcall");
        const tryBlock = this.transformBlock(statement.tryBlock);
        const tryCall = tstl.createCallExpression(pCall, [tstl.createFunctionExpression(tryBlock)]);

        const result: tstl.Statement[] = [];

        if (statement.catchClause) {
            const tryResult = tstl.createIdentifier("____TS_try");

            const returnVariables = statement.catchClause && statement.catchClause.variableDeclaration
                ? [tryResult, this.transformIdentifier(statement.catchClause.variableDeclaration.name as ts.Identifier)]
                : [tryResult];

            const catchAssignment = tstl.createVariableDeclarationStatement(returnVariables, tryCall);

            result.push(catchAssignment);

            const notTryResult = tstl.createUnaryExpression(
                tstl.createParenthesizedExpression(tryResult),
                tstl.SyntaxKind.NotOperator
            );
            result.push(tstl.createIfStatement(notTryResult, this.transformBlock(statement.catchClause.block)));

        } else {
            result.push(tstl.createExpressionStatement(tryCall));
        }

        if (statement.finallyBlock) {
            result.push(tstl.createDoStatement(this.transformBlock(statement.finallyBlock).statements));
        }

        return tstl.createDoStatement(
            result,
            statement
        );
    }

    public transformThrowStatement(statement: ts.ThrowStatement): StatementVisitResult {
        if (statement.expression === undefined) {
            throw TSTLErrors.InvalidThrowExpression(statement);
        }

        const type = this.checker.getTypeAtLocation(statement.expression);
        if (tsHelper.isStringType(type)) {
            const error = tstl.createIdentifier("error");
            return tstl.createExpressionStatement(
                tstl.createCallExpression(error, [this.transformExpression(statement.expression)]),
                statement
            );
        } else {
            throw TSTLErrors.InvalidThrowExpression(statement.expression);
        }
    }

    public transformContinueStatement(statement: ts.ContinueStatement): StatementVisitResult {
        if (this.luaTarget === LuaTarget.Lua51) {
            throw TSTLErrors.UnsupportedForTarget("Continue statement", this.luaTarget, statement);
        }

        const scope = this.findScope(ScopeType.Loop);
        if (scope === undefined) {
            throw TSTLErrors.UndefinedScope();
        }

        scope.loopContinued = true;
        return tstl.createGotoStatement(
            `__continue${scope.id}`,
            statement
        );
    }

    public transformEmptyStatement(_statement: ts.EmptyStatement): StatementVisitResult {
        return undefined;
    }

    // Expressions
    public transformExpression(expression: ts.Expression): ExpressionVisitResult {
        switch (expression.kind) {
            case ts.SyntaxKind.BinaryExpression:
                return this.transformBinaryExpression(expression as ts.BinaryExpression);
            case ts.SyntaxKind.ConditionalExpression:
                return this.transformConditionalExpression(expression as ts.ConditionalExpression);
            case ts.SyntaxKind.CallExpression:
                return this.transformCallExpression(expression as ts.CallExpression);
            case ts.SyntaxKind.PropertyAccessExpression:
                return this.transformPropertyAccessExpression(expression as ts.PropertyAccessExpression);
            case ts.SyntaxKind.ElementAccessExpression:
                return this.transformElementAccessExpression(expression as ts.ElementAccessExpression);
            case ts.SyntaxKind.Identifier:
                return this.transformIdentifierExpression(expression as ts.Identifier);
            case ts.SyntaxKind.StringLiteral:
            case ts.SyntaxKind.NoSubstitutionTemplateLiteral:
                return this.transformStringLiteral(expression as ts.StringLiteral);
            case ts.SyntaxKind.TemplateExpression:
                return this.transformTemplateExpression(expression as ts.TemplateExpression);
            case ts.SyntaxKind.NumericLiteral:
                return this.transformNumericLiteral(expression as ts.NumericLiteral);
            case ts.SyntaxKind.TrueKeyword:
                return this.transformTrueKeyword(expression as ts.BooleanLiteral);
            case ts.SyntaxKind.FalseKeyword:
                return this.transformFalseKeyword(expression as ts.BooleanLiteral);
            case ts.SyntaxKind.NullKeyword:
            case ts.SyntaxKind.UndefinedKeyword:
                return this.transformNullOrUndefinedKeyword(expression);
            case ts.SyntaxKind.ThisKeyword:
                return this.transformThisKeyword(expression as ts.ThisExpression);
            case ts.SyntaxKind.PostfixUnaryExpression:
                return this.transformPostfixUnaryExpression(expression as ts.PostfixUnaryExpression);
            case ts.SyntaxKind.PrefixUnaryExpression:
                return this.transformPrefixUnaryExpression(expression as ts.PrefixUnaryExpression);
            case ts.SyntaxKind.ArrayLiteralExpression:
                return this.transformArrayLiteral(expression as ts.ArrayLiteralExpression);
            case ts.SyntaxKind.ObjectLiteralExpression:
                return this.transformObjectLiteral(expression as ts.ObjectLiteralExpression);
            case ts.SyntaxKind.DeleteExpression:
                return this.transformDeleteExpression(expression as ts.DeleteExpression);
            case ts.SyntaxKind.FunctionExpression:
            case ts.SyntaxKind.ArrowFunction:
                return this.transformFunctionExpression(expression as ts.ArrowFunction);
            case ts.SyntaxKind.NewExpression:
                return this.transformNewExpression(expression as ts.NewExpression);
            case ts.SyntaxKind.ParenthesizedExpression:
                return this.transformParenthesizedExpression(expression as ts.ParenthesizedExpression);
            case ts.SyntaxKind.SuperKeyword:
                return this.transformSuperKeyword(expression as ts.SuperExpression);
            case ts.SyntaxKind.TypeAssertionExpression:
            case ts.SyntaxKind.AsExpression:
                return this.transformAssertionExpression(expression as ts.AssertionExpression);
            case ts.SyntaxKind.TypeOfExpression:
                return this.transformTypeOfExpression(expression as ts.TypeOfExpression);
            case ts.SyntaxKind.SpreadElement:
                return this.transformSpreadElement(expression as ts.SpreadElement);
            case ts.SyntaxKind.NonNullExpression:
                return this.transformExpression((expression as ts.NonNullExpression).expression);
            case ts.SyntaxKind.YieldExpression:
                return this.transformYieldExpression(expression as ts.YieldExpression);
            case ts.SyntaxKind.ClassExpression:
                return this.transformClassExpression(expression as ts.ClassExpression);
            case ts.SyntaxKind.PartiallyEmittedExpression:
                return this.transformExpression((expression as ts.PartiallyEmittedExpression).expression);
            default:
                throw TSTLErrors.UnsupportedKind("expression", expression.kind, expression);
        }
    }

    protected transformBinaryOperation(
        left: tstl.Expression,
        right: tstl.Expression,
        operator: ts.BinaryOperator,
        tsOriginal: ts.Node
    ): ExpressionVisitResult
    {
        switch (operator) {
            case ts.SyntaxKind.AmpersandToken:
            case ts.SyntaxKind.BarToken:
            case ts.SyntaxKind.CaretToken:
            case ts.SyntaxKind.LessThanLessThanToken:
            case ts.SyntaxKind.GreaterThanGreaterThanToken:
            case ts.SyntaxKind.GreaterThanGreaterThanGreaterThanToken:
                return this.transformBinaryBitOperation(tsOriginal, left, right, operator);
            default:
                const luaOperator = this.transformBinaryOperator(operator, tsOriginal);
                if (luaOperator === tstl.SyntaxKind.ConcatOperator) {
                    left = this.wrapInToStringForConcat(left);
                    right = this.wrapInToStringForConcat(right);
                }
                return tstl.createBinaryExpression(left, right, luaOperator, tsOriginal);
        }
    }

    public transformBinaryExpression(expression: ts.BinaryExpression): ExpressionVisitResult {
        // Check if this is an assignment token, then handle accordingly

        const [isCompound, replacementOperator] = tsHelper.isBinaryAssignmentToken(expression.operatorToken.kind);
        if (isCompound && replacementOperator) {
            return this.transformCompoundAssignmentExpression(
                expression,
                expression.left,
                expression.right,
                replacementOperator,
                false
            );
        }

        const lhs = this.transformExpression(expression.left);
        const rhs = this.transformExpression(expression.right);

        // Transpile operators
        switch (expression.operatorToken.kind) {
            case ts.SyntaxKind.AmpersandToken:
            case ts.SyntaxKind.BarToken:
            case ts.SyntaxKind.CaretToken:
            case ts.SyntaxKind.LessThanLessThanToken:
            case ts.SyntaxKind.GreaterThanGreaterThanToken:
            case ts.SyntaxKind.GreaterThanGreaterThanGreaterThanToken:
                return this.transformBinaryBitOperation(expression, lhs, rhs, expression.operatorToken.kind);
            case ts.SyntaxKind.PlusToken:
            case ts.SyntaxKind.AmpersandAmpersandToken:
            case ts.SyntaxKind.BarBarToken:
            case ts.SyntaxKind.MinusToken:
            case ts.SyntaxKind.AsteriskToken:
            case ts.SyntaxKind.AsteriskAsteriskToken:
            case ts.SyntaxKind.SlashToken:
            case ts.SyntaxKind.PercentToken:
            case ts.SyntaxKind.GreaterThanToken:
            case ts.SyntaxKind.GreaterThanEqualsToken:
            case ts.SyntaxKind.LessThanToken:
            case ts.SyntaxKind.LessThanEqualsToken:
            case ts.SyntaxKind.EqualsEqualsToken:
            case ts.SyntaxKind.EqualsEqualsEqualsToken:
            case ts.SyntaxKind.ExclamationEqualsToken:
            case ts.SyntaxKind.ExclamationEqualsEqualsToken:
                return this.transformBinaryOperation(lhs, rhs, expression.operatorToken.kind, expression);
            case ts.SyntaxKind.EqualsToken:
                return this.transformAssignmentExpression(expression);
            case ts.SyntaxKind.InKeyword:
                const indexExpression = tstl.createTableIndexExpression(rhs, lhs);
                return tstl.createBinaryExpression(
                    indexExpression,
                    tstl.createNilLiteral(),
                    tstl.SyntaxKind.InequalityOperator,
                    expression
                );

            case ts.SyntaxKind.InstanceOfKeyword:
                const rhsType = this.checker.getTypeAtLocation(expression.right);
                const decorators = tsHelper.getCustomDecorators(rhsType, this.checker);

                if (decorators.has(DecoratorKind.Extension) || decorators.has(DecoratorKind.MetaExtension)) {
                    // Cannot use instanceof on extension classes
                    throw TSTLErrors.InvalidInstanceOfExtension(expression);
                }

                if (decorators.has(DecoratorKind.LuaTable)) {
                    throw TSTLErrors.InvalidInstanceOfLuaTable(expression);
                }

                if (tsHelper.isStandardLibraryType(rhsType, "ObjectConstructor", this.program)) {
                    return this.transformLuaLibFunction(LuaLibFeature.InstanceOfObject, expression, lhs);
                }

                return this.transformLuaLibFunction(LuaLibFeature.InstanceOf, expression, lhs, rhs);

            case ts.SyntaxKind.CommaToken:
                return this.createImmediatelyInvokedFunctionExpression(
                    this.statementVisitResultToArray(this.transformExpressionStatement(expression.left)),
                    rhs,
                    expression
                );

            default:
                throw TSTLErrors.UnsupportedKind("binary operator", expression.operatorToken.kind, expression);
        }
    }

    private transformAssignment(lhs: ts.Expression, right?: tstl.Expression): tstl.Statement {
        return tstl.createAssignmentStatement(
            this.transformExpression(lhs) as tstl.AssignmentLeftHandSideExpression,
            right,
            lhs.parent
        );
    }

    private transformAssignmentStatement(expression: ts.BinaryExpression): StatementVisitResult {
        // Validate assignment
        const rightType = this.checker.getTypeAtLocation(expression.right);
        const leftType = this.checker.getTypeAtLocation(expression.left);
        this.validateFunctionAssignment(expression.right, rightType, leftType);
        this.validatePropertyAssignment(expression);

        if (tsHelper.isArrayLengthAssignment(expression, this.checker, this.program)) {
            // array.length = x
            return tstl.createExpressionStatement(
                this.transformLuaLibFunction(
                    LuaLibFeature.ArraySetLength,
                    expression,
                    this.transformExpression(expression.left.expression),
                    this.transformExpression(expression.right)
                )
            );
        }

        if (ts.isArrayLiteralExpression(expression.left)) {
            // Destructuring assignment
            const left = expression.left.elements.length > 0
                ? expression.left.elements.map(e => this.transformExpression(e))
                : [tstl.createAnonymousIdentifier(expression.left)];
            let right: tstl.Expression[];
            if (ts.isArrayLiteralExpression(expression.right)) {
                if (expression.right.elements.length > 0) {
                    const visitResults = expression.right.elements.map(e => this.transformExpression(e));
                    right = this.filterUndefined(visitResults);
                } else {
                    right = [tstl.createNilLiteral()];
                }
            } else if (tsHelper.isTupleReturnCall(expression.right, this.checker)) {
                right = [this.transformExpression(expression.right)];
            } else {
                right = [this.createUnpackCall(this.transformExpression(expression.right), expression.right)];
            }
            return tstl.createAssignmentStatement(
                left as tstl.AssignmentLeftHandSideExpression[],
                right,
                expression
            );
        } else {
            // Simple assignment
            return this.transformAssignment(expression.left, this.transformExpression(expression.right));
        }
    }

    private transformAssignmentExpression(expression: ts.BinaryExpression)
        : tstl.CallExpression | tstl.MethodCallExpression
    {
        // Validate assignment
        const rightType = this.checker.getTypeAtLocation(expression.right);
        const leftType = this.checker.getTypeAtLocation(expression.left);
        this.validateFunctionAssignment(expression.right, rightType, leftType);

        if (tsHelper.isArrayLengthAssignment(expression, this.checker, this.program)) {
            // array.length = x
            return this.transformLuaLibFunction(
                LuaLibFeature.ArraySetLength,
                expression,
                this.transformExpression(expression.left.expression),
                this.transformExpression(expression.right)
            );
        }

        if (ts.isArrayLiteralExpression(expression.left)) {
            // Destructuring assignment
            // (function() local ${tmps} = ${right}; ${left} = ${tmps}; return {${tmps}} end)()
            const left = expression.left.elements.length > 0
                ? expression.left.elements.map(e => this.transformExpression(e))
                : [tstl.createAnonymousIdentifier(expression.left)];
            let right: tstl.Expression[];
            if (ts.isArrayLiteralExpression(expression.right)) {
                right = expression.right.elements.length > 0
                    ? expression.right.elements.map(e => this.transformExpression(e))
                    : [tstl.createNilLiteral()];
            } else if (tsHelper.isTupleReturnCall(expression.right, this.checker)) {
                right = [this.transformExpression(expression.right)];
            } else {
                right = [this.createUnpackCall(this.transformExpression(expression.right), expression.right)];
            }
            const tmps = left.map((_, i) => tstl.createIdentifier(`____TS_tmp${i}`));
            const statements: tstl.Statement[] = [
                tstl.createVariableDeclarationStatement(tmps, right),
                tstl.createAssignmentStatement(left as tstl.AssignmentLeftHandSideExpression[], tmps),
            ];
            return this.createImmediatelyInvokedFunctionExpression(
                statements,
                tstl.createTableExpression(tmps.map(t => tstl.createTableFieldExpression(t))),
                expression
            );
        }

        if (ts.isPropertyAccessExpression(expression.left) || ts.isElementAccessExpression(expression.left)) {
            // Left is property/element access: cache result while maintaining order of evaluation
            // (function(o, i, v) o[i] = v; return v end)(${objExpression}, ${indexExpression}, ${right})
            const objParameter = tstl.createIdentifier("o");
            const indexParameter = tstl.createIdentifier("i");
            const valueParameter = tstl.createIdentifier("v");
            const indexStatement = tstl.createTableIndexExpression(objParameter, indexParameter);
            const statements: tstl.Statement[] = [
                tstl.createAssignmentStatement(indexStatement, valueParameter),
                tstl.createReturnStatement([valueParameter]),
            ];
            const iife = tstl.createFunctionExpression(
                tstl.createBlock(statements),
                [objParameter, indexParameter, valueParameter]
            );
            const objExpression = this.transformExpression(expression.left.expression);
            let indexExpression: tstl.Expression;
            if (ts.isPropertyAccessExpression(expression.left)) {
                // Property access
                indexExpression = tstl.createStringLiteral(expression.left.name.text);
            } else {
                // Element access
                indexExpression = this.transformExpression(expression.left.argumentExpression);
                const argType = this.checker.getTypeAtLocation(expression.left.expression);
                if (tsHelper.isArrayType(argType, this.checker, this.program)) {
                    // Array access needs a +1
                    indexExpression = this.expressionPlusOne(indexExpression);
                }
            }

            const args = [objExpression, indexExpression, this.transformExpression(expression.right)];
            return tstl.createCallExpression(tstl.createParenthesizedExpression(iife), args, expression);
        } else {
            // Simple assignment
            // (function() ${left} = ${right}; return ${left} end)()
            const left = this.transformExpression(expression.left);
            const right = this.transformExpression(expression.right);
            return this.createImmediatelyInvokedFunctionExpression(
                [this.transformAssignment(expression.left, right)],
                left,
                expression
            );
        }
    }

    private transformCompoundAssignmentExpression(
        expression: ts.Expression,
        lhs: ts.Expression,
        rhs: ts.Expression,
        replacementOperator: ts.BinaryOperator,
        isPostfix: boolean
    ): tstl.CallExpression
    {
        const left = this.transformExpression(lhs) as tstl.AssignmentLeftHandSideExpression;
        let right = this.transformExpression(rhs);

        const [hasEffects, objExpression, indexExpression] = tsHelper.isAccessExpressionWithEvaluationEffects(
            lhs,
            this.checker,
            this.program
        );
        if (hasEffects && objExpression && indexExpression) {
            // Complex property/element accesses need to cache object/index expressions to avoid repeating side-effects
            // local __TS_obj, __TS_index = ${objExpression}, ${indexExpression};
            const obj = tstl.createIdentifier("____TS_obj");
            const index = tstl.createIdentifier("____TS_index");
            const objAndIndexDeclaration = tstl.createVariableDeclarationStatement(
                [obj, index],
                [this.transformExpression(objExpression), this.transformExpression(indexExpression)]
            );
            const accessExpression = tstl.createTableIndexExpression(obj, index);

            const tmp = tstl.createIdentifier("____TS_tmp");
            right = tstl.createParenthesizedExpression(right);
            let tmpDeclaration: tstl.VariableDeclarationStatement;
            let assignStatement: tstl.AssignmentStatement;
            if (isPostfix) {
                // local ____TS_tmp = ____TS_obj[____TS_index];
                // ____TS_obj[____TS_index] = ____TS_tmp ${replacementOperator} ${right};
                tmpDeclaration = tstl.createVariableDeclarationStatement(tmp, accessExpression);
                const operatorExpression = this.transformBinaryOperation(tmp, right, replacementOperator, expression);
                assignStatement = tstl.createAssignmentStatement(accessExpression, operatorExpression);
            } else {
                // local ____TS_tmp = ____TS_obj[____TS_index] ${replacementOperator} ${right};
                // ____TS_obj[____TS_index] = ____TS_tmp;
                const operatorExpression = this.transformBinaryOperation(
                    accessExpression,
                    right,
                    replacementOperator,
                    expression
                );
                tmpDeclaration = tstl.createVariableDeclarationStatement(tmp, operatorExpression);
                assignStatement = tstl.createAssignmentStatement(accessExpression, tmp);
            }
            // return ____TS_tmp
            return this.createImmediatelyInvokedFunctionExpression(
                [objAndIndexDeclaration, tmpDeclaration, assignStatement],
                tmp,
                expression
            );

        } else if (isPostfix) {
            // Postfix expressions need to cache original value in temp
            // local ____TS_tmp = ${left};
            // ${left} = ____TS_tmp ${replacementOperator} ${right};
            // return ____TS_tmp
            const tmpIdentifier = tstl.createIdentifier("____TS_tmp");
            const tmpDeclaration = tstl.createVariableDeclarationStatement(tmpIdentifier, left);
            const operatorExpression = this.transformBinaryOperation(
                tmpIdentifier,
                right,
                replacementOperator,
                expression
            );
            const assignStatement = this.transformAssignment(lhs, operatorExpression);
            return this.createImmediatelyInvokedFunctionExpression(
                [tmpDeclaration, assignStatement],
                tmpIdentifier,
                expression
            );

        } else if (ts.isPropertyAccessExpression(lhs) || ts.isElementAccessExpression(lhs)) {
            // Simple property/element access expressions need to cache in temp to avoid double-evaluation
            // local ____TS_tmp = ${left} ${replacementOperator} ${right};
            // ${left} = ____TS_tmp;
            // return ____TS_tmp
            const tmpIdentifier = tstl.createIdentifier("____TS_tmp");
            const operatorExpression = this.transformBinaryOperation(left, right, replacementOperator, expression);
            const tmpDeclaration = tstl.createVariableDeclarationStatement(tmpIdentifier, operatorExpression);
            const assignStatement = this.transformAssignment(lhs, tmpIdentifier);
            return this.createImmediatelyInvokedFunctionExpression(
                [tmpDeclaration, assignStatement],
                tmpIdentifier,
                expression
            );

        } else {
            // Simple expressions
            // ${left} = ${right}; return ${right}
            const operatorExpression = this.transformBinaryOperation(left, right, replacementOperator, expression);
            const assignStatement = this.transformAssignment(lhs, operatorExpression);
            return this.createImmediatelyInvokedFunctionExpression([assignStatement], left, expression);
        }
    }

    public transformBinaryOperator(operator: ts.BinaryOperator, node: ts.Node): tstl.BinaryOperator {
        switch (operator) {
            // Bitwise operators
            case ts.SyntaxKind.BarToken:
                return tstl.SyntaxKind.BitwiseOrOperator;
            case ts.SyntaxKind.CaretToken:
                return tstl.SyntaxKind.BitwiseExclusiveOrOperator;
            case ts.SyntaxKind.AmpersandToken:
                return tstl.SyntaxKind.BitwiseAndOperator;
            case ts.SyntaxKind.LessThanLessThanToken:
                return tstl.SyntaxKind.BitwiseLeftShiftOperator;
            case ts.SyntaxKind.GreaterThanGreaterThanToken:
                throw TSTLErrors.UnsupportedKind("right shift operator (use >>> instead)", operator, node);
            case ts.SyntaxKind.GreaterThanGreaterThanGreaterThanToken:
                return tstl.SyntaxKind.BitwiseRightShiftOperator;
            // Regular operators
            case ts.SyntaxKind.AmpersandAmpersandToken:
                return tstl.SyntaxKind.AndOperator;
            case ts.SyntaxKind.BarBarToken:
                return tstl.SyntaxKind.OrOperator;
            case ts.SyntaxKind.MinusToken:
                return tstl.SyntaxKind.SubtractionOperator;
            case ts.SyntaxKind.PlusToken:
                if (ts.isBinaryExpression(node)) {
                    // Check is we need to use string concat operator
                    const typeLeft = this.checker.getTypeAtLocation(node.left);
                    const typeRight = this.checker.getTypeAtLocation(node.right);
                    if (tsHelper.isStringType(typeLeft) || tsHelper.isStringType(typeRight)) {
                        return tstl.SyntaxKind.ConcatOperator;
                    }
                }
                return tstl.SyntaxKind.AdditionOperator;
            case ts.SyntaxKind.AsteriskToken:
                return tstl.SyntaxKind.MultiplicationOperator;
            case ts.SyntaxKind.AsteriskAsteriskToken:
                return tstl.SyntaxKind.PowerOperator;
            case ts.SyntaxKind.SlashToken:
                return tstl.SyntaxKind.DivisionOperator;
            case ts.SyntaxKind.PercentToken:
                return tstl.SyntaxKind.ModuloOperator;
            case ts.SyntaxKind.GreaterThanToken:
                return tstl.SyntaxKind.GreaterThanOperator;
            case ts.SyntaxKind.GreaterThanEqualsToken:
                return tstl.SyntaxKind.GreaterEqualOperator;
            case ts.SyntaxKind.LessThanToken:
                return tstl.SyntaxKind.LessThanOperator;
            case ts.SyntaxKind.LessThanEqualsToken:
                return tstl.SyntaxKind.LessEqualOperator;
            case ts.SyntaxKind.EqualsEqualsToken:
            case ts.SyntaxKind.EqualsEqualsEqualsToken:
                return tstl.SyntaxKind.EqualityOperator;
            case ts.SyntaxKind.ExclamationEqualsToken:
            case ts.SyntaxKind.ExclamationEqualsEqualsToken:
                return tstl.SyntaxKind.InequalityOperator;
            default:
                throw TSTLErrors.UnsupportedKind("binary operator", operator, node);
        }
    }

    public transformClassExpression(expression: ts.ClassExpression): ExpressionVisitResult {
        const className = expression.name !== undefined
            ? this.transformIdentifier(expression.name)
            : tstl.createAnonymousIdentifier();

        const classDeclaration =  this.transformClassDeclaration(expression, className);
        return this.createImmediatelyInvokedFunctionExpression(
            this.statementVisitResultToArray(classDeclaration),
            className,
            expression
        );
    }

    private transformCompoundAssignmentStatement(
        node: ts.Node,
        lhs: ts.Expression,
        rhs: ts.Expression,
        replacementOperator: ts.BinaryOperator
    ): tstl.Statement
    {
        const left = this.transformExpression(lhs) as tstl.AssignmentLeftHandSideExpression;
        const right = this.transformExpression(rhs);

        const [hasEffects, objExpression, indexExpression] = tsHelper.isAccessExpressionWithEvaluationEffects(
            lhs,
            this.checker,
            this.program
        );
        if (hasEffects && objExpression && indexExpression) {
            // Complex property/element accesses need to cache object/index expressions to avoid repeating side-effects
            // local __TS_obj, __TS_index = ${objExpression}, ${indexExpression};
            // ____TS_obj[____TS_index] = ____TS_obj[____TS_index] ${replacementOperator} ${right};
            const obj = tstl.createIdentifier("____TS_obj");
            const index = tstl.createIdentifier("____TS_index");
            const objAndIndexDeclaration = tstl.createVariableDeclarationStatement(
                [obj, index],
                [this.transformExpression(objExpression), this.transformExpression(indexExpression)]
            );
            const accessExpression = tstl.createTableIndexExpression(obj, index);
            const operatorExpression = this.transformBinaryOperation(
                accessExpression,
                tstl.createParenthesizedExpression(right),
                replacementOperator,
                node
            );
            const assignStatement = tstl.createAssignmentStatement(accessExpression, operatorExpression);
            return tstl.createDoStatement([objAndIndexDeclaration, assignStatement]);

        } else {
            // Simple statements
            // ${left} = ${left} ${replacementOperator} ${right}
            const operatorExpression = this.transformBinaryOperation(left, right, replacementOperator, node);
            return this.transformAssignment(lhs, operatorExpression);
        }
    }

    private transformUnaryBitLibOperation(
        node: ts.Node,
        expression: tstl.Expression,
        operator: tstl.UnaryBitwiseOperator,
        lib: string
    ): ExpressionVisitResult
    {
        let bitFunction: string;
        switch (operator) {
            case tstl.SyntaxKind.BitwiseNotOperator:
                bitFunction = "bnot";
                break;
            default:
                throw TSTLErrors.UnsupportedKind("unary bitwise operator", operator, node);
        }
        return tstl.createCallExpression(
            tstl.createTableIndexExpression(tstl.createIdentifier(lib), tstl.createStringLiteral(bitFunction)),
            [expression],
            node
        );
    }

    private transformUnaryBitOperation(
        node: ts.Node,
        expression: tstl.Expression,
        operator: tstl.UnaryBitwiseOperator
    ): ExpressionVisitResult
    {
        switch (this.luaTarget) {
            case LuaTarget.Lua51:
                throw TSTLErrors.UnsupportedForTarget("Bitwise operations", this.luaTarget, node);

            case LuaTarget.Lua52:
                return this.transformUnaryBitLibOperation(node, expression, operator, "bit32");

            case LuaTarget.LuaJIT:
                return this.transformUnaryBitLibOperation(node, expression, operator, "bit");

            default:
                return tstl.createUnaryExpression(expression, operator, node);
        }
    }

    private transformBinaryBitLibOperation(
        node: ts.Node,
        left: tstl.Expression,
        right: tstl.Expression,
        operator: ts.BinaryOperator,
        lib: string
    ): ExpressionVisitResult
    {
        let bitFunction: string;
        switch (operator) {
            case ts.SyntaxKind.AmpersandToken:
                bitFunction = "band";
                break;
            case ts.SyntaxKind.BarToken:
                bitFunction = "bor";
                break;
            case ts.SyntaxKind.CaretToken:
                bitFunction = "bxor";
                break;
            case ts.SyntaxKind.LessThanLessThanToken:
                bitFunction = "lshift";
                break;
            case ts.SyntaxKind.GreaterThanGreaterThanGreaterThanToken:
                bitFunction = "rshift";
                break;
            case ts.SyntaxKind.GreaterThanGreaterThanToken:
                bitFunction = "arshift";
                break;
            default:
                throw TSTLErrors.UnsupportedKind("binary bitwise operator", operator, node);
        }
        return tstl.createCallExpression(
            tstl.createTableIndexExpression(tstl.createIdentifier(lib), tstl.createStringLiteral(bitFunction)),
            [left, right],
            node
        );
    }

    private transformBinaryBitOperation(
        node: ts.Node,
        left: tstl.Expression,
        right: tstl.Expression,
        operator: ts.BinaryOperator
    ): ExpressionVisitResult
    {
        switch (this.luaTarget) {
            case LuaTarget.Lua51:
                throw TSTLErrors.UnsupportedForTarget("Bitwise operations", this.luaTarget, node);

            case LuaTarget.Lua52:
                return this.transformBinaryBitLibOperation(node, left, right, operator, "bit32");

            case LuaTarget.LuaJIT:
                return this.transformBinaryBitLibOperation(node, left, right, operator, "bit");

            default:
                const luaOperator = this.transformBinaryOperator(operator, node);
                return tstl.createBinaryExpression(left, right, luaOperator, node);
        }
    }

    private transformProtectedConditionalExpression(expression: ts.ConditionalExpression): tstl.CallExpression {
        const condition = this.transformExpression(expression.condition);
        const val1 = this.transformExpression(expression.whenTrue);
        const val2 = this.transformExpression(expression.whenFalse);

        const val1Function = this.wrapInFunctionCall(val1);
        const val2Function = this.wrapInFunctionCall(val2);

        // (condition and (() => v1) or (() => v2))()
        const conditionAnd = tstl.createBinaryExpression(condition, val1Function, tstl.SyntaxKind.AndOperator);
        const orExpression = tstl.createBinaryExpression(conditionAnd, val2Function, tstl.SyntaxKind.OrOperator);
        return tstl.createCallExpression(tstl.createParenthesizedExpression(orExpression), [], expression);
    }

    public transformConditionalExpression(expression: ts.ConditionalExpression): ExpressionVisitResult {
        const isStrict = this.options.strict === true || this.options.strictNullChecks === true;
        if (tsHelper.isFalsible(this.checker.getTypeAtLocation(expression.whenTrue), isStrict)) {
            return this.transformProtectedConditionalExpression(expression);
        }
        const condition = this.transformExpression(expression.condition);
        const val1 = this.transformExpression(expression.whenTrue);
        const val2 = this.transformExpression(expression.whenFalse);

        // condition and v1 or v2
        const conditionAnd = tstl.createBinaryExpression(condition, val1, tstl.SyntaxKind.AndOperator);
        return tstl.createBinaryExpression(
            conditionAnd,
            val2,
            tstl.SyntaxKind.OrOperator,
            expression
        );
    }

    public transformPostfixUnaryExpression(expression: ts.PostfixUnaryExpression): ExpressionVisitResult {
        switch (expression.operator) {
            case ts.SyntaxKind.PlusPlusToken:
                return this.transformCompoundAssignmentExpression(
                    expression,
                    expression.operand,
                    ts.createLiteral(1),
                    ts.SyntaxKind.PlusToken,
                    true
                );

            case ts.SyntaxKind.MinusMinusToken:
                return this.transformCompoundAssignmentExpression(
                    expression,
                    expression.operand,
                    ts.createLiteral(1),
                    ts.SyntaxKind.MinusToken,
                    true
                );

            default:
                throw TSTLErrors.UnsupportedKind("unary postfix operator", expression.operator, expression);
        }
    }

    public transformPrefixUnaryExpression(expression: ts.PrefixUnaryExpression): ExpressionVisitResult {
        switch (expression.operator) {
            case ts.SyntaxKind.PlusPlusToken:
                return this.transformCompoundAssignmentExpression(
                    expression,
                    expression.operand,
                    ts.createLiteral(1),
                    ts.SyntaxKind.PlusToken,
                    false
                );

            case ts.SyntaxKind.MinusMinusToken:
                return this.transformCompoundAssignmentExpression(
                    expression,
                    expression.operand,
                    ts.createLiteral(1),
                    ts.SyntaxKind.MinusToken,
                    false
                );

            case ts.SyntaxKind.PlusToken:
                return this.transformExpression(expression.operand);

            case ts.SyntaxKind.MinusToken:
                return tstl.createUnaryExpression(
                    this.transformExpression(expression.operand),
                    tstl.SyntaxKind.NegationOperator
                );

            case ts.SyntaxKind.ExclamationToken:
                return tstl.createUnaryExpression(
                    this.transformExpression(expression.operand),
                    tstl.SyntaxKind.NotOperator
                );

            case ts.SyntaxKind.TildeToken:
                return this.transformUnaryBitOperation(
                    expression,
                    this.transformExpression(expression.operand),
                    tstl.SyntaxKind.BitwiseNotOperator
                );

            default:
                throw TSTLErrors.UnsupportedKind("unary prefix operator", expression.operator, expression);
        }
    }

    public transformArrayLiteral(expression: ts.ArrayLiteralExpression): ExpressionVisitResult {
        const values = expression.elements.map(
            e => tstl.createTableFieldExpression(this.transformExpression(e), undefined, e)
        );

        return tstl.createTableExpression(values, expression);
    }

    public transformObjectLiteral(expression: ts.ObjectLiteralExpression): ExpressionVisitResult {
        const properties: tstl.TableFieldExpression[] = [];
        // Add all property assignments
        expression.properties.forEach(element => {
            const name = element.name ? this.transformPropertyName(element.name) : undefined;
            if (ts.isPropertyAssignment(element)) {
                const expression = this.transformExpression(element.initializer);
                properties.push(tstl.createTableFieldExpression(expression, name, element));

            } else if (ts.isShorthandPropertyAssignment(element)) {
                let identifier: tstl.Expression | undefined;
                const valueSymbol = this.checker.getShorthandAssignmentValueSymbol(element);
                if (valueSymbol !== undefined && this.symbolIds.has(valueSymbol)) {
                    // Ignore unknown symbols so things like NaN still get transformed properly
                    identifier = this.createIdentifierFromSymbol(valueSymbol, element.name);
                } else {
                    identifier = this.transformIdentifierExpression(element.name);
                }
                if (tstl.isIdentifier(identifier) && valueSymbol !== undefined && this.isSymbolExported(valueSymbol)) {
                    identifier = this.createExportedIdentifier(identifier);
                }
                properties.push(tstl.createTableFieldExpression(identifier, name, element));

            } else if (ts.isMethodDeclaration(element)) {
                const expression = this.transformFunctionExpression(element);
                properties.push(tstl.createTableFieldExpression(expression, name, element));

            } else {
                throw TSTLErrors.UnsupportedKind("object literal element", element.kind, expression);
            }
        });

        return tstl.createTableExpression(properties, expression);
    }

    public transformDeleteExpression(expression: ts.DeleteExpression): ExpressionVisitResult {
        const lhs = this.transformExpression(expression.expression) as tstl.AssignmentLeftHandSideExpression;
        const assignment = tstl.createAssignmentStatement(
            lhs,
            tstl.createNilLiteral(),
            expression
        );

        return this.createImmediatelyInvokedFunctionExpression(
            [assignment],
            [tstl.createBooleanLiteral(true)],
            expression
        );
    }

    public transformFunctionExpression(node: ts.FunctionLikeDeclaration): ExpressionVisitResult {
        const type = this.checker.getTypeAtLocation(node);

        let context: tstl.Identifier | undefined;
        if (tsHelper.getFunctionContextType(type, this.checker) !== ContextType.Void) {
            if (ts.isArrowFunction(node)) {
                // dummy context for arrow functions with parameters
                if (node.parameters.length > 0) {
                    context = tstl.createAnonymousIdentifier();
                }
            } else {
                // self context
                context = this.createSelfIdentifier();
            }
        }

        // Build parameter string
        const [paramNames, dotsLiteral, spreadIdentifier] = this.transformParameters(node.parameters, context);

        let flags = tstl.FunctionExpressionFlags.None;

        if (node.body === undefined) {
            throw TSTLErrors.UnsupportedFunctionWithoutBody(node);
        }

        let body: ts.Block;
        if (ts.isBlock(node.body)) {
            body = node.body;
        } else {
            const returnExpression = ts.createReturn(node.body);
            body = ts.createBlock([returnExpression]);
            returnExpression.parent = body;
            if (node.body) {
                body.parent = node.body.parent;
            }
            flags |= tstl.FunctionExpressionFlags.Inline;
        }

        const [transformedBody] = this.transformFunctionBody(node.parameters, body, spreadIdentifier);

        return tstl.createFunctionExpression(
            tstl.createBlock(transformedBody),
            paramNames,
            dotsLiteral,
            spreadIdentifier,
            flags,
            node
        );
    }

    public transformNewExpression(node: ts.NewExpression): ExpressionVisitResult {
        const name = this.transformExpression(node.expression);
        const signature = this.checker.getResolvedSignature(node);
        const params = node.arguments
            ? this.transformArguments(node.arguments, signature)
            : [tstl.createBooleanLiteral(true)];

        const type = this.checker.getTypeAtLocation(node);
        const classDecorators = tsHelper.getCustomDecorators(type, this.checker);

        this.checkForLuaLibType(type);

        if (classDecorators.has(DecoratorKind.Extension) || classDecorators.has(DecoratorKind.MetaExtension)) {
            throw TSTLErrors.InvalidNewExpressionOnExtension(node);
        }

        if (classDecorators.has(DecoratorKind.CustomConstructor)) {
            const customDecorator = classDecorators.get(DecoratorKind.CustomConstructor);
            if (customDecorator === undefined || customDecorator.args[0] === undefined) {
                throw TSTLErrors.InvalidDecoratorArgumentNumber("@customConstructor", 0, 1, node);
            }

            return tstl.createCallExpression(
                tstl.createIdentifier(customDecorator.args[0]),
                this.transformArguments(node.arguments || []),
                node
            );
        }

        if (classDecorators.has(DecoratorKind.LuaTable)) {
            if (node.arguments && node.arguments.length > 0) {
                throw TSTLErrors.ForbiddenLuaTableUseException(
                    "No parameters are allowed when constructing a LuaTable object.",
                    node
                );
            } else {
                return tstl.createTableExpression();
            }
        }

        return tstl.createCallExpression(
            tstl.createTableIndexExpression(name, tstl.createStringLiteral("new")),
            params,
            node
        );
    }

    public transformParenthesizedExpression(expression: ts.ParenthesizedExpression): ExpressionVisitResult {
        if (ts.isAssertionExpression(expression.expression)) {
            // Strip parenthesis from casts
            return this.transformExpression(expression.expression);
        }

        return tstl.createParenthesizedExpression(
            this.transformExpression(expression.expression),
            expression
        );
    }

    public transformSuperKeyword(expression: ts.SuperExpression): ExpressionVisitResult {
        const classDeclaration = this.classStack[this.classStack.length - 1];
        const typeNode = tsHelper.getExtendedTypeNode(classDeclaration, this.checker);
        if (typeNode === undefined) {
            throw TSTLErrors.UnknownSuperType(expression);
        }

        const extendsExpression = typeNode.expression;
        let baseClassName: tstl.AssignmentLeftHandSideExpression;
        if (ts.isIdentifier(extendsExpression)) {
            // Use "baseClassName" if base is a simple identifier
            baseClassName = this.transformIdentifier(extendsExpression);
        } else {
            if (classDeclaration.name === undefined) {
                throw TSTLErrors.MissingClassName(expression);
            }

            // Use "className.____super" if the base is not a simple identifier
            baseClassName = tstl.createTableIndexExpression(
                this.transformIdentifier(classDeclaration.name),
                tstl.createStringLiteral("____super"),
                expression
            );
        }
        return tstl.createTableIndexExpression(baseClassName, tstl.createStringLiteral("prototype"));
    }

    public transformCallExpression(expression: ts.CallExpression): ExpressionVisitResult {
        // Check for calls on primitives to override
        let parameters: tstl.Expression[] = [];

        const isTupleReturn = tsHelper.isTupleReturnCall(expression, this.checker);
        const isTupleReturnForward = expression.parent
            && ts.isReturnStatement(expression.parent)
            && tsHelper.isInTupleReturnFunction(expression, this.checker);
        const isInDestructingAssignment = tsHelper.isInDestructingAssignment(expression);
        const isInSpread = expression.parent && ts.isSpreadElement(expression.parent);
        const returnValueIsUsed = expression.parent && !ts.isExpressionStatement(expression.parent);
        const wrapResult = isTupleReturn && !isTupleReturnForward && !isInDestructingAssignment
            && !isInSpread && returnValueIsUsed;

        if (ts.isPropertyAccessExpression(expression.expression)) {
            const result = this.transformPropertyCall(expression);
            return wrapResult ? this.wrapInTable(result) : result;
        }

        if (ts.isElementAccessExpression(expression.expression)) {
            const result = this.transformElementCall(expression);
            return wrapResult ? this.wrapInTable(result) : result;
        }

        const signature = this.checker.getResolvedSignature(expression);

        // Handle super calls properly
        if (expression.expression.kind === ts.SyntaxKind.SuperKeyword) {
            parameters = this.transformArguments(expression.arguments, signature, ts.createThis());

            return tstl.createCallExpression(
                tstl.createTableIndexExpression(
                    this.transformSuperKeyword(ts.createSuper()),
                    tstl.createStringLiteral("____constructor")
                ),
                parameters
            );
        }

        const expressionType = this.checker.getTypeAtLocation(expression.expression);
        if (tsHelper.isStandardLibraryType(expressionType, undefined, this.program)) {
            const result = this.transformGlobalFunctionCall(expression);
            if (result) {
                return result;
            }
        }

        const callPath = this.transformExpression(expression.expression);
        const signatureDeclaration = signature && signature.getDeclaration();
        if (signatureDeclaration
            && tsHelper.getDeclarationContextType(signatureDeclaration, this.checker) === ContextType.Void)
        {
            parameters = this.transformArguments(expression.arguments, signature);
        } else {
            const context = this.isStrict ? ts.createNull() : ts.createIdentifier("_G");
            parameters = this.transformArguments(expression.arguments, signature, context);
        }

        const callExpression = tstl.createCallExpression(callPath, parameters, expression);
        return wrapResult ? this.wrapInTable(callExpression) : callExpression;
    }

    private transformGlobalFunctionCall(node: ts.CallExpression): tstl.Expression | undefined {
        const signature = this.checker.getResolvedSignature(node);
        const parameters = this.transformArguments(node.arguments, signature);

        const expressionType = this.checker.getTypeAtLocation(node.expression);
        const name = expressionType.symbol.name;
        switch (name) {
            case "SymbolConstructor":
                return this.transformLuaLibFunction(LuaLibFeature.Symbol, node, ...parameters);
            case "NumberConstructor":
                return this.transformLuaLibFunction(LuaLibFeature.Number, node, ...parameters);
            case "isNaN":
            case "isFinite":
                const numberParameters = tsHelper.isNumberType(expressionType)
                    ? parameters
                    : [this.transformLuaLibFunction(LuaLibFeature.Number, undefined, ...parameters)];

                return this.transformLuaLibFunction(
                    name === "isNaN" ? LuaLibFeature.NumberIsNaN : LuaLibFeature.NumberIsFinite,
                    node,
                    ...numberParameters
                );
        }
    }

    public transformPropertyCall(node: ts.CallExpression): ExpressionVisitResult {
        let parameters: tstl.Expression[] = [];

        // Check if call is actually on a property access expression
        if (!ts.isPropertyAccessExpression(node.expression)) {
            throw TSTLErrors.InvalidPropertyCall(node);
        }

        // If the function being called is of type owner.func, get the type of owner
        const ownerType = this.checker.getTypeAtLocation(node.expression.expression);

        const signature = this.checker.getResolvedSignature(node);

        if (tsHelper.isStandardLibraryType(ownerType, "Math", this.program)) {
            return this.transformMathCallExpression(node);
        }

        if (tsHelper.isStandardLibraryType(ownerType, "Console", this.program)) {
            return this.transformConsoleCallExpression(node);
        }

        if (tsHelper.isStandardLibraryType(ownerType, "StringConstructor", this.program)) {
            return tstl.createCallExpression(
                this.transformStringExpression(node.expression.name),
                this.transformArguments(node.arguments, signature),
                node
            );
        }

        if (tsHelper.isStandardLibraryType(ownerType, "ObjectConstructor", this.program)) {
            return this.transformObjectCallExpression(node);
        }

        if (tsHelper.isStandardLibraryType(ownerType, "SymbolConstructor", this.program)) {
            return this.transformSymbolCallExpression(node);
        }

        if (tsHelper.isStandardLibraryType(ownerType, "NumberConstructor", this.program)) {
            return this.transformNumberCallExpression(node);
        }

        const classDecorators = tsHelper.getCustomDecorators(ownerType, this.checker);

        if (classDecorators.has(DecoratorKind.LuaTable)) {
            this.validateLuaTableCall(
                node as ts.CallExpression & { expression: ts.PropertyAccessExpression },
                false
            );
            return this.transformLuaTableCallExpression(
                node as ts.CallExpression & { expression: ts.PropertyAccessExpression }
            );
        }

        switch (ownerType.flags) {
            case ts.TypeFlags.String:
            case ts.TypeFlags.StringLiteral:
                return this.transformStringCallExpression(node);
        }

        // if ownerType is a array, use only supported functions
        if (tsHelper.isExplicitArrayType(ownerType, this.checker, this.program)) {
            return this.transformArrayCallExpression(node);
        }

        // if ownerType inherits from an array, use array calls where appropriate
        if (tsHelper.isArrayType(ownerType, this.checker, this.program) &&
            tsHelper.isDefaultArrayCallMethodName(node.expression.name.escapedText as string)) {
            return this.transformArrayCallExpression(node);
        }

        if (tsHelper.isFunctionType(ownerType, this.checker)) {
            return this.transformFunctionCallExpression(node);
        }

        // Get the type of the function
        if (node.expression.expression.kind === ts.SyntaxKind.SuperKeyword) {
            // Super calls take the format of super.call(self,...)
            parameters = this.transformArguments(node.arguments, signature, ts.createThis());
            return tstl.createCallExpression(
                this.transformExpression(node.expression),
                parameters
            );
        } else {
            // Replace last . with : here
            const name = node.expression.name.escapedText;
            if (name === "toString") {
                const toStringIdentifier = tstl.createIdentifier("tostring");
                return tstl.createCallExpression(
                    toStringIdentifier,
                    [this.transformExpression(node.expression.expression)],
                    node
                );
            } else if (name === "hasOwnProperty") {
                const expr = this.transformExpression(node.expression.expression);
                parameters = this.transformArguments(node.arguments, signature);
                const rawGetIdentifier = tstl.createIdentifier("rawget");
                const rawGetCall = tstl.createCallExpression(rawGetIdentifier, [expr, ...parameters]);
                return tstl.createParenthesizedExpression(
                    tstl.createBinaryExpression(
                        rawGetCall, tstl.createNilLiteral(), tstl.SyntaxKind.InequalityOperator, node)
                    );
            } else {
                const parameters = this.transformArguments(node.arguments, signature);
                const table = this.transformExpression(node.expression.expression);
                const signatureDeclaration = signature && signature.getDeclaration();
                if (!signatureDeclaration
                    || tsHelper.getDeclarationContextType(signatureDeclaration, this.checker) !== ContextType.Void)
                {
                    // table:name()
                    return tstl.createMethodCallExpression(
                        table,
                        this.transformIdentifier(node.expression.name),
                        parameters,
                        node
                    );
                } else {
                    // table.name()
                    const callPath = tstl.createTableIndexExpression(
                        table,
                        tstl.createStringLiteral(name),
                        node.expression
                    );
                    return tstl.createCallExpression(callPath, parameters, node);
                }
            }
        }
    }

    public transformElementCall(node: ts.CallExpression): ExpressionVisitResult {
        if (!ts.isElementAccessExpression(node.expression)) {
            throw TSTLErrors.InvalidElementCall(node);
        }

        const signature = this.checker.getResolvedSignature(node);
        let parameters = this.transformArguments(node.arguments, signature);

        const signatureDeclaration = signature && signature.getDeclaration();
        if (!signatureDeclaration
            || tsHelper.getDeclarationContextType(signatureDeclaration, this.checker) !== ContextType.Void) {
            // Pass left-side as context

            const context = this.transformExpression(node.expression.expression);
            if (tsHelper.isExpressionWithEvaluationEffect(node.expression.expression)) {
                // Inject context parameter
                if (node.arguments.length > 0) {
                    parameters.unshift(tstl.createIdentifier("____TS_self"));
                } else {
                    parameters = [tstl.createIdentifier("____TS_self")];
                }

                // Cache left-side if it has effects
                //(function() local ____TS_self = context; return ____TS_self[argument](parameters); end)()
                const argument = this.transformExpression(node.expression.argumentExpression);
                const selfIdentifier = tstl.createIdentifier("____TS_self");
                const selfAssignment = tstl.createVariableDeclarationStatement(selfIdentifier, context);
                const index = tstl.createTableIndexExpression(selfIdentifier, argument);
                const callExpression = tstl.createCallExpression(index, parameters);
                return this.createImmediatelyInvokedFunctionExpression([selfAssignment], callExpression, node);
            } else {
                const expression = this.transformExpression(node.expression);
                return tstl.createCallExpression(expression, [context, ...parameters]);
            }
        } else {
            // No context
            const expression = this.transformExpression(node.expression);
            return tstl.createCallExpression(expression, parameters);
        }
    }

    private transformArguments<T extends ts.Expression>(
        params: ts.NodeArray<ts.Expression> | ts.Expression[],
        sig?: ts.Signature,
        context?: T
    ): tstl.Expression[]
    {
        const parameters: tstl.Expression[] = [];

        // Add context as first param if present
        if (context) {
            parameters.push(this.transformExpression(context));
        }

        if (sig && sig.parameters.length >= params.length) {
            for (let i = 0; i < params.length; ++i) {
                const param = params[i];
                const paramType = this.checker.getTypeAtLocation(param);
                const sigType = this.checker.getTypeAtLocation(sig.parameters[i].valueDeclaration);
                this.validateFunctionAssignment(param, paramType, sigType, sig.parameters[i].name);

                parameters.push(this.transformExpression(param));
            }
        } else {
            parameters.push(...params.map(param => this.transformExpression(param)));
        }

        return parameters;
    }

    public transformPropertyAccessExpression(expression: ts.PropertyAccessExpression): ExpressionVisitResult {
        const property = expression.name.text;

        // Check for primitive types to override
        const type = this.checker.getTypeAtLocation(expression.expression);
        if (tsHelper.isStringType(type)) {
            return this.transformStringProperty(expression);

        } else if (tsHelper.isArrayType(type, this.checker, this.program)) {
            const arrayPropertyAccess = this.transformArrayProperty(expression);
            if (arrayPropertyAccess) {
                return arrayPropertyAccess;
            }

        } else if (type.symbol && (type.symbol.flags & ts.SymbolFlags.ConstEnum)) {
            return this.transformConstEnumValue(type, property, expression);
        }

        this.checkForLuaLibType(type);

        const decorators = tsHelper.getCustomDecorators(type, this.checker);
        // Do not output path for member only enums
        if (decorators.has(DecoratorKind.CompileMembersOnly)) {
            return tstl.createIdentifier(property, expression);
        }

        if (decorators.has(DecoratorKind.LuaTable)) {
            return this.transformLuaTableProperty(expression);
        }

        // Catch math expressions
        if (ts.isIdentifier(expression.expression)) {
            const ownerType = this.checker.getTypeAtLocation(expression.expression);

            if (tsHelper.isStandardLibraryType(ownerType, "Math", this.program)) {
                return this.transformMathExpression(expression.name);
            } else if (tsHelper.isStandardLibraryType(ownerType, "Symbol", this.program)) {
                // Pull in Symbol lib
                this.importLuaLibFeature(LuaLibFeature.Symbol);
            }
        }

        const callPath = this.transformExpression(expression.expression);
        return tstl.createTableIndexExpression(callPath, tstl.createStringLiteral(property), expression);
    }

    // Transpile a Math._ property
    private transformMathExpression(identifier: ts.Identifier): tstl.Expression {
        const name = identifier.escapedText as string;
        switch (name) {
            case "PI":
                const property = tstl.createStringLiteral("pi");
                const math = tstl.createIdentifier("math");
                return tstl.createTableIndexExpression(math, property, identifier);

            case "E":
            case "LN10":
            case "LN2":
            case "LOG10E":
            case "LOG2E":
            case "SQRT1_2":
            case "SQRT2":
                return tstl.createNumericLiteral(Math[name], identifier);

            default:
                throw TSTLErrors.UnsupportedProperty("math", name, identifier);
        }
    }

    // Transpile a Math._ property
    private transformMathCallExpression(node: ts.CallExpression): tstl.Expression {
        const expression = node.expression as ts.PropertyAccessExpression;
        const signature = this.checker.getResolvedSignature(node);
        const params = this.transformArguments(node.arguments, signature);
        const expressionName = expression.name.escapedText as string;
        switch (expressionName) {
            // math.tan(x / y)
            case "atan2":
            {
                const math = tstl.createIdentifier("math");
                const atan = tstl.createStringLiteral("atan");
                const div = tstl.createBinaryExpression(params[0], params[1], tstl.SyntaxKind.DivisionOperator);
                return tstl.createCallExpression(tstl.createTableIndexExpression(math, atan), [div], node);
            }

            // (math.log(x) / Math.LNe)
            case "log10":
            case "log2":
            {
                const math = tstl.createIdentifier("math");
                const log1 = tstl.createTableIndexExpression(math, tstl.createStringLiteral("log"));
                const logCall1 = tstl.createCallExpression(log1, params);
                const e = tstl.createNumericLiteral(expressionName === "log10" ? Math.LN10 : Math.LN2);
                const div = tstl.createBinaryExpression(logCall1, e, tstl.SyntaxKind.DivisionOperator);
                return ts.isExpressionStatement(node.parent)
                    // if used as a stand-alone statement, needs to be a call expression to be valid lua
                    ? this.createImmediatelyInvokedFunctionExpression([], div, node)
                    : tstl.createParenthesizedExpression(div, node);
            }

            // math.log(1 + x)
            case "log1p":
            {
                const math = tstl.createIdentifier("math");
                const log = tstl.createStringLiteral("log");
                const one = tstl.createNumericLiteral(1);
                const add = tstl.createBinaryExpression(one, params[0], tstl.SyntaxKind.AdditionOperator);
                return tstl.createCallExpression(tstl.createTableIndexExpression(math, log), [add], node);
            }

            // math.floor(x + 0.5)
            case "round":
            {
                const math = tstl.createIdentifier("math");
                const floor = tstl.createStringLiteral("floor");
                const half = tstl.createNumericLiteral(0.5);
                const add = tstl.createBinaryExpression(params[0], half, tstl.SyntaxKind.AdditionOperator);
                return tstl.createCallExpression(tstl.createTableIndexExpression(math, floor), [add], node);
            }

            case "abs":
            case "acos":
            case "asin":
            case "atan":
            case "ceil":
            case "cos":
            case "exp":
            case "floor":
            case "log":
            case "max":
            case "min":
            case "pow":
            case "random":
            case "sin":
            case "sqrt":
            case "tan":
            {
                const math = tstl.createIdentifier("math");
                const method = tstl.createStringLiteral(expressionName);
                return tstl.createCallExpression(tstl.createTableIndexExpression(math, method), params, node);
            }

            default:
                throw TSTLErrors.UnsupportedProperty("math", expressionName, expression);
        }
    }

    // Transpile access of string properties, only supported properties are allowed
    private transformStringProperty(node: ts.PropertyAccessExpression): tstl.UnaryExpression {
        switch (node.name.escapedText) {
            case "length":
                const expression = this.transformExpression(node.expression);
                return tstl.createUnaryExpression(expression, tstl.SyntaxKind.LengthOperator, node);
            default:
                throw TSTLErrors.UnsupportedProperty("string", node.name.escapedText as string, node);
        }
    }

    // Transpile access of array properties, only supported properties are allowed
    private transformArrayProperty(node: ts.PropertyAccessExpression): tstl.UnaryExpression | undefined {
        switch (node.name.escapedText) {
            case "length":
                const expression = this.transformExpression(node.expression);
                return tstl.createUnaryExpression(expression, tstl.SyntaxKind.LengthOperator, node);
            default:
                return undefined;
        }
    }

    private transformLuaTableProperty(node: ts.PropertyAccessExpression): tstl.UnaryExpression {
        switch (node.name.escapedText) {
            case "length":
                const propertyAccessExpression = this.transformExpression(node.expression);
                return tstl.createUnaryExpression(propertyAccessExpression, tstl.SyntaxKind.LengthOperator, node);
            default:
                throw TSTLErrors.UnsupportedProperty("LuaTable", node.name.escapedText as string, node);
        }
    }

    public transformElementAccessExpression(expression: ts.ElementAccessExpression): ExpressionVisitResult {
        const table = this.transformExpression(expression.expression);
        const index = this.transformExpression(expression.argumentExpression);

        const type = this.checker.getTypeAtLocation(expression.expression);

        if (type.symbol && (type.symbol.flags & ts.SymbolFlags.ConstEnum)
            && ts.isStringLiteral(expression.argumentExpression))
        {
            return this.transformConstEnumValue(type, expression.argumentExpression.text, expression);
        }

        if (tsHelper.isArrayType(type, this.checker, this.program)) {
            return tstl.createTableIndexExpression(table, this.expressionPlusOne(index), expression);
        } else if (tsHelper.isStringType(type)) {
            return tstl.createCallExpression(
                tstl.createTableIndexExpression(tstl.createIdentifier("string"), tstl.createStringLiteral("sub")),
                [table, this.expressionPlusOne(index), this.expressionPlusOne(index)],
                expression
            );
        } else {
            return tstl.createTableIndexExpression(table, index, expression);
        }
    }

    private transformConstEnumValue(
        enumType: ts.EnumType,
        memberName: string,
        tsOriginal: ts.Node
    ): ExpressionVisitResult {
        // Assumption: the enum only has one declaration
        const enumDeclaration = enumType.symbol.declarations.find(d => ts.isEnumDeclaration(d)) as ts.EnumDeclaration;
        const enumMember = enumDeclaration.members
            .find(m => ts.isIdentifier(m.name) && m.name.text === memberName);

        if (enumMember) {
            if (enumMember.initializer) {
                if (ts.isIdentifier(enumMember.initializer)) {
                    const [isEnumMember, valueName] = tsHelper.isEnumMember(enumDeclaration, enumMember.initializer);
                    if (isEnumMember && valueName) {
                        if (ts.isIdentifier(valueName)) {
                            return this.transformConstEnumValue(enumType, valueName.text, tsOriginal);
                        }
                    } else {
                        return tstl.setNodeOriginal(this.transformExpression(enumMember.initializer), tsOriginal);
                    }
                } else {
                    return tstl.setNodeOriginal(this.transformExpression(enumMember.initializer), tsOriginal);
                }
            } else {
                let enumValue = 0;
                for (const member of enumDeclaration.members) {
                    if (member === enumMember) {
                        return tstl.createNumericLiteral(enumValue, tsOriginal);
                    }
                    if (member.initializer === undefined) {
                        enumValue++;
                    } else if (ts.isNumericLiteral(member.initializer)) {
                        enumValue = Number(member.initializer.text) + 1;
                    }
                }

                throw TSTLErrors.CouldNotFindEnumMember(enumDeclaration, memberName, tsOriginal);
            }
        }
        throw TSTLErrors.CouldNotFindEnumMember(enumDeclaration, memberName, tsOriginal);
    }

    private transformStringCallExpression(node: ts.CallExpression): tstl.Expression {
        const expression = node.expression as ts.PropertyAccessExpression;
        const signature = this.checker.getResolvedSignature(node);
        const params = this.transformArguments(node.arguments, signature);
        const caller = this.transformExpression(expression.expression);

        const expressionName = expression.name.escapedText as string;
        switch (expressionName) {
            case "replace":
                return this.transformLuaLibFunction(LuaLibFeature.StringReplace, node, caller, ...params);
            case "concat":
                return this.transformLuaLibFunction(LuaLibFeature.StringConcat, node, caller, ...params);
            case "indexOf":
                const stringExpression =
                    node.arguments.length === 1
                        ? this.createStringCall("find", node, caller, params[0])
                        : this.createStringCall(
                            "find", node, caller, params[0],
                            this.expressionPlusOne(params[1]),
                            tstl.createBooleanLiteral(true)
                        );

                return tstl.createParenthesizedExpression(
                    tstl.createBinaryExpression(
                        tstl.createParenthesizedExpression(
                            tstl.createBinaryExpression(
                                stringExpression,
                                tstl.createNumericLiteral(0),
                                tstl.SyntaxKind.OrOperator
                            )
                        ),
                        tstl.createNumericLiteral(1),
                        tstl.SyntaxKind.SubtractionOperator,
                        node
                    )
                );
            case "substr":
                if (node.arguments.length === 1) {
                    const argument = this.transformExpression(node.arguments[0]);
                    const arg1 = this.expressionPlusOne(argument);
                    return this.createStringCall("sub", node, caller, arg1);
                } else {
                    const arg1 = params[0];
                    const arg2 = params[1];
                    const sumArg = tstl.createBinaryExpression(
                        tstl.createParenthesizedExpression(arg1),
                        tstl.createParenthesizedExpression(arg2),
                        tstl.SyntaxKind.AdditionOperator
                    );
                    return this.createStringCall("sub", node, caller, this.expressionPlusOne(arg1), sumArg);
                }
            case "substring":
                if (node.arguments.length === 1) {
                    const arg1 = this.expressionPlusOne(params[0]);
                    return this.createStringCall("sub", node, caller, arg1);
                } else {
                    const arg1 = this.expressionPlusOne(params[0]);
                    const arg2 = params[1];
                    return this.createStringCall("sub", node, caller, arg1, arg2);
                }
            case "slice":
                if (node.arguments.length === 0) {
                    return caller;
                }
                else if (node.arguments.length === 1) {
                    const arg1 = this.expressionPlusOne(params[0]);
                    return this.createStringCall("sub", node, caller, arg1);
                } else {
                    const arg1 = this.expressionPlusOne(params[0]);
                    const arg2 = params[1];
                    return this.createStringCall("sub", node, caller, arg1, arg2);
                }
            case "toLowerCase":
                return this.createStringCall("lower", node, caller);
            case "toUpperCase":
                return this.createStringCall("upper", node, caller);
            case "split":
                return this.transformLuaLibFunction(LuaLibFeature.StringSplit, node, caller, ...params);
            case "charAt":
                const firstParamPlusOne = this.expressionPlusOne(params[0]);
                return this.createStringCall("sub", node, caller, firstParamPlusOne, firstParamPlusOne);
            case "charCodeAt":
            {
                const firstParamPlusOne = this.expressionPlusOne(params[0]);
                return this.createStringCall("byte", node, caller, firstParamPlusOne);
            }
            case "startsWith":
                return this.transformLuaLibFunction(LuaLibFeature.StringStartsWith, node, caller, ...params);
            case "endsWith":
                return this.transformLuaLibFunction(LuaLibFeature.StringEndsWith, node, caller, ...params);
            case "repeat":
                const math = tstl.createIdentifier("math");
                const floor = tstl.createStringLiteral("floor");
                const parameter = tstl.createCallExpression(tstl.createTableIndexExpression(math, floor), [params[0]]);
                return this.createStringCall("rep", node, caller, parameter);
            case "padStart":
                return this.transformLuaLibFunction(LuaLibFeature.StringPadStart, node, caller, ...params);
            case "padEnd":
                return this.transformLuaLibFunction(LuaLibFeature.StringPadEnd, node, caller, ...params);
            case "byte":
            case "char":
            case "dump":
            case "find":
            case "format":
            case "gmatch":
            case "gsub":
            case "len":
            case "lower":
            case "match":
            case "pack":
            case "packsize":
            case "rep":
            case "reverse":
            case "sub":
            case "unpack":
            case "upper":
                // Allow lua's string instance methods
                let stringVariable = this.transformExpression(expression.expression);
                if (ts.isStringLiteral(expression.expression)) {
                    // "foo":method() needs to be ("foo"):method()
                    stringVariable = tstl.createParenthesizedExpression(stringVariable);
                }
                return tstl.createMethodCallExpression(
                    stringVariable,
                    this.transformIdentifier(expression.name),
                    params,
                    node
                );
            default:
                throw TSTLErrors.UnsupportedProperty("string", expressionName, node);
        }
    }

    private createStringCall(
        methodName: string,
        tsOriginal: ts.Node,
        ...params: tstl.Expression[]
    ): tstl.CallExpression
    {
        const stringIdentifier = tstl.createIdentifier("string");
        return tstl.createCallExpression(
            tstl.createTableIndexExpression(stringIdentifier, tstl.createStringLiteral(methodName)),
            params,
            tsOriginal
        );
    }

    // Transpile a String._ property
    private transformStringExpression(identifier: ts.Identifier): ExpressionVisitResult {
        const identifierString = identifier.escapedText as string;

        switch (identifierString) {
            case "fromCharCode":
                return tstl.createTableIndexExpression(
                    tstl.createIdentifier("string"),
                    tstl.createStringLiteral("char")
                );
            default:
                throw TSTLErrors.UnsupportedForTarget(
                    `string property ${identifierString}`,
                    this.luaTarget,
                    identifier
                );
        }
    }

    // Transpile an Object._ property
    private transformObjectCallExpression(expression: ts.CallExpression): ExpressionVisitResult {
        const method = expression.expression as ts.PropertyAccessExpression;
        const parameters = this.transformArguments(expression.arguments);
        const methodName = method.name.escapedText;

        switch (methodName) {
            case "assign":
                return this.transformLuaLibFunction(LuaLibFeature.ObjectAssign, expression, ...parameters);
            case "entries":
                return this.transformLuaLibFunction(LuaLibFeature.ObjectEntries, expression, ...parameters);
            case "fromEntries":
                return this.transformLuaLibFunction(LuaLibFeature.ObjectFromEntries, expression, ...parameters);
            case "keys":
                return this.transformLuaLibFunction(LuaLibFeature.ObjectKeys, expression, ...parameters);
            case "values":
                return this.transformLuaLibFunction(LuaLibFeature.ObjectValues, expression, ...parameters);
            default:
                throw TSTLErrors.UnsupportedForTarget(
                    `object property ${methodName}`,
                    this.luaTarget,
                    expression
                );
        }
    }

    private transformConsoleCallExpression(expression: ts.CallExpression): ExpressionVisitResult {
        const method = expression.expression as ts.PropertyAccessExpression;
        const methodName = method.name.escapedText;
        const signature = this.checker.getResolvedSignature(expression);

        switch (methodName) {
            case "log":
                if (expression.arguments.length > 0
                    && this.isStringFormatTemplate(expression.arguments[0])) {
                    // print(string.format([arguments]))
                    const stringFormatCall = tstl.createCallExpression(
                        tstl.createTableIndexExpression(
                            tstl.createIdentifier("string"),
                            tstl.createStringLiteral("format")),
                        this.transformArguments(expression.arguments, signature)
                    );
                    return tstl.createCallExpression(
                        tstl.createIdentifier("print"),
                        [stringFormatCall]
                    );
                }
                // print([arguments])
                return tstl.createCallExpression(
                    tstl.createIdentifier("print"),
                    this.transformArguments(expression.arguments, signature)
                );
            case "assert":
                const args = this.transformArguments(expression.arguments, signature);
                if (expression.arguments.length > 1
                    && this.isStringFormatTemplate(expression.arguments[1])) {
                    // assert([condition], string.format([arguments]))
                    const stringFormatCall = tstl.createCallExpression(
                        tstl.createTableIndexExpression(
                            tstl.createIdentifier("string"),
                            tstl.createStringLiteral("format")),
                        args.slice(1)
                    );
                    return tstl.createCallExpression(
                        tstl.createIdentifier("assert"),
                        [args[0], stringFormatCall]
                    );
                }
                // assert()
                return tstl.createCallExpression(
                    tstl.createIdentifier("assert"),
                    args
                );
            case "trace":
                if (expression.arguments.length > 0
                    && this.isStringFormatTemplate(expression.arguments[0])) {
                    // print(debug.traceback(string.format([arguments])))
                    const stringFormatCall = tstl.createCallExpression(
                        tstl.createTableIndexExpression(
                            tstl.createIdentifier("string"),
                            tstl.createStringLiteral("format")),
                        this.transformArguments(expression.arguments, signature)
                    );
                    const debugTracebackCall = tstl.createCallExpression(
                        tstl.createTableIndexExpression(
                            tstl.createIdentifier("debug"),
                            tstl.createStringLiteral("traceback")),
                        [stringFormatCall]
                    );
                    return tstl.createCallExpression(
                        tstl.createIdentifier("print"),
                        [debugTracebackCall]
                    );
                }
                // print(debug.traceback([arguments])))
                const debugTracebackCall = tstl.createCallExpression(
                    tstl.createTableIndexExpression(
                        tstl.createIdentifier("debug"),
                        tstl.createStringLiteral("traceback")),
                    this.transformArguments(expression.arguments, signature)
                );
                return tstl.createCallExpression(
                    tstl.createIdentifier("print"),
                    [debugTracebackCall]
                );
            default:
                throw TSTLErrors.UnsupportedForTarget(
                    `console property ${methodName}`,
                    this.luaTarget,
                    expression
                );
        }
    }

    private isStringFormatTemplate(expression: ts.Expression): boolean {
        return ts.isStringLiteral(expression) && expression.text.match(/\%/g) !== null;
    }

    // Transpile a Symbol._ property
    private transformSymbolCallExpression(expression: ts.CallExpression): tstl.CallExpression {
        const method = expression.expression as ts.PropertyAccessExpression;
        const signature = this.checker.getResolvedSignature(expression);
        const parameters = this.transformArguments(expression.arguments, signature);
        const methodName = method.name.escapedText;

        switch (methodName) {
            case "for":
            case "keyFor":
                this.importLuaLibFeature(LuaLibFeature.SymbolRegistry);
                const upperMethodName = methodName[0].toUpperCase() + methodName.slice(1);
                const functionIdentifier = tstl.createIdentifier(`__TS__SymbolRegistry${upperMethodName}`);
                return tstl.createCallExpression(functionIdentifier, parameters, expression);
            default:
                throw TSTLErrors.UnsupportedForTarget(
                    `symbol property ${methodName}`,
                    this.luaTarget,
                    expression
                );
        }
    }

    // Transpile a Number._ property
    private transformNumberCallExpression(expression: ts.CallExpression): tstl.CallExpression {
        const method = expression.expression as ts.PropertyAccessExpression;
        const parameters = this.transformArguments(expression.arguments);
        const methodName = method.name.escapedText;

        switch (methodName) {
            case "isNaN":
                return this.transformLuaLibFunction(LuaLibFeature.NumberIsNaN, expression, ...parameters);
            case "isFinite":
                return this.transformLuaLibFunction(LuaLibFeature.NumberIsFinite, expression, ...parameters);
            default:
                throw TSTLErrors.UnsupportedForTarget(
                    `number property ${methodName}`,
                    this.luaTarget,
                    expression
                );
        }
    }

    private validateLuaTableCall(
        expression: ts.CallExpression & { expression: ts.PropertyAccessExpression },
        isWithinExpressionStatement: boolean
    ): void {
        const methodName = expression.expression.name.escapedText;
        if (expression.arguments.some(argument => ts.isSpreadElement(argument))) {
            throw TSTLErrors.ForbiddenLuaTableUseException("Arguments cannot be spread.", expression);
        }

        switch (methodName) {
            case "get":
                if (expression.arguments.length !== 1) {
                    throw TSTLErrors.ForbiddenLuaTableUseException(
                        "One parameter is required for get().",
                        expression
                    );
                }
                break;
            case "set":
                if (expression.arguments.length !== 2) {
                    throw TSTLErrors.ForbiddenLuaTableUseException(
                        "Two parameters are required for set().",
                        expression
                    );
                }
                if (!isWithinExpressionStatement) {
                    throw TSTLErrors.ForbiddenLuaTableSetExpression(expression);
                }
                break;
        }
    }

    private transformLuaTableExpressionStatement(
        node: ts.ExpressionStatement
            & { expression: ts.CallExpression }
            & { expression: { expression: ts.PropertyAccessExpression }}
    ): tstl.VariableDeclarationStatement | tstl.AssignmentStatement {
        const methodName = node.expression.expression.name.escapedText;
        const signature = this.checker.getResolvedSignature(node.expression);
        const tableName = (node.expression.expression.expression as ts.Identifier).escapedText;
        const luaTable = tstl.createIdentifier(tableName);
        const params = this.transformArguments((node.expression as ts.CallExpression).arguments, signature);

        switch (methodName) {
            case "get":
                return tstl.createVariableDeclarationStatement(
                    tstl.createAnonymousIdentifier(node.expression),
                    tstl.createTableIndexExpression(luaTable, params[0], node.expression),
                    node.expression
                );
            case "set":
                return tstl.createAssignmentStatement(
                    tstl.createTableIndexExpression(luaTable, params[0], node.expression),
                    params.splice(1),
                    node.expression
                );
            default:
                throw TSTLErrors.ForbiddenLuaTableUseException(
                    "Unsupported method.",
                    node.expression
                );
        }
    }

    private transformLuaTableCallExpression(
        expression: ts.CallExpression & { expression: ts.PropertyAccessExpression }
    ): tstl.Expression {
        const method = expression.expression;
        const methodName = method.name.escapedText;
        const signature = this.checker.getResolvedSignature(expression);
        const tableName = (method.expression as ts.Identifier).escapedText;
        const luaTable = tstl.createIdentifier(tableName);
        const params = this.transformArguments(expression.arguments, signature);

        switch (methodName) {
            case "get":
                return tstl.createTableIndexExpression(luaTable, params[0], expression);
            default:
                throw TSTLErrors.ForbiddenLuaTableUseException(
                    "Unsupported method.",
                    expression
                );
        }
    }

    private transformArrayCallExpression(node: ts.CallExpression): tstl.CallExpression {
        const expression = node.expression as ts.PropertyAccessExpression;
        const signature = this.checker.getResolvedSignature(node);
        const params = this.transformArguments(node.arguments, signature);
        const caller = this.transformExpression(expression.expression);
        const expressionName = expression.name.escapedText;
        switch (expressionName) {
            case "concat":
                return this.transformLuaLibFunction(LuaLibFeature.ArrayConcat, node, caller, ...params);
            case "push":
                return this.transformLuaLibFunction(LuaLibFeature.ArrayPush, node, caller, ...params);
            case "reverse":
                return this.transformLuaLibFunction(LuaLibFeature.ArrayReverse, node, caller);
            case "shift":
                return this.transformLuaLibFunction(LuaLibFeature.ArrayShift, node, caller);
            case "unshift":
                return this.transformLuaLibFunction(LuaLibFeature.ArrayUnshift, node, caller, ...params);
            case "sort":
                return this.transformLuaLibFunction(LuaLibFeature.ArraySort, node, caller, ...params);
            case "pop":
                return tstl.createCallExpression(
                    tstl.createTableIndexExpression(tstl.createIdentifier("table"), tstl.createStringLiteral("remove")),
                    [caller],
                    node
                );
            case "forEach":
                return this.transformLuaLibFunction(LuaLibFeature.ArrayForEach, node, caller, ...params);
            case "findIndex":
                return this.transformLuaLibFunction(LuaLibFeature.ArrayFindIndex, node, caller, ...params);
            case "indexOf":
                return this.transformLuaLibFunction(LuaLibFeature.ArrayIndexOf, node, caller, ...params);
            case "map":
                return this.transformLuaLibFunction(LuaLibFeature.ArrayMap, node, caller, ...params);
            case "filter":
                return this.transformLuaLibFunction(LuaLibFeature.ArrayFilter, node, caller, ...params);
            case "some":
                return this.transformLuaLibFunction(LuaLibFeature.ArraySome, node, caller, ...params);
            case "every":
                return this.transformLuaLibFunction(LuaLibFeature.ArrayEvery, node, caller, ...params);
            case "slice":
                return this.transformLuaLibFunction(LuaLibFeature.ArraySlice, node, caller, ...params);
            case "splice":
                return this.transformLuaLibFunction(LuaLibFeature.ArraySplice, node, caller, ...params);
            case "join":
                const parameters = node.arguments.length === 0
                    ? [caller, tstl.createStringLiteral(",")]
                    : [caller].concat(params);

                return tstl.createCallExpression(
                    tstl.createTableIndexExpression(tstl.createIdentifier("table"), tstl.createStringLiteral("concat")),
                    parameters,
                    node
                );
            case "flat":
                return this.transformLuaLibFunction(LuaLibFeature.ArrayFlat, node, caller, ...params);
            case "flatMap":
                return this.transformLuaLibFunction(LuaLibFeature.ArrayFlatMap, node, caller, ...params);
            default:
                throw TSTLErrors.UnsupportedProperty("array", expressionName as string, node);
        }
    }

    private transformFunctionCallExpression(node: ts.CallExpression): tstl.CallExpression {
        const expression = node.expression as ts.PropertyAccessExpression;
        const callerType = this.checker.getTypeAtLocation(expression.expression);
        if (tsHelper.getFunctionContextType(callerType, this.checker) === ContextType.Void) {
            throw TSTLErrors.UnsupportedSelfFunctionConversion(node);
        }
        const signature = this.checker.getResolvedSignature(node);
        const params = this.transformArguments(node.arguments, signature);
        const caller = this.transformExpression(expression.expression);
        const expressionName = expression.name.escapedText;
        switch (expressionName) {
            case "apply":
                return this.transformLuaLibFunction(LuaLibFeature.FunctionApply, node, caller, ...params);
            case "bind":
                return this.transformLuaLibFunction(LuaLibFeature.FunctionBind, node, caller, ...params);
            case "call":
                return this.transformLuaLibFunction(LuaLibFeature.FunctionCall, node, caller, ...params);
            default:
                throw TSTLErrors.UnsupportedProperty("function", expressionName as string, node);
        }
    }

    public transformArrayBindingElement(name: ts.ArrayBindingElement): ExpressionVisitResult {
        if (ts.isOmittedExpression(name)) {
            return tstl.createIdentifier("__", name);
        } else if (ts.isIdentifier(name)) {
            return this.transformIdentifier(name);
        } else if (ts.isBindingElement(name) && ts.isIdentifier(name.name)) {
            return this.transformIdentifier(name.name);
        } else {
            throw TSTLErrors.UnsupportedKind("array binding element", name.kind, name);
        }
    }

    public transformAssertionExpression(expression: ts.AssertionExpression): ExpressionVisitResult {
        this.validateFunctionAssignment(
            expression,
            this.checker.getTypeAtLocation(expression.expression),
            this.checker.getTypeAtLocation(expression.type)
        );
        return this.transformExpression(expression.expression);
    }

    public transformTypeOfExpression(expression: ts.TypeOfExpression): ExpressionVisitResult {
        const innerExpression = this.transformExpression(expression.expression);
        const typeFunctionIdentifier = tstl.createIdentifier("type");
        const typeCall = tstl.createCallExpression(typeFunctionIdentifier, [innerExpression]);
        const tableString = tstl.createStringLiteral("table");
        const objectString = tstl.createStringLiteral("object");
        const condition = tstl.createBinaryExpression(typeCall, tableString, tstl.SyntaxKind.EqualityOperator);
        const andClause = tstl.createBinaryExpression(condition, objectString, tstl.SyntaxKind.AndOperator);

        return tstl.createParenthesizedExpression(
            tstl.createBinaryExpression(
                andClause,
                tstl.cloneNode(typeCall),
                tstl.SyntaxKind.OrOperator,
                expression
            )
        );
    }

    public transformSpreadElement(expression: ts.SpreadElement): ExpressionVisitResult {
        const innerExpression = this.transformExpression(expression.expression);
        if (tsHelper.isTupleReturnCall(expression.expression, this.checker)) {
            return innerExpression;
        }

        const type = this.checker.getTypeAtLocation(expression.expression);
        if (tsHelper.isArrayType(type, this.checker, this.program)) {
            return this.createUnpackCall(innerExpression, expression);
        }

        return this.transformLuaLibFunction(LuaLibFeature.Spread, expression, innerExpression);
    }

    public transformStringLiteral(literal: ts.StringLiteralLike): ExpressionVisitResult {
        const text = tsHelper.escapeString(literal.text);
        return tstl.createStringLiteral(text, literal);
    }

    public transformNumericLiteral(literal: ts.NumericLiteral): ExpressionVisitResult {
        const value = Number(literal.text);
        return tstl.createNumericLiteral(value, literal);
    }

    public transformTrueKeyword(trueKeyword: ts.BooleanLiteral): ExpressionVisitResult {
        return tstl.createBooleanLiteral(true, trueKeyword);
    }

    public transformFalseKeyword(falseKeyword: ts.BooleanLiteral): ExpressionVisitResult {
        return tstl.createBooleanLiteral(false, falseKeyword);
    }

    public transformNullOrUndefinedKeyword(originalNode: ts.Node): ExpressionVisitResult {
        return tstl.createNilLiteral(originalNode);
    }

    public transformThisKeyword(thisKeyword: ts.ThisExpression): ExpressionVisitResult {
        return this.createSelfIdentifier(thisKeyword);
    }

    public transformTemplateExpression(expression: ts.TemplateExpression): ExpressionVisitResult {
        const parts: tstl.Expression[] = [];

        const head = tsHelper.escapeString(expression.head.text);
        if (head.length > 0) {
            parts.push(tstl.createStringLiteral(head, expression.head));
        }

        expression.templateSpans.forEach(span => {
            const expression = this.transformExpression(span.expression);
            parts.push(this.wrapInToStringForConcat(expression));

            const text = tsHelper.escapeString(span.literal.text);
            if (text.length > 0) {
                parts.push(tstl.createStringLiteral(text, span.literal));
            }
        });

        return parts.reduce((prev, current) => tstl.createBinaryExpression(
            prev,
            current,
            tstl.SyntaxKind.ConcatOperator)
        );
    }

    public transformPropertyName(propertyName: ts.PropertyName): ExpressionVisitResult {
        if (ts.isComputedPropertyName(propertyName)) {
            return this.transformExpression(propertyName.expression);
        } else if (ts.isStringLiteral(propertyName)) {
            return this.transformStringLiteral(propertyName);
        } else if (ts.isNumericLiteral(propertyName)) {
            const value = Number(propertyName.text);
            return tstl.createNumericLiteral(value, propertyName);
        } else {
            return tstl.createStringLiteral(this.getIdentifierText(propertyName));
        }
    }

    protected getIdentifierText(identifier: ts.Identifier): string {
        return ts.idText(identifier);
    }

    public transformIdentifier(identifier: ts.Identifier): tstl.Identifier {
        if (identifier.originalKeywordKind === ts.SyntaxKind.UndefinedKeyword) {
            return tstl.createIdentifier("nil");  // TODO this is a hack that allows use to keep Identifier
                                                  // as return time as changing that would break a lot of stuff.
                                                  // But this should be changed to return tstl.createNilLiteral()
                                                  // at some point.
        }

        const text = this.hasUnsafeIdentifierName(identifier)
            ? this.createSafeName(this.getIdentifierText(identifier))
            : this.getIdentifierText(identifier);

        const symbolId = this.getIdentifierSymbolId(identifier);
        return tstl.createIdentifier(text, identifier, symbolId);
    }

    private transformIdentifierExpression(expression: ts.Identifier): tstl.Expression {
        const identifier = this.transformIdentifier(expression);
        if (this.isIdentifierExported(identifier)) {
            return this.createExportedIdentifier(identifier);
        }

        switch (this.getIdentifierText(expression)) {
            case "NaN":
                return tstl.createParenthesizedExpression(
                    tstl.createBinaryExpression(
                        tstl.createNumericLiteral(0),
                        tstl.createNumericLiteral(0),
                        tstl.SyntaxKind.DivisionOperator,
                        expression
                    )
                );

            case "Infinity":
                const math = tstl.createIdentifier("math");
                const huge = tstl.createStringLiteral("huge");
                return tstl.createTableIndexExpression(math, huge, expression);
        }

        return identifier;
    }

    protected isIdentifierExported(identifier: tstl.Identifier): boolean {
        const symbolInfo = identifier.symbolId && this.symbolInfo.get(identifier.symbolId);
        if (!symbolInfo) {
            return false;
        }

        return this.isSymbolExported(symbolInfo.symbol);
    }

    protected isSymbolExported(symbol: ts.Symbol): boolean {
        if (!this.isModule && !this.currentNamespace) {
            return false;
        }

        const currentScope = this.currentNamespace ? this.currentNamespace : this.currentSourceFile;
        if (currentScope === undefined) {
            throw TSTLErrors.UndefinedScope();
        }

        let scopeSymbol = this.checker.getSymbolAtLocation(currentScope);
        if (scopeSymbol === undefined) {
            scopeSymbol = this.checker.getTypeAtLocation(currentScope).getSymbol();
        }

        if (scopeSymbol === undefined || scopeSymbol.exports === undefined) {
            return false;
        }
        const scopeSymbolExports = scopeSymbol.exports;

        const it: Iterable<ts.Symbol> = {
            [Symbol.iterator]: () => scopeSymbolExports.values(), // Why isn't ts.SymbolTable.values() iterable?
        };
        for (const exportedSymbol of it) {
            if (exportedSymbol === symbol) {
                return true;
            }
        }
        return false;
    }

    protected addExportToIdentifier(identifier: tstl.Identifier): tstl.AssignmentLeftHandSideExpression {
        if (this.isIdentifierExported(identifier)) {
            return this.createExportedIdentifier(identifier);
        }
        return identifier;
    }

    protected createExportedIdentifier(identifier: tstl.Identifier): tstl.TableIndexExpression {
        let exportTable: tstl.Identifier;
        if (this.currentNamespace !== undefined) {
            if (this.isUnsafeName(this.currentNamespace.name.text)) {
                exportTable = this.createModuleLocalNameIdentifier(this.currentNamespace);
            } else {
                exportTable = this.transformIdentifier(this.currentNamespace.name as ts.Identifier);
            }

        } else {
            exportTable = this.createExportsIdentifier();
        }

        return tstl.createTableIndexExpression(
            exportTable,
            tstl.createStringLiteral(identifier.text));
    }

    protected transformLuaLibFunction(
        func: LuaLibFeature,
        tsParent?: ts.Expression,
        ...params: tstl.Expression[]
    ): tstl.CallExpression
    {
        this.importLuaLibFeature(func);
        const functionIdentifier = tstl.createIdentifier(`__TS__${func}`);
        return tstl.createCallExpression(functionIdentifier, params, tsParent);
    }

    protected checkForLuaLibType(type: ts.Type): void {
        if (type.symbol) {
            switch (this.checker.getFullyQualifiedName(type.symbol)) {
                case "Map":
                    this.importLuaLibFeature(LuaLibFeature.Map);
                    return;
                case "Set":
                    this.importLuaLibFeature(LuaLibFeature.Set);
                    return;
                case "WeakMap":
                    this.importLuaLibFeature(LuaLibFeature.WeakMap);
                    return;
                case "WeakSet":
                    this.importLuaLibFeature(LuaLibFeature.WeakSet);
                    return;
            }
        }
    }

    protected importLuaLibFeature(feature: LuaLibFeature): void {
        this.luaLibFeatureSet.add(feature);
    }

    protected createImmediatelyInvokedFunctionExpression(
        statements: tstl.Statement[],
        result: tstl.Expression | tstl.Expression[],
        tsOriginal: ts.Node
    ): tstl.CallExpression
    {
        const body = statements ? statements.slice(0) : [];
        body.push(tstl.createReturnStatement(Array.isArray(result) ? result : [result]));
        const flags = statements.length === 0 ? tstl.FunctionExpressionFlags.Inline : tstl.FunctionExpressionFlags.None;
        const iife = tstl.createFunctionExpression(tstl.createBlock(body), undefined, undefined, undefined, flags);
        return tstl.createCallExpression(tstl.createParenthesizedExpression(iife), [], tsOriginal);
    }

    protected createUnpackCall(expression: tstl.Expression | undefined, tsOriginal: ts.Node): tstl.Expression {
        switch (this.luaTarget) {
            case LuaTarget.Lua51:
            case LuaTarget.LuaJIT:
                return tstl.createCallExpression(
                    tstl.createIdentifier("unpack"),
                    this.filterUndefined([expression]),
                    tsOriginal
                );
            case LuaTarget.Lua52:
            case LuaTarget.Lua53:
            default:
                return tstl.createCallExpression(
                    tstl.createTableIndexExpression(tstl.createIdentifier("table"), tstl.createStringLiteral("unpack")),
                    this.filterUndefined([expression]),
                    tsOriginal
                );
        }
    }

    protected getAbsoluteImportPath(relativePath: string): string {
        if (relativePath.charAt(0) !== "." && this.options.baseUrl) {
            return path.resolve(this.options.baseUrl, relativePath);
        }

        if (this.currentSourceFile === undefined) {
            throw TSTLErrors.MissingSourceFile();
        }

        return path.resolve(path.dirname(this.currentSourceFile.fileName), relativePath);
    }

    protected getImportPath(relativePath: string, node: ts.Node): string {
        const rootDir = this.options.rootDir ? path.resolve(this.options.rootDir) : path.resolve(".");
        const absoluteImportPath = path.format(path.parse(this.getAbsoluteImportPath(relativePath)));
        const absoluteRootDirPath = path.format(path.parse(rootDir));
        if (absoluteImportPath.includes(absoluteRootDirPath)) {
            return this.formatPathToLuaPath(
                absoluteImportPath.replace(absoluteRootDirPath, "").slice(1));
        } else {
            throw TSTLErrors.UnresolvableRequirePath(node,
                `Cannot create require path. Module does not exist within --rootDir`,
                relativePath);
        }
    }

    protected formatPathToLuaPath(filePath: string): string {
        filePath = filePath.replace(/\.json$/, "");
        if (process.platform === "win32") {
            // Windows can use backslashes
            filePath = filePath
                .replace(/\.\\/g, "")
                .replace(/\\/g, ".");
        }
        return filePath
            .replace(/\.\//g, "")
            .replace(/\//g, ".");
    }

    protected shouldExportIdentifier(identifier: tstl.Identifier | tstl.Identifier[]): boolean {
        if (!this.isModule && !this.currentNamespace) {
            return false;
        }
        if (Array.isArray(identifier)) {
            return identifier.some(i => this.isIdentifierExported(i));
        } else {
            return this.isIdentifierExported(identifier);
        }
    }

    protected createSelfIdentifier(tsOriginal?: ts.Node): tstl.Identifier {
        return tstl.createIdentifier("self", tsOriginal);
    }

    protected createExportsIdentifier(): tstl.Identifier {
        return tstl.createIdentifier("____exports");
    }

    protected createLocalOrExportedOrGlobalDeclaration(
        lhs: tstl.Identifier | tstl.Identifier[],
        rhs?: tstl.Expression | tstl.Expression[],
        tsOriginal?: ts.Node,
        parent?: tstl.Node
    ): tstl.Statement[]
    {
        let declaration: tstl.VariableDeclarationStatement | undefined;
        let assignment: tstl.AssignmentStatement | undefined;

        const functionDeclaration = tsOriginal && ts.isFunctionDeclaration(tsOriginal) ? tsOriginal : undefined;

        if (this.shouldExportIdentifier(lhs)) {
            // exported
            if (!rhs) {
                return [];
            } else if (Array.isArray(lhs)) {
                assignment = tstl.createAssignmentStatement(
                    lhs.map(i => this.createExportedIdentifier(i)),
                    rhs,
                    tsOriginal,
                    parent
                );

            } else {
                assignment = tstl.createAssignmentStatement(
                    this.createExportedIdentifier(lhs),
                    rhs,
                    tsOriginal,
                    parent
                );
            }

        } else {
            const insideFunction = this.findScope(ScopeType.Function) !== undefined;
            let isLetOrConst = false;
            let isFirstDeclaration = true; // var can have multiple declarations for the same variable :/
            if (tsOriginal && ts.isVariableDeclaration(tsOriginal) && tsOriginal.parent) {
                isLetOrConst = (tsOriginal.parent.flags & (ts.NodeFlags.Let | ts.NodeFlags.Const)) !== 0;
                isFirstDeclaration = isLetOrConst || tsHelper.isFirstDeclaration(tsOriginal, this.checker);
            }
            if ((this.isModule || this.currentNamespace || insideFunction || isLetOrConst) && isFirstDeclaration) {
                // local
                const isPossibleWrappedFunction = !functionDeclaration
                    && tsOriginal
                    && ts.isVariableDeclaration(tsOriginal)
                    && tsOriginal.initializer
                    && tsHelper.isFunctionTypeAtLocation(tsOriginal.initializer, this.checker);
                if (isPossibleWrappedFunction) {
                    // Split declaration and assignment for wrapped function types to allow recursion
                    declaration = tstl.createVariableDeclarationStatement(lhs, undefined, tsOriginal, parent);
                    assignment = tstl.createAssignmentStatement(lhs, rhs, tsOriginal, parent);

                } else {
                    declaration = tstl.createVariableDeclarationStatement(lhs, rhs, tsOriginal, parent);
                }

                if (!this.options.noHoisting) {
                    // Remember local variable declarations for hoisting later
                    const scope = isLetOrConst || functionDeclaration
                        ? this.peekScope()
                        : this.findScope(ScopeType.Function | ScopeType.File);

                    if (scope === undefined) {
                        throw TSTLErrors.UndefinedScope();
                    }

                    if (!scope.variableDeclarations) { scope.variableDeclarations = []; }
                    scope.variableDeclarations.push(declaration);
                }

            } else if (rhs) {
                // global
                assignment = tstl.createAssignmentStatement(lhs, rhs, tsOriginal, parent);

            } else {
                return [];
            }
        }

        if (!this.options.noHoisting && functionDeclaration) {
            // Remember function definitions for hoisting later
            const functionSymbolId = (lhs as tstl.Identifier).symbolId;
            const scope = this.peekScope();
            if (scope === undefined) {
                throw TSTLErrors.UndefinedScope();
            }
            if (functionSymbolId && scope.functionDefinitions) {
                const definitions = scope.functionDefinitions.get(functionSymbolId);
                if (definitions) {
                    definitions.definition = declaration || assignment;
                }
            }
        }

        if (declaration && assignment) {
            return [declaration, assignment];
        } else if (declaration) {
            return [declaration];
        } else if (assignment) {
            return [assignment];
        } else {
            return [];
        }
    }

    protected validateFunctionAssignment(node: ts.Node, fromType: ts.Type, toType: ts.Type, toName?: string): void {
        if (toType === fromType) {
            return;
        }

        if ((toType.flags & ts.TypeFlags.Any) !== 0) {
            // Assigning to un-typed variable
            return;
        }

        // Use cache to avoid repeating check for same types (protects against infinite loop in recursive types)
        let fromTypeCache = this.typeValidationCache.get(fromType);
        if (fromTypeCache) {
            if (fromTypeCache.has(toType)) {
                return;
            }
        } else {
            fromTypeCache = new Set();
            this.typeValidationCache.set(fromType, fromTypeCache);
        }
        fromTypeCache.add(toType);

        // Check function assignments
        const fromContext = tsHelper.getFunctionContextType(fromType, this.checker);
        const toContext = tsHelper.getFunctionContextType(toType, this.checker);

        if (fromContext === ContextType.Mixed || toContext === ContextType.Mixed) {
            throw TSTLErrors.UnsupportedOverloadAssignment(node, toName);
        } else if (fromContext !== toContext && fromContext !== ContextType.None && toContext !== ContextType.None) {
            if (toContext === ContextType.Void) {
                throw TSTLErrors.UnsupportedNoSelfFunctionConversion(node, toName);
            } else {
                throw TSTLErrors.UnsupportedSelfFunctionConversion(node, toName);
            }
        }

        const fromTypeNode = this.checker.typeToTypeNode(fromType);
        const toTypeNode = this.checker.typeToTypeNode(toType);
        if (!fromTypeNode || !toTypeNode) {
            return;
        }

        if ((ts.isArrayTypeNode(toTypeNode) || ts.isTupleTypeNode(toTypeNode))
            && (ts.isArrayTypeNode(fromTypeNode) || ts.isTupleTypeNode(fromTypeNode))) {
            // Recurse into arrays/tuples
            const fromTypeArguments = (fromType as ts.TypeReference).typeArguments;
            const toTypeArguments = (toType as ts.TypeReference).typeArguments;

            if (fromTypeArguments === undefined || toTypeArguments === undefined) {
                return;
            }

            const count = Math.min(fromTypeArguments.length, toTypeArguments.length);
            for (let i = 0; i < count; ++i) {
                this.validateFunctionAssignment(
                    node,
                    fromTypeArguments[i],
                    toTypeArguments[i],
                    toName
                );
            }
        }

        if ((toType.flags & ts.TypeFlags.Object) !== 0
            && ((toType as ts.ObjectType).objectFlags & ts.ObjectFlags.ClassOrInterface) !== 0
            && toType.symbol && toType.symbol.members && fromType.symbol && fromType.symbol.members)
        {
            // Recurse into interfaces
            toType.symbol.members.forEach((toMember, memberName) => {
                if (fromType.symbol.members) {
                    const fromMember = fromType.symbol.members.get(memberName);
                    if (fromMember) {
                        const toMemberType = this.checker.getTypeOfSymbolAtLocation(toMember, node);
                        const fromMemberType = this.checker.getTypeOfSymbolAtLocation(fromMember, node);
                        this.validateFunctionAssignment(
                            node, fromMemberType, toMemberType,
                            toName
                                ? `${toName}.${memberName}`
                                : memberName.toString()
                        );
                    }
                }
            });
        }
    }

    protected validatePropertyAssignment(node: ts.Node): void {
        if (ts.isBinaryExpression(node) && ts.isPropertyAccessExpression(node.left)) {
            const leftType = this.checker.getTypeAtLocation(node.left.expression);
            const decorators = tsHelper.getCustomDecorators(leftType, this.checker);
            if (decorators.has(DecoratorKind.LuaTable)) {
                switch (node.left.name.escapedText as string) {
                    case "length":
                        throw TSTLErrors.ForbiddenLuaTableUseException(
                            `A LuaTable object's length cannot be re-assigned.`,
                            node
                        );
                }
            }
        }
    }

    protected wrapInFunctionCall(expression: tstl.Expression): tstl.FunctionExpression {
        const returnStatement = tstl.createReturnStatement([expression]);
        return tstl.createFunctionExpression(
            tstl.createBlock([returnStatement]),
            undefined,
            undefined,
            undefined,
            tstl.FunctionExpressionFlags.Inline
        );
    }

    protected wrapInTable(...expressions: tstl.Expression[]): tstl.ParenthesizedExpression {
        const fields = expressions.map(e => tstl.createTableFieldExpression(e));
        return tstl.createParenthesizedExpression(tstl.createTableExpression(fields));
    }

    protected wrapInToStringForConcat(expression: tstl.Expression): tstl.Expression {
        if (tstl.isStringLiteral(expression)
            || tstl.isNumericLiteral(expression)
            || (tstl.isBinaryExpression(expression) && expression.operator === tstl.SyntaxKind.ConcatOperator))
        {
            return expression;
        }
        return tstl.createCallExpression(tstl.createIdentifier("tostring"), [expression]);
    }

    protected expressionPlusOne(expression: tstl.Expression): tstl.Expression {
        if (tstl.isNumericLiteral(expression)) {
            const newNode = tstl.cloneNode(expression);
            newNode.value += 1;
            return newNode;
        }

        if (tstl.isBinaryExpression(expression)) {
            if (
                expression.operator === tstl.SyntaxKind.SubtractionOperator &&
                tstl.isNumericLiteral(expression.right) &&
                expression.right.value === 1
            ) {
                return expression.left;
            }

            expression = tstl.createParenthesizedExpression(expression);
        }

        return tstl.createBinaryExpression(expression, tstl.createNumericLiteral(1), tstl.SyntaxKind.AdditionOperator);
    }

    protected createIdentifierFromSymbol(symbol: ts.Symbol, tsOriginal?: ts.Node): tstl.Identifier {
        const name = this.hasUnsafeSymbolName(symbol)
            ? this.createSafeName(symbol.name)
            : symbol.name;
        return tstl.createIdentifier(name, tsOriginal, this.symbolIds.get(symbol));
    }

    protected isUnsafeName(name: string): boolean {
        return this.luaKeywords.has(name) || !tsHelper.isValidLuaIdentifier(name);
    }

    protected hasUnsafeSymbolName(symbol: ts.Symbol): boolean {
        if (this.luaKeywords.has(symbol.name)) {
            // lua keywords are only unsafe when non-ambient and not exported
            const isNonAmbient = symbol.declarations.find(d => !tsHelper.isAmbient(d)) !== undefined;
            return isNonAmbient && !this.isSymbolExported(symbol);
        }
        return this.isUnsafeName(symbol.name);
    }

    protected hasUnsafeIdentifierName(identifier: ts.Identifier): boolean {
        const symbol = this.checker.getSymbolAtLocation(identifier);
        if (symbol !== undefined) {
            return this.hasUnsafeSymbolName(symbol);
        }
        return false;
    }

    protected createSafeName(name: string): string {
        return "____" + tsHelper.fixInvalidLuaIdentifier(name);
    }

    protected getIdentifierSymbolId(identifier: ts.Identifier): tstl.SymbolId | undefined {
        const symbol = this.checker.getSymbolAtLocation(identifier);
        let symbolId: tstl.SymbolId | undefined;
        if (symbol) {
            // Track first time symbols are seen
            if (!this.symbolIds.has(symbol)) {
                symbolId = this.genSymbolIdCounter++;

                const symbolInfo: SymbolInfo = {symbol, firstSeenAtPos: identifier.pos};
                this.symbolIds.set(symbol, symbolId);
                this.symbolInfo.set(symbolId, symbolInfo);

            } else {
                symbolId = this.symbolIds.get(symbol);
            }

            if (this.options.noHoisting) {
                // Check for reference-before-declaration
                const declaration = tsHelper.getFirstDeclaration(symbol, this.currentSourceFile);
                if (declaration && identifier.pos < declaration.pos) {
                    throw TSTLErrors.ReferencedBeforeDeclaration(identifier);
                }

            } else if (symbolId !== undefined) {
                //Mark symbol as seen in all current scopes
                for (const scope of this.scopeStack) {
                    if (!scope.referencedSymbols) {
                        scope.referencedSymbols = new Set();
                    }
                    scope.referencedSymbols.add(symbolId);
                }
            }
        }
        return symbolId;
    }

    protected findScope(scopeTypes: ScopeType): Scope | undefined {
        return this.scopeStack.slice().reverse().find(s => (scopeTypes & s.type) !== 0);
    }

    protected peekScope(): Scope | undefined {
        return this.scopeStack[this.scopeStack.length - 1];
    }

    protected pushScope(scopeType: ScopeType): void {
        this.scopeStack.push({
            type: scopeType,
            id: this.genVarCounter,
        });
        this.genVarCounter++;
    }

    private shouldHoist(symbolId: tstl.SymbolId, scope: Scope): boolean {
        const symbolInfo = this.symbolInfo.get(symbolId);
        if (!symbolInfo) {
            return false;
        }

        const declaration = tsHelper.getFirstDeclaration(symbolInfo.symbol, this.currentSourceFile);
        if (!declaration) {
            return false;
        }

        if (symbolInfo.firstSeenAtPos < declaration.pos) {
            return true;
        }

        if (scope.functionDefinitions) {
            if (this.currentSourceFile === undefined) {
                throw TSTLErrors.MissingSourceFile();
            }

            for (const [functionSymbolId, functionDefinition] of scope.functionDefinitions) {
                if (functionDefinition.definition === undefined) {
                    throw TSTLErrors.UndefinedFunctionDefinition(functionSymbolId);
                }

                const { line, column } = tstl.getOriginalPos(functionDefinition.definition);
                if (line !== undefined && column !== undefined) {
                    const definitionPos = ts.getPositionOfLineAndCharacter(this.currentSourceFile, line, column);
                    if (functionSymbolId !== symbolId // Don't recurse into self
                        && declaration.pos < definitionPos // Ignore functions before symbol declaration
                        && functionDefinition.referencedSymbols.has(symbolId)
                        && this.shouldHoist(functionSymbolId, scope))
                    {
                        return true;
                    }
                }
            }
        }

        return false;
    }

    protected replaceStatementInParent(oldNode: tstl.Statement, newNode?: tstl.Statement): void {
        if (!oldNode.parent) {
            throw new Error("node has not yet been assigned a parent");
        }

        if (tstl.isBlock(oldNode.parent) || tstl.isDoStatement(oldNode.parent)) {
            if (newNode) {
                oldNode.parent.statements.splice(oldNode.parent.statements.indexOf(oldNode), 1, newNode);
            } else {
                oldNode.parent.statements.splice(oldNode.parent.statements.indexOf(oldNode), 1);
            }
        } else {
            throw new Error("unexpected parent type");
        }
    }

    protected hoistImportStatements(scope: Scope, statements: tstl.Statement[]): tstl.Statement[] {
        if (!scope.importStatements) {
            return statements;
        }

        return [...scope.importStatements, ...statements];
    }

    protected hoistFunctionDefinitions(scope: Scope, statements: tstl.Statement[]): tstl.Statement[] {
        if (!scope.functionDefinitions) {
            return statements;
        }

        const result = statements.slice();
        const hoistedFunctions: Array<tstl.VariableDeclarationStatement | tstl.AssignmentStatement> = [];
        for (const [functionSymbolId, functionDefinition] of scope.functionDefinitions) {
            if (functionDefinition.definition === undefined) {
                throw TSTLErrors.UndefinedFunctionDefinition(functionSymbolId);
            }

            if (this.shouldHoist(functionSymbolId, scope)) {
                const i = result.indexOf(functionDefinition.definition);
                result.splice(i, 1);
                hoistedFunctions.push(functionDefinition.definition);
            }
        }
        if (hoistedFunctions.length > 0) {
            result.unshift(...hoistedFunctions);
        }
        return result;
    }

    protected hoistVariableDeclarations(scope: Scope, statements: tstl.Statement[]): tstl.Statement[] {
        if (!scope.variableDeclarations) {
            return statements;
        }

        const result = statements.slice();
        const hoistedLocals: tstl.Identifier[] = [];
        for (const declaration of scope.variableDeclarations) {
            const symbols = this.filterUndefined(declaration.left.map(i => i.symbolId));
            if (symbols.some(s => this.shouldHoist(s, scope))) {
                let assignment: tstl.AssignmentStatement | undefined;
                if (declaration.right) {
                    assignment = tstl.createAssignmentStatement(declaration.left, declaration.right);
                    tstl.setNodePosition(assignment, declaration); // Preserve position info for sourcemap
                }
                const i = result.indexOf(declaration);
                if (i >= 0) {
                    if (assignment) {
                        result.splice(i, 1, assignment);
                    } else {
                        result.splice(i, 1);
                    }
                } else {
                    // Special case for 'var's declared in child scopes
                    this.replaceStatementInParent(declaration, assignment);
                }
                hoistedLocals.push(...declaration.left);
            }
        }
        if (hoistedLocals.length > 0) {
            result.unshift(tstl.createVariableDeclarationStatement(hoistedLocals));
        }
        return result;
    }

    protected performHoisting(statements: tstl.Statement[]): tstl.Statement[] {
        if (this.options.noHoisting) {
            return statements;
        }

        const scope = this.peekScope();
        if (scope === undefined) {
            throw TSTLErrors.UndefinedScope();
        }

        let result = this.hoistFunctionDefinitions(scope, statements);

        result = this.hoistVariableDeclarations(scope, result);

        result = this.hoistImportStatements(scope, result);

        return result;
    }

    protected popScope(): Scope {
        const scope = this.scopeStack.pop();

        if (scope === undefined) {
            throw TSTLErrors.UndefinedScope();
        }

        return scope;
    }

    protected createHoistableVariableDeclarationStatement(
        identifier: tstl.Identifier,
        initializer?: tstl.Expression,
        tsOriginal?: ts.Node,
        parent?: tstl.Node
    ): tstl.AssignmentStatement | tstl.VariableDeclarationStatement
    {
        const declaration = tstl.createVariableDeclarationStatement(identifier, initializer, tsOriginal, parent);
        if (!this.options.noHoisting && identifier.symbolId) {
            const scope = this.peekScope();
            if (scope === undefined) {
                throw TSTLErrors.UndefinedScope();
            }
            if (!scope.variableDeclarations) { scope.variableDeclarations = []; }
            scope.variableDeclarations.push(declaration);
        }
        return declaration;
    }

    protected statementVisitResultToArray(visitResult: StatementVisitResult): tstl.Statement[] {
        if (!Array.isArray(visitResult)) {
            if (visitResult) {
                return [visitResult];
            }
            return [];
        }

        return this.filterUndefined(visitResult);
    }

    protected filterUndefined<T>(items: Array<T | undefined>): T[] {
        return items.filter(i => i !== undefined) as T[];
    }

    protected filterUndefinedAndCast<TOriginal, TCast extends TOriginal>(
        items: Array<TOriginal | undefined>, cast: (item: TOriginal) => item is TCast
    ): TCast[] {
        const filteredItems = items.filter(i => i !== undefined) as TOriginal[];
        if (filteredItems.every(i => cast(i))) {
            return filteredItems as TCast[];
        } else {
            throw TSTLErrors.CouldNotCast(cast.name);
        }
    }

    private createConstructorDecorationStatement(
        declaration: ts.ClassLikeDeclaration
    ): tstl.AssignmentStatement | undefined {
        const className = declaration.name !== undefined
            ? this.transformIdentifier(declaration.name)
            : tstl.createAnonymousIdentifier();

        const decorators = declaration.decorators;
        if (!decorators) { return undefined; }

        const decoratorExpressions = decorators.map(decorator => {
            const expression = decorator.expression;
            const type = this.checker.getTypeAtLocation(expression);
            const context = tsHelper.getFunctionContextType(type, this.checker);
            if (context === ContextType.Void) { throw TSTLErrors.InvalidDecoratorContext(decorator); }
            return this.transformExpression(expression);
        });

        const decoratorArguments: tstl.Expression[] = [];

        const decoratorTable = tstl.createTableExpression(
            decoratorExpressions.map(expression => tstl.createTableFieldExpression(expression))
        );

        decoratorArguments.push(decoratorTable);
        decoratorArguments.push(className);

        return tstl.createAssignmentStatement(
            className,
            this.transformLuaLibFunction(LuaLibFeature.Decorate, undefined, ...decoratorArguments)
        );
    }
}<|MERGE_RESOLUTION|>--- conflicted
+++ resolved
@@ -246,39 +246,6 @@
     }
 
     public transformExportDeclaration(statement: ts.ExportDeclaration): StatementVisitResult {
-<<<<<<< HEAD
-=======
-        if (statement.moduleSpecifier === undefined) {
-            if (statement.exportClause === undefined) {
-                throw TSTLErrors.InvalidExportDeclaration(statement);
-            }
-
-            const result = [];
-            for (const exportElement of statement.exportClause.elements) {
-                let exportedIdentifier: tstl.Expression | undefined;
-                if (exportElement.propertyName !== undefined) {
-                    exportedIdentifier = this.transformIdentifier(exportElement.propertyName);
-
-                } else {
-                    const exportedSymbol = this.checker.getExportSpecifierLocalTargetSymbol(exportElement);
-                    if (exportedSymbol !== undefined) {
-                        exportedIdentifier = this.createIdentifierFromSymbol(exportedSymbol, exportElement.name);
-                    } else {
-                        exportedIdentifier = this.transformIdentifier(exportElement.name);
-                    }
-                }
-
-                result.push(
-                    tstl.createAssignmentStatement(
-                        this.createExportedIdentifier(this.transformIdentifier(exportElement.name)),
-                        exportedIdentifier
-                    )
-                );
-            }
-            return result;
-        }
-
->>>>>>> 026317c5
         if (statement.exportClause) {
             if (statement.exportClause.elements.some(e =>
                 (e.name !== undefined && e.name.originalKeywordKind === ts.SyntaxKind.DefaultKeyword)
@@ -297,12 +264,24 @@
             );
 
             if (statement.moduleSpecifier === undefined) {
-                return exportSpecifiers.map(specifier =>
-                    tstl.createAssignmentStatement(
+                return exportSpecifiers.map(specifier => {
+                    let exportedIdentifier: tstl.Expression | undefined;
+                    if (specifier.propertyName !== undefined) {
+                        exportedIdentifier = this.transformIdentifier(specifier.propertyName);
+                     } else {
+                        const exportedSymbol = this.checker.getExportSpecifierLocalTargetSymbol(specifier);
+                        if (exportedSymbol !== undefined) {
+                            exportedIdentifier = this.createIdentifierFromSymbol(exportedSymbol, specifier.name);
+                        } else {
+                            exportedIdentifier = this.transformIdentifier(specifier.name);
+                        }
+                    }
+
+                    return tstl.createAssignmentStatement(
                         this.createExportedIdentifier(this.transformIdentifier(specifier.name)),
-                        this.transformIdentifier(specifier.propertyName || specifier.name)
-                    )
-                );
+                        exportedIdentifier
+                    );
+                });
             }
 
             // First transpile as import clause
