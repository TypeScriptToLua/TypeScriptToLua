--- conflicted
+++ resolved
@@ -3733,7 +3733,6 @@
         }
     }
 
-<<<<<<< HEAD
     private formatPathToLuaPath(filePath: string): string {
         if (process.platform === "win32") {
             // Windows can use backslashes
@@ -3744,10 +3743,6 @@
         return filePath
             .replace(/\.\//g, "")
             .replace(/\//g, ".");
-=======
-    private pathToLuaRequirePath(filePath: string): string {
-        return filePath.replace(new RegExp("\\\\|\/", "g"), ".").replace(/\.json$/, '');
->>>>>>> fc3c38a8
     }
 
     private shouldExportIdentifier(identifier: tstl.Identifier | tstl.Identifier[]): boolean {
