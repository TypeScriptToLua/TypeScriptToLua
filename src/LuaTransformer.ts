--- conflicted
+++ resolved
@@ -2660,7 +2660,6 @@
             const operatorExpression = this.transformBinaryOperation(left, right, replacementOperator, expression);
             const assignStatement = this.transformAssignment(lhs, operatorExpression);
             return this.createImmediatelyInvokedFunctionExpression([assignStatement], left, expression);
-<<<<<<< HEAD
         }
     }
 
@@ -2723,70 +2722,6 @@
         }
     }
 
-=======
-        }
-    }
-
-    public transformBinaryOperator(operator: ts.BinaryOperator, node: ts.Node): tstl.BinaryOperator {
-        switch (operator) {
-            // Bitwise operators
-            case ts.SyntaxKind.BarToken:
-                return tstl.SyntaxKind.BitwiseOrOperator;
-            case ts.SyntaxKind.CaretToken:
-                return tstl.SyntaxKind.BitwiseExclusiveOrOperator;
-            case ts.SyntaxKind.AmpersandToken:
-                return tstl.SyntaxKind.BitwiseAndOperator;
-            case ts.SyntaxKind.LessThanLessThanToken:
-                return tstl.SyntaxKind.BitwiseLeftShiftOperator;
-            case ts.SyntaxKind.GreaterThanGreaterThanToken:
-                throw TSTLErrors.UnsupportedKind("right shift operator (use >>> instead)", operator, node);
-            case ts.SyntaxKind.GreaterThanGreaterThanGreaterThanToken:
-                return tstl.SyntaxKind.BitwiseRightShiftOperator;
-            // Regular operators
-            case ts.SyntaxKind.AmpersandAmpersandToken:
-                return tstl.SyntaxKind.AndOperator;
-            case ts.SyntaxKind.BarBarToken:
-                return tstl.SyntaxKind.OrOperator;
-            case ts.SyntaxKind.MinusToken:
-                return tstl.SyntaxKind.SubractionOperator;
-            case ts.SyntaxKind.PlusToken:
-                if (ts.isBinaryExpression(node)) {
-                    // Check is we need to use string concat operator
-                    const typeLeft = this.checker.getTypeAtLocation(node.left);
-                    const typeRight = this.checker.getTypeAtLocation(node.right);
-                    if (tsHelper.isStringType(typeLeft) || tsHelper.isStringType(typeRight)) {
-                        return tstl.SyntaxKind.ConcatOperator;
-                    }
-                }
-                return tstl.SyntaxKind.AdditionOperator;
-            case ts.SyntaxKind.AsteriskToken:
-                return tstl.SyntaxKind.MultiplicationOperator;
-            case ts.SyntaxKind.AsteriskAsteriskToken:
-                return tstl.SyntaxKind.PowerOperator;
-            case ts.SyntaxKind.SlashToken:
-                return tstl.SyntaxKind.DivisionOperator;
-            case ts.SyntaxKind.PercentToken:
-                return tstl.SyntaxKind.ModuloOperator;
-            case ts.SyntaxKind.GreaterThanToken:
-                return tstl.SyntaxKind.GreaterThanOperator;
-            case ts.SyntaxKind.GreaterThanEqualsToken:
-                return tstl.SyntaxKind.GreaterEqualOperator;
-            case ts.SyntaxKind.LessThanToken:
-                return tstl.SyntaxKind.LessThanOperator;
-            case ts.SyntaxKind.LessThanEqualsToken:
-                return tstl.SyntaxKind.LessEqualOperator;
-            case ts.SyntaxKind.EqualsEqualsToken:
-            case ts.SyntaxKind.EqualsEqualsEqualsToken:
-                return tstl.SyntaxKind.EqualityOperator;
-            case ts.SyntaxKind.ExclamationEqualsToken:
-            case ts.SyntaxKind.ExclamationEqualsEqualsToken:
-                return tstl.SyntaxKind.InequalityOperator;
-            default:
-                throw TSTLErrors.UnsupportedKind("binary operator", operator, node);
-        }
-    }
-
->>>>>>> 02b96424
     public transformClassExpression(expression: ts.ClassExpression): ExpressionVisitResult {
         const className = tstl.createAnnonymousIdentifier();
         const classDeclaration =  this.transformClassDeclaration(expression as ts.ClassExpression, className);
@@ -3261,11 +3196,8 @@
         // If the function being called is of type owner.func, get the type of owner
         const ownerType = this.checker.getTypeAtLocation(node.expression.expression);
 
-<<<<<<< HEAD
-=======
         const signature = this.checker.getResolvedSignature(node);
 
->>>>>>> 02b96424
         if (tsHelper.isStandardLibraryType(ownerType, "Math", this.program)) {
             return this.transformMathCallExpression(node);
         }
@@ -4146,7 +4078,6 @@
         }
 
         if (this.luaKeywords.has(escapedText)) {
-<<<<<<< HEAD
             if ( this.translateKeywords.has(escapedText) ) {
                 escapedText = this.translateKeywords.get(escapedText);
             } else {
@@ -4165,22 +4096,6 @@
                                                   // at some point.
         }
 
-=======
-            throw TSTLErrors.KeywordIdentifier(identifier);
-        }
-
-        return escapedText;
-    }
-
-    public transformIdentifier(expression: ts.Identifier): tstl.Identifier {
-        if (expression.originalKeywordKind === ts.SyntaxKind.UndefinedKeyword) {
-            return tstl.createIdentifier("nil");  // TODO this is a hack that allows use to keep Identifier
-                                                  // as return time as changing that would break a lot of stuff.
-                                                  // But this should be changed to retun tstl.createNilLiteral()
-                                                  // at some point.
-        }
-
->>>>>>> 02b96424
         const escapedText = this.getIdentifierText(expression);
         const symbolId = this.getIdentifierSymbolId(expression);
         return tstl.createIdentifier(escapedText, expression, symbolId);
