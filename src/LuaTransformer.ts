import * as path from "path";
import * as ts from "typescript";
import { CompilerOptions, LuaTarget } from "./CompilerOptions";
import { DecoratorKind } from "./Decorator";
import * as tstl from "./LuaAST";
import { LuaLibFeature } from "./LuaLib";
import { ContextType, TSHelper as tsHelper } from "./TSHelper";
import { TSTLErrors } from "./TSTLErrors";

export type StatementVisitResult = tstl.Statement | tstl.Statement[] | undefined;
export type ExpressionVisitResult = tstl.Expression | undefined;
export enum ScopeType {
    File = 0x1,
    Function = 0x2,
    Switch = 0x4,
    Loop = 0x8,
    Conditional = 0x10,
    Block = 0x20,
}

interface SymbolInfo {
    symbol: ts.Symbol;
    firstSeenAtPos: number;
}

interface FunctionDefinitionInfo {
    referencedSymbols: Set<tstl.SymbolId>;
    definition?: tstl.VariableDeclarationStatement | tstl.AssignmentStatement;
}

interface Scope {
    type: ScopeType;
    id: number;
    referencedSymbols?: Set<tstl.SymbolId>;
    variableDeclarations?: tstl.VariableDeclarationStatement[];
    functionDefinitions?: Map<tstl.SymbolId, FunctionDefinitionInfo>;
    loopContinued?: boolean;
}

export class LuaTransformer {
    public luaKeywords: Set<string> = new Set([
        "and", "break", "do", "else", "elseif", "end", "false", "for", "function", "if", "in", "local", "new", "nil",
        "not", "or", "repeat", "return", "self", "then", "until", "while",
    ]);

    private isStrict = true;

    private checker: ts.TypeChecker;
    protected options: CompilerOptions;
    protected program: ts.Program;

    private isModule = false;

    private currentSourceFile?: ts.SourceFile;

    private currentNamespace: ts.ModuleDeclaration | undefined;
    private classStack: ts.ClassLikeDeclaration[] = [];

    private scopeStack: Scope[] = [];
    private genVarCounter = 0;

    private luaLibFeatureSet = new Set<LuaLibFeature>();

    private symbolInfo = new Map<tstl.SymbolId, SymbolInfo>();
    private symbolIds = new Map<ts.Symbol, tstl.SymbolId>();

    private genSymbolIdCounter = 0;

    private readonly typeValidationCache: Map<ts.Type, Set<ts.Type>> = new Map<ts.Type, Set<ts.Type>>();

    public constructor(program: ts.Program, options: CompilerOptions) {
        this.checker = program.getTypeChecker();
        this.options = options;
        this.program = program;
        this.isStrict = this.options.alwaysStrict !== undefined
                        || (this.options.strict !== undefined && this.options.alwaysStrict !== false)
                        || (this.isModule
                            && this.options.target !== undefined
                            && this.options.target >= ts.ScriptTarget.ES2015);

        if (!this.options.luaTarget) {
            this.options.luaTarget = LuaTarget.LuaJIT;
        }

        this.setupState();
    }

    private setupState(): void {
        this.genVarCounter = 0;
        this.currentSourceFile = undefined;
        this.isModule = false;
        this.scopeStack = [];
        this.classStack = [];
        this.luaLibFeatureSet = new Set<LuaLibFeature>();
        this.symbolIds = new Map();
        this.symbolInfo = new Map();
        this.genSymbolIdCounter = 1;
    }

    // TODO make all other methods private???
    public transformSourceFile(node: ts.SourceFile): [tstl.Block, Set<LuaLibFeature>] {
        this.setupState();

        this.currentSourceFile = node;

        let statements: tstl.Statement[] = [];
        if (node.flags & ts.NodeFlags.JsonFile) {
            this.isModule = false;

            const statement = node.statements[0];
            if (!statement || !ts.isExpressionStatement(statement)) {
                throw TSTLErrors.InvalidJsonFileContent(node);
            }

            statements.push(tstl.createReturnStatement(
                this.filterUndefined([this.transformExpression(statement.expression)]))
            );
        } else {
            this.pushScope(ScopeType.File, node);

            this.isModule = tsHelper.isFileModule(node);
            statements = this.performHoisting(this.transformStatements(node.statements));

            this.popScope();

            if (this.isModule) {
                // local exports = {}
                statements.unshift(
                    tstl.createVariableDeclarationStatement(
                        this.createExportsIdentifier(),
                        tstl.createTableExpression()
                    )
                );

                // return exports
                statements.push(
                    tstl.createReturnStatement(
                        [this.createExportsIdentifier()]
                    )
                );
            }
        }

        return [tstl.createBlock(statements, node), this.luaLibFeatureSet];
    }

    public transformStatement(node: ts.Statement): StatementVisitResult {
        // Ignore declarations
        if (node.modifiers && node.modifiers.some(modifier => modifier.kind === ts.SyntaxKind.DeclareKeyword)) {
            return undefined;
        }

        switch (node.kind) {
            // Block
            case ts.SyntaxKind.Block:
                return this.transformBlockAsDoStatement(node as ts.Block);
            // Declaration Statements
            case ts.SyntaxKind.ExportDeclaration:
                return this.transformExportDeclaration(node as ts.ExportDeclaration);
            case ts.SyntaxKind.ImportDeclaration:
                return this.transformImportDeclaration(node as ts.ImportDeclaration);
            case ts.SyntaxKind.ClassDeclaration:
                return this.transformClassDeclaration(node as ts.ClassDeclaration);
            case ts.SyntaxKind.ModuleDeclaration:
                return this.transformModuleDeclaration(node as ts.ModuleDeclaration);
            case ts.SyntaxKind.EnumDeclaration:
                return this.transformEnumDeclaration(node as ts.EnumDeclaration);
            case ts.SyntaxKind.FunctionDeclaration:
                return this.transformFunctionDeclaration(node as ts.FunctionDeclaration);
            case ts.SyntaxKind.TypeAliasDeclaration:
                return this.transformTypeAliasDeclaration(node as ts.TypeAliasDeclaration);
            case ts.SyntaxKind.InterfaceDeclaration:
                return this.transformInterfaceDeclaration(node as ts.InterfaceDeclaration);
            // Statements
            case ts.SyntaxKind.VariableStatement:
                return this.transformVariableStatement(node as ts.VariableStatement);
            case ts.SyntaxKind.ExpressionStatement:
                return this.transformExpressionStatement(node as ts.ExpressionStatement);
            case ts.SyntaxKind.ReturnStatement:
                return this.transformReturnStatement(node as ts.ReturnStatement);
            case ts.SyntaxKind.IfStatement:
                return this.transformIfStatement(node as ts.IfStatement);
            case ts.SyntaxKind.WhileStatement:
                return this.transformWhileStatement(node as ts.WhileStatement);
            case ts.SyntaxKind.DoStatement:
                return this.transformDoStatement(node as ts.DoStatement);
            case ts.SyntaxKind.ForStatement:
                return this.transformForStatement(node as ts.ForStatement);
            case ts.SyntaxKind.ForOfStatement:
                return this.transformForOfStatement(node as ts.ForOfStatement);
            case ts.SyntaxKind.ForInStatement:
                return this.transformForInStatement(node as ts.ForInStatement);
            case ts.SyntaxKind.SwitchStatement:
                return this.transformSwitchStatement(node as ts.SwitchStatement);
            case ts.SyntaxKind.BreakStatement:
                return this.transformBreakStatement(node as ts.BreakStatement);
            case ts.SyntaxKind.TryStatement:
                return this.transformTryStatement(node as ts.TryStatement);
            case ts.SyntaxKind.ThrowStatement:
                return this.transformThrowStatement(node as ts.ThrowStatement);
            case ts.SyntaxKind.ContinueStatement:
                return this.transformContinueStatement(node as ts.ContinueStatement);
            case ts.SyntaxKind.EmptyStatement:
                return this.transformEmptyStatement(node as ts.EmptyStatement);
            case ts.SyntaxKind.NotEmittedStatement:
                return undefined;
            default:
                throw TSTLErrors.UnsupportedKind("Statement", node.kind, node);
        }
    }

    /** Converts an array of ts.Statements into an array of tstl.Statements */
    private transformStatements(statements: ts.Statement[] | ReadonlyArray<ts.Statement>): tstl.Statement[] {
        const tstlStatements: tstl.Statement[] = [];
        (statements as ts.Statement[]).forEach(statement => {
            tstlStatements.push(...this.statementVisitResultToArray(this.transformStatement(statement)));
        });
        return tstlStatements;
    }

    public transformBlock(block: ts.Block): tstl.Block {
        this.pushScope(ScopeType.Block, block);
        const statements = this.performHoisting(this.transformStatements(block.statements));
        this.popScope();
        return tstl.createBlock(statements, block);
    }

    public transformBlockAsDoStatement(block: ts.Block): StatementVisitResult {
        this.pushScope(ScopeType.Block, block);
        const statements = this.performHoisting(this.transformStatements(block.statements));
        this.popScope();
        return tstl.createDoStatement(statements, block);
    }

    public transformExportDeclaration(statement: ts.ExportDeclaration): StatementVisitResult {
        if (statement.moduleSpecifier === undefined) {
            if (statement.exportClause === undefined) {
                throw new Error("Impossible, either moduleSpecifier or exportClause should be defined.");
            }

            const result = [];
            for (const exportElement of statement.exportClause.elements) {
                result.push(
                    tstl.createAssignmentStatement(
                        this.createExportedIdentifier(this.transformIdentifier(exportElement.name)),
                        this.transformIdentifier(exportElement.propertyName || exportElement.name)
                    )
                );
            }
            return result;
        }

        if (statement.exportClause) {
            if (statement.exportClause.elements.some(e =>
                (e.name !== undefined && e.name.originalKeywordKind === ts.SyntaxKind.DefaultKeyword)
                || (e.propertyName !== undefined
                    && e.propertyName.originalKeywordKind === ts.SyntaxKind.DefaultKeyword))
            ) {
                throw TSTLErrors.UnsupportedDefaultExport(statement);
            }

            // First transpile as import clause
            const importClause = ts.createImportClause(
                undefined,
                ts.createNamedImports(statement.exportClause.elements
                    .map(e => ts.createImportSpecifier(e.propertyName, e.name))
                )
            );

            const importDeclaration = ts.createImportDeclaration(
                statement.decorators,
                statement.modifiers,
                importClause,
                statement.moduleSpecifier
            );

            const importResult = this.transformImportDeclaration(importDeclaration);

            const result = Array.isArray(importResult) ? importResult : [importResult];

            // Now the module is imported, add the imports to the export table
            for (const exportVariable of statement.exportClause.elements) {
                result.push(
                    tstl.createAssignmentStatement(
                        this.createExportedIdentifier(this.transformIdentifier(exportVariable.name)),
                        this.transformIdentifier(exportVariable.name)
                    )
                );
            }

            // Wrap this in a DoStatement to prevent polluting the scope.
            return tstl.createDoStatement(this.filterUndefined(result), statement);
        } else {
            const moduleRequire = this.createModuleRequire(statement.moduleSpecifier as ts.StringLiteral);
            const tempModuleIdentifier = tstl.createIdentifier("__TSTL_export");

            const declaration = tstl.createVariableDeclarationStatement(tempModuleIdentifier, moduleRequire);

            const forKey = tstl.createIdentifier("____exportKey");
            const forValue = tstl.createIdentifier("____exportValue");

            const body = tstl.createBlock(
                [tstl.createAssignmentStatement(
                    tstl.createTableIndexExpression(
                        this.createExportsIdentifier(),
                        forKey
                    ),
                    forValue
                )]
            );

            const pairsIdentifier = tstl.createIdentifier("pairs");
            const forIn = tstl.createForInStatement(
                body,
                [tstl.cloneIdentifier(forKey), tstl.cloneIdentifier(forValue)],
                [tstl.createCallExpression(pairsIdentifier, [tstl.cloneIdentifier(tempModuleIdentifier)])]
            );

            // Wrap this in a DoStatement to prevent polluting the scope.
            return tstl.createDoStatement([declaration, forIn], statement);
        }
    }

    public transformImportDeclaration(statement: ts.ImportDeclaration): StatementVisitResult {
        if (statement.importClause && !statement.importClause.namedBindings) {
            throw TSTLErrors.DefaultImportsNotSupported(statement);
        }

        const result: tstl.Statement[] = [];

        const moduleSpecifier = statement.moduleSpecifier as ts.StringLiteral;
        const importPath = moduleSpecifier.text.replace(new RegExp("\"", "g"), "");

        if (!statement.importClause) {
            const requireCall = this.createModuleRequire(statement.moduleSpecifier as ts.StringLiteral);
            result.push(tstl.createExpressionStatement(requireCall));
            return result;
        }

        const imports = statement.importClause.namedBindings;
        if (imports === undefined) {
            throw TSTLErrors.UnsupportedImportType(statement.importClause);
        }

        const type = this.checker.getTypeAtLocation(imports);
        const shouldResolve = !tsHelper.getCustomDecorators(type, this.checker).has(DecoratorKind.NoResolution);
        const requireCall = this.createModuleRequire(statement.moduleSpecifier as ts.StringLiteral, shouldResolve);

        if (ts.isNamedImports(imports)) {
            const filteredElements = imports.elements.filter(e => {
                const decorators = tsHelper.getCustomDecorators(this.checker.getTypeAtLocation(e), this.checker);
                return !decorators.has(DecoratorKind.Extension) && !decorators.has(DecoratorKind.MetaExtension);
            });

            // Elide import if all imported types are extension classes
            if (filteredElements.length === 0) {
                return undefined;
            }

            const tstlIdentifier = (name: string) => "__TSTL_" + name.replace(new RegExp("-|\\$| |#|'", "g"), "_");
            const importUniqueName = tstl.createIdentifier(tstlIdentifier(path.basename((importPath))));
            const requireStatement = tstl.createVariableDeclarationStatement(
                tstl.createIdentifier(tstlIdentifier(path.basename((importPath)))),
                requireCall,
                statement
            );
            result.push(requireStatement);

            filteredElements.forEach(importSpecifier => {
                if (importSpecifier.propertyName) {
                    const propertyIdentifier = this.transformIdentifier(importSpecifier.propertyName);
                    const propertyName = tstl.createStringLiteral(propertyIdentifier.text);
                    const renamedImport = this.createHoistableVariableDeclarationStatement(
                        importSpecifier.name,
                        tstl.createTableIndexExpression(importUniqueName, propertyName),
                        importSpecifier);
                    result.push(renamedImport);
                } else {
                    const name = tstl.createStringLiteral(importSpecifier.name.text);
                    const namedImport = this.createHoistableVariableDeclarationStatement(
                        importSpecifier.name,
                        tstl.createTableIndexExpression(importUniqueName, name),
                        importSpecifier
                    );
                    result.push(namedImport);
                }
            });
            return result;
        } else if (ts.isNamespaceImport(imports)) {
            const requireStatement = this.createHoistableVariableDeclarationStatement(
                imports.name,
                requireCall,
                statement
            );
            result.push(requireStatement);
            return result;
        }
    }

    private createModuleRequire(moduleSpecifier: ts.StringLiteral, resolveModule = true): tstl.CallExpression {
        const modulePathString = resolveModule
            ? this.getImportPath(moduleSpecifier.text.replace(new RegExp("\"", "g"), ""), moduleSpecifier)
            : moduleSpecifier.text;
        const modulePath = tstl.createStringLiteral(modulePathString);
        return tstl.createCallExpression(tstl.createIdentifier("require"), [modulePath]);
    }

    public transformClassDeclaration(
        statement: ts.ClassLikeDeclaration,
        nameOverride?: tstl.Identifier
    ): StatementVisitResult
    {
        this.classStack.push(statement);

        if (statement.name === undefined && nameOverride === undefined) {
            throw TSTLErrors.MissingClassName(statement);
        }

        let className: tstl.Identifier;
        if (nameOverride !== undefined) {
            className = nameOverride;
        } else if (statement.name !== undefined) {
            className = this.transformIdentifier(statement.name);
        } else {
            throw TSTLErrors.MissingClassName(statement);
        }

        const decorators = tsHelper.getCustomDecorators(this.checker.getTypeAtLocation(statement), this.checker);

        // Find out if this class is extension of existing class
        const extensionDirective = decorators.get(DecoratorKind.Extension);
        const isExtension = extensionDirective !== undefined;

        const isMetaExtension = decorators.has(DecoratorKind.MetaExtension);

        if (isExtension && isMetaExtension) {
            throw TSTLErrors.InvalidExtensionMetaExtension(statement);
        }

        if ((isExtension || isMetaExtension) && this.isIdentifierExported(className)) {
            // Cannot export extension classes
            throw TSTLErrors.InvalidExportsExtension(statement);
        }

        // Get type that is extended
        const extendsType = tsHelper.getExtendedType(statement, this.checker);

        if (!(isExtension || isMetaExtension) && extendsType) {
            // Non-extensions cannot extend extension classes
            const extendsDecorators = tsHelper.getCustomDecorators(extendsType, this.checker);
            if (extendsDecorators.has(DecoratorKind.Extension) || extendsDecorators.has(DecoratorKind.MetaExtension)) {
                throw TSTLErrors.InvalidExtendsExtension(statement);
            }
        }

        // Get all properties with value
        const properties = statement.members.filter(ts.isPropertyDeclaration).filter(member => member.initializer);

        // Divide properties into static and non-static
        const staticFields = properties.filter(tsHelper.isStatic);
        const instanceFields = properties.filter(prop => !tsHelper.isStatic(prop));

        const result: tstl.Statement[] = [];

        // Overwrite the original className with the class we are overriding for extensions
        if (isMetaExtension) {
            if (!extendsType) {
                throw TSTLErrors.MissingMetaExtension(statement);
            }

            const extendsName = tstl.createStringLiteral(extendsType.symbol.escapedName as string);
            className = tstl.createIdentifier("__meta__" + extendsName.value);

            // local className = debug.getregistry()["extendsName"]
            const assignDebugCallIndex = tstl.createVariableDeclarationStatement(
                className,
                tstl.createTableIndexExpression(
                    tstl.createCallExpression(
                        tstl.createTableIndexExpression(
                            tstl.createIdentifier("debug"),
                            tstl.createStringLiteral("getregistry")
                        ),
                        []
                    ),
                    extendsName),
                statement);

            result.push(assignDebugCallIndex);
        }

        if (extensionDirective !== undefined) {
            const extensionNameArg = extensionDirective.args[0];
            if (extensionNameArg) {
                className = tstl.createIdentifier(extensionNameArg);
            } else if (extendsType) {
                className = tstl.createIdentifier(extendsType.symbol.escapedName as string);
            }
        }

        if (!isExtension && !isMetaExtension) {
            const classCreationMethods = this.createClassCreationMethods(
                statement,
                className,
                extendsType
            );
            result.push(...classCreationMethods);
        } else {
            for (const f of instanceFields) {
                const fieldName = this.expectExpression(this.transformPropertyName(f.name));

                const value = f.initializer !== undefined
                    ? this.transformExpression(f.initializer)
                    : undefined;

                // className["fieldName"]
                const classField = tstl.createTableIndexExpression(
                    tstl.cloneIdentifier(className),
                    fieldName);

                // className["fieldName"] = value;
                const assignClassField = tstl.createAssignmentStatement(classField, value);

                result.push(assignClassField);
            }
        }

        // Find first constructor with body
        if (!isExtension && !isMetaExtension) {
            const constructor = statement.members
                .filter(n => ts.isConstructorDeclaration(n) && n.body)[0] as ts.ConstructorDeclaration;
            if (constructor) {
                // Add constructor plus initialization of instance fields
                const constructorResult = this.transformConstructorDeclaration(
                    constructor,
                    className,
                    instanceFields,
                    statement
                );
                result.push(...this.statementVisitResultToArray(constructorResult));
            } else if (!extendsType) {
                // Generate a constructor if none was defined in a base class
                const constructorResult = this.transformConstructorDeclaration(
                    ts.createConstructor([], [], [], ts.createBlock([], true)),
                    className,
                    instanceFields,
                    statement
                );
                result.push(...this.statementVisitResultToArray(constructorResult));
            } else if (instanceFields.length > 0
                || statement.members.some(m => tsHelper.isGetAccessorOverride(m, statement, this.checker)))
            {
                // Generate a constructor if none was defined in a class with instance fields that need initialization
                // className.prototype.____constructor = function(self, ...)
                //     baseClassName.prototype.____constructor(self, ...)
                //     ...
                const constructorBody = this.transformClassInstanceFields(statement, instanceFields);
                const superCall = tstl.createExpressionStatement(
                    tstl.createCallExpression(
                        tstl.createTableIndexExpression(
                            this.expectExpression(this.transformSuperKeyword(ts.createSuper())),
                            tstl.createStringLiteral("____constructor")
                        ),
                        [this.createSelfIdentifier(), tstl.createDotsLiteral()]
                    )
                );
                constructorBody.unshift(superCall);
                const constructorFunction = tstl.createFunctionExpression(
                    tstl.createBlock(constructorBody),
                    [this.createSelfIdentifier()],
                    tstl.createDotsLiteral(),
                    undefined,
                    tstl.FunctionExpressionFlags.Declaration
                );
                result.push(tstl.createAssignmentStatement(
                    this.createConstructorName(className),
                    constructorFunction,
                    statement
                ));
            }
        }

        // Transform get accessors
        statement.members.filter(ts.isGetAccessor).forEach(getAccessor => {
            const transformResult = this.transformGetAccessorDeclaration(getAccessor, className, statement);
            result.push(...this.statementVisitResultToArray(transformResult));
        });

        // Transform set accessors
        statement.members.filter(ts.isSetAccessor).forEach(setAccessor => {
            const transformResult = this.transformSetAccessorDeclaration(setAccessor, className, statement);
            result.push(...this.statementVisitResultToArray(transformResult));
        });

        // Transform methods
        statement.members.filter(ts.isMethodDeclaration).forEach(method => {
            const methodResult = this.transformMethodDeclaration(method, className, isExtension || isMetaExtension);
            result.push(...this.statementVisitResultToArray(methodResult));
        });

        // Add static declarations
        for (const field of staticFields) {
            const fieldName = this.expectExpression(this.transformPropertyName(field.name));
            const value = field.initializer ? this.transformExpression(field.initializer) : undefined;

            const classField = tstl.createTableIndexExpression(
                    tstl.cloneIdentifier(className),
                    fieldName
                );

            const fieldAssign = tstl.createAssignmentStatement(
                classField,
                value
            );

            result.push(fieldAssign);
        }

        this.classStack.pop();

        return result;
    }

    public createClassCreationMethods(
        statement: ts.ClassLikeDeclarationBase,
        className: tstl.Identifier,
        extendsType?: ts.Type
    ): tstl.Statement[]
    {
        const result: tstl.Statement[] = [];

        // [____exports.]className = {}
        const classTable: tstl.Expression = tstl.createTableExpression([], statement);

        const classVar = this.createLocalOrExportedOrGlobalDeclaration(className, classTable, statement);
        result.push(...classVar);

        if (this.isIdentifierExported(className)) {
            // local className = ____exports.className
            result.push(
                tstl.createVariableDeclarationStatement(
                    tstl.cloneIdentifier(className),
                    this.addExportToIdentifier(tstl.cloneIdentifier(className))
                )
            );
        }

        // className.name = className
        result.push(
            tstl.createAssignmentStatement(
                tstl.createTableIndexExpression(tstl.cloneIdentifier(className), tstl.createStringLiteral("name")),
                tstl.createStringLiteral(className.text)
            )
        );

        // className.____getters = {}
        if (statement.members.some(m => ts.isGetAccessor(m) && tsHelper.isStatic(m))) {
            const classGetters = tstl.createTableIndexExpression(
                tstl.cloneIdentifier(className),
                tstl.createStringLiteral("____getters"),
                statement
            );
            const assignClassGetters = tstl.createAssignmentStatement(
                classGetters,
                tstl.createTableExpression(),
                statement
            );
            result.push(assignClassGetters);

            this.importLuaLibFeature(LuaLibFeature.ClassIndex);
        }

        // className.__index = className
        const classIndex = tstl.createTableIndexExpression(
            tstl.cloneIdentifier(className),
            tstl.createStringLiteral("__index"),
            statement
        );
        const assignClassIndex = tstl.createAssignmentStatement(classIndex, tstl.cloneIdentifier(className), statement);
        result.push(assignClassIndex);

        // className.____setters = {}
        if (statement.members.some(m => ts.isSetAccessor(m) && tsHelper.isStatic(m))) {
            const classSetters = tstl.createTableIndexExpression(
                tstl.cloneIdentifier(className),
                tstl.createStringLiteral("____setters")
            );
            const assignClassSetters = tstl.createAssignmentStatement(
                classSetters,
                tstl.createTableExpression(),
                statement
            );
            result.push(assignClassSetters);

            this.importLuaLibFeature(LuaLibFeature.ClassNewIndex);
        }

        // className.prototype = {}
        const createClassPrototype = () => tstl.createTableIndexExpression(
            tstl.cloneIdentifier(className),
            tstl.createStringLiteral("prototype"),
            statement
        );
        const classPrototypeTable = tstl.createTableExpression();
        const assignClassPrototype = tstl.createAssignmentStatement(createClassPrototype(), classPrototypeTable);
        result.push(assignClassPrototype);

        // className.prototype.____getters = {}
        if (statement.members.some(m => ts.isGetAccessor(m) && !tsHelper.isStatic(m))) {
            const classPrototypeGetters = tstl.createTableIndexExpression(
                createClassPrototype(),
                tstl.createStringLiteral("____getters"),
                statement
            );
            const assignClassPrototypeGetters = tstl.createAssignmentStatement(
                classPrototypeGetters,
                tstl.createTableExpression(),
                statement
            );
            result.push(assignClassPrototypeGetters);
        }

        const classPrototypeIndex = tstl.createTableIndexExpression(
            createClassPrototype(),
            tstl.createStringLiteral("__index")
        );
        if (tsHelper.hasGetAccessorInClassOrAncestor(statement, false, this.checker)) {
            // className.prototype.__index = __TS_Index(className.prototype)
            const assignClassPrototypeIndex = tstl.createAssignmentStatement(
                classPrototypeIndex,
                this.transformLuaLibFunction(LuaLibFeature.Index, undefined, createClassPrototype()),
                statement
            );
            result.push(assignClassPrototypeIndex);

        } else {
            // className.prototype.__index = className.prototype
            const assignClassPrototypeIndex = tstl.createAssignmentStatement(
                classPrototypeIndex,
                createClassPrototype(),
                statement
            );
            result.push(assignClassPrototypeIndex);
        }

        if (statement.members.some(m => ts.isSetAccessor(m) && !tsHelper.isStatic(m))) {
            // className.prototype.____setters = {}
            const classPrototypeSetters = tstl.createTableIndexExpression(
                createClassPrototype(),
                tstl.createStringLiteral("____setters"),
                statement
            );
            const assignClassPrototypeSetters = tstl.createAssignmentStatement(
                classPrototypeSetters,
                tstl.createTableExpression(),
                statement
            );
            result.push(assignClassPrototypeSetters);
        }

        if (tsHelper.hasSetAccessorInClassOrAncestor(statement, false, this.checker)) {
            // className.prototype.__newindex = __TS_NewIndex(className.prototype)
            const classPrototypeNewIndex = tstl.createTableIndexExpression(
                createClassPrototype(),
                tstl.createStringLiteral("__newindex")
            );
            const assignClassPrototypeIndex = tstl.createAssignmentStatement(
                classPrototypeNewIndex,
                this.transformLuaLibFunction(LuaLibFeature.NewIndex, undefined, createClassPrototype())
            );
            result.push(assignClassPrototypeIndex);
        }

        // className.prototype.constructor = className
        const classPrototypeConstructor = tstl.createTableIndexExpression(
            createClassPrototype(),
            tstl.createStringLiteral("constructor")
        );
        const assignClassPrototypeConstructor = tstl.createAssignmentStatement(
            classPrototypeConstructor,
            tstl.cloneIdentifier(className),
            statement
        );
        result.push(assignClassPrototypeConstructor);

        const hasStaticGetters = tsHelper.hasGetAccessorInClassOrAncestor(statement, true, this.checker);
        const hasStaticSetters = tsHelper.hasSetAccessorInClassOrAncestor(statement, true, this.checker);

        if (extendsType) {
            const extendedTypeNode = tsHelper.getExtendedTypeNode(statement, this.checker);
<<<<<<< HEAD
            if (extendedTypeNode === undefined) {
                throw TSTLErrors.UndefinedTypeNode(statement);
            }
            const baseName = this.transformExpression(extendedTypeNode.expression);
=======
            const baseName = ts.isIdentifier(extendedTypeNode.expression)
                ? this.transformIdentifier(extendedTypeNode.expression) // Skip adding '____exports'
                : this.transformExpression(extendedTypeNode.expression);
>>>>>>> 3df8dfba

            // className.____super = baseName
            const createClassBase = () => tstl.createTableIndexExpression(
                tstl.cloneIdentifier(className),
                tstl.createStringLiteral("____super"),
                statement
            );
            const assignClassBase = tstl.createAssignmentStatement(createClassBase(), baseName, statement);
            result.push(assignClassBase);

            if (hasStaticGetters || hasStaticSetters) {
                const metatableFields: tstl.TableFieldExpression[] = [];
                if (hasStaticGetters) {
                    // __index = __TS__ClassIndex
                    metatableFields.push(
                        tstl.createTableFieldExpression(
                            tstl.createIdentifier("__TS__ClassIndex"),
                            tstl.createStringLiteral("__index")
                        )
                    );
                } else {
                    // __index = className.____super
                    metatableFields.push(
                        tstl.createTableFieldExpression(createClassBase(), tstl.createStringLiteral("__index"))
                    );
                }

                if (hasStaticSetters) {
                    // __newindex = __TS__ClassNewIndex
                    metatableFields.push(
                        tstl.createTableFieldExpression(
                            tstl.createIdentifier("__TS__ClassNewIndex"),
                            tstl.createStringLiteral("__newindex")
                        )
                    );
                }

                const setClassMetatable = tstl.createExpressionStatement(
                    tstl.createCallExpression(
                        tstl.createIdentifier("setmetatable"),
                        [tstl.cloneIdentifier(className), tstl.createTableExpression(metatableFields)]
                    )
                );
                result.push(setClassMetatable);

            } else {
                // setmetatable(className, className.____super)
                const setClassMetatable = tstl.createExpressionStatement(
                    tstl.createCallExpression(
                        tstl.createIdentifier("setmetatable"),
                        [tstl.cloneIdentifier(className), createClassBase()]
                    )
                );
                result.push(setClassMetatable);
            }

            // setmetatable(className.prototype, className.____super.prototype)
            const basePrototype = tstl.createTableIndexExpression(
                createClassBase(),
                tstl.createStringLiteral("prototype"),
                statement
            );
            const setClassPrototypeMetatable = tstl.createExpressionStatement(
                tstl.createCallExpression(
                    tstl.createIdentifier("setmetatable"),
                    [createClassPrototype(), basePrototype]
                ),
                statement
            );
            result.push(setClassPrototypeMetatable);

        } else if (hasStaticGetters || hasStaticSetters) {
            const metatableFields: tstl.TableFieldExpression[] = [];
            if (hasStaticGetters) {
                // __index = __TS__ClassIndex
                metatableFields.push(
                    tstl.createTableFieldExpression(
                        tstl.createIdentifier("__TS__ClassIndex"),
                        tstl.createStringLiteral("__index")
                    )
                );
            }

            if (hasStaticSetters) {
                // __newindex = __TS__ClassNewIndex
                metatableFields.push(
                    tstl.createTableFieldExpression(
                        tstl.createIdentifier("__TS__ClassNewIndex"),
                        tstl.createStringLiteral("__newindex")
                    )
                );
            }

            const setClassMetatable = tstl.createExpressionStatement(
                tstl.createCallExpression(
                    tstl.createIdentifier("setmetatable"),
                    [tstl.cloneIdentifier(className), tstl.createTableExpression(metatableFields)]
                )
            );
            result.push(setClassMetatable);
        }

        const newFuncStatements: tstl.Statement[] = [];

        // local self = setmetatable({}, className.prototype)
        const assignSelf = tstl.createVariableDeclarationStatement(
            this.createSelfIdentifier(),
            tstl.createCallExpression(
                tstl.createIdentifier("setmetatable"),
                [tstl.createTableExpression(), createClassPrototype()]
            ),
            statement
        );
        newFuncStatements.push(assignSelf);

        // self:____constructor(...)
        const callConstructor = tstl.createExpressionStatement(
            tstl.createMethodCallExpression(
                this.createSelfIdentifier(),
                tstl.createIdentifier("____constructor"),
                [tstl.createDotsLiteral()]
            ),
            statement
        );
        newFuncStatements.push(callConstructor);

        // return self
        const returnSelf = tstl.createReturnStatement([this.createSelfIdentifier()], statement);
        newFuncStatements.push(returnSelf);

        // function className.new(construct, ...) ... end
        // or function export.className.new(construct, ...) ... end
        const newFunc = tstl.createAssignmentStatement(
            tstl.createTableIndexExpression(
                tstl.cloneIdentifier(className),
                tstl.createStringLiteral("new")),
            tstl.createFunctionExpression(
                tstl.createBlock(newFuncStatements),
                undefined,
                tstl.createDotsLiteral(),
                undefined,
                tstl.FunctionExpressionFlags.Declaration,
                statement
            ),
            statement
        );
        result.push(newFunc);

        return result;
    }

    private transformClassInstanceFields(
        classDeclarataion: ts.ClassLikeDeclaration,
        instanceFields: ts.PropertyDeclaration[]
    ): tstl.Statement[]
    {
        const statements: tstl.Statement[] = [];

        for (const f of instanceFields) {
            // Get identifier
            const fieldName = this.expectExpression(this.transformPropertyName(f.name));

            const value = f.initializer ? this.transformExpression(f.initializer) : undefined;

            // self[fieldName]
            const selfIndex = tstl.createTableIndexExpression(this.createSelfIdentifier(), fieldName);

            // self[fieldName] = value
            const assignClassField = tstl.createAssignmentStatement(selfIndex, value, f);

            statements.push(assignClassField);
        }

        const getOverrides = classDeclarataion.members.filter(
            m => tsHelper.isGetAccessorOverride(m, classDeclarataion, this.checker)
        );
        for (const getter of getOverrides) {
            const getterName = getter.name !== undefined
                ? this.expectExpression(this.transformPropertyName(getter.name))
                : tstl.createAnnonymousIdentifier();

            const resetGetter = tstl.createExpressionStatement(
                tstl.createCallExpression(
                    tstl.createIdentifier("rawset"),
                    [this.createSelfIdentifier(), getterName, tstl.createNilLiteral()]
                )
            );
            statements.push(resetGetter);
        }

        return statements;
    }

    private createConstructorName(className: tstl.Identifier): tstl.TableIndexExpression {
        return tstl.createTableIndexExpression(
            tstl.createTableIndexExpression(
                tstl.cloneIdentifier(className),
                tstl.createStringLiteral("prototype")
            ),
            tstl.createStringLiteral("____constructor")
        );
    }

    public transformConstructorDeclaration(
        statement: ts.ConstructorDeclaration,
        className: tstl.Identifier,
        instanceFields: ts.PropertyDeclaration[],
        classDeclaration: ts.ClassLikeDeclaration
    ): StatementVisitResult
    {
        // Don't transform methods without body (overload declarations)
        if (!statement.body) {
            return undefined;
        }

        const bodyStatements: tstl.Statement[] = this.transformClassInstanceFields(classDeclaration, instanceFields);

        // Check for field declarations in constructor
        const constructorFieldsDeclarations = statement.parameters.filter(p => p.modifiers !== undefined);

        // Add in instance field declarations
        for (const declaration of constructorFieldsDeclarations) {
            const declarationName = this.transformIdentifier(declaration.name as ts.Identifier);
            if (declaration.initializer) {
                // self.declarationName = declarationName or initializer
                const assignement = tstl.createAssignmentStatement(
                    tstl.createTableIndexExpression(
                        this.createSelfIdentifier(), tstl.createStringLiteral(declarationName.text)
                    ),
                    tstl.createBinaryExpression(
                        declarationName,
                        this.expectExpression(this.transformExpression(declaration.initializer)),
                        tstl.SyntaxKind.OrOperator
                    )
                );
                bodyStatements.push(assignement);
            } else {
                // self.declarationName = declarationName
                const assignement = tstl.createAssignmentStatement(
                    tstl.createTableIndexExpression(
                        this.createSelfIdentifier(),
                        tstl.createStringLiteral(declarationName.text)
                    ),
                    declarationName
                );
                bodyStatements.push(assignement);
            }
        }

        // function className.constructor(self, params) ... end

        const [params, dotsLiteral, restParamName] = this.transformParameters(
            statement.parameters,
            this.createSelfIdentifier()
        );

        const [body] = this.transformFunctionBody(statement.parameters, statement.body, restParamName);
        bodyStatements.push(...body);

        const block: tstl.Block = tstl.createBlock(bodyStatements);

        const result = tstl.createAssignmentStatement(
            this.createConstructorName(className),
            tstl.createFunctionExpression(
                block,
                params,
                dotsLiteral,
                restParamName,
                tstl.FunctionExpressionFlags.Declaration
            ),
            statement
        );

        return result;
    }

    public transformGetAccessorDeclaration(
        getAccessor: ts.GetAccessorDeclaration,
        className: tstl.Identifier,
        classDeclaration: ts.ClassLikeDeclaration
    ): StatementVisitResult
    {
        if (getAccessor.body === undefined) {
            return undefined;
        }

        const name = this.transformIdentifier(getAccessor.name as ts.Identifier);

        const [body] = this.transformFunctionBody(getAccessor.parameters, getAccessor.body);
        const accessorFunction = tstl.createFunctionExpression(
            tstl.createBlock(body),
            [this.createSelfIdentifier()],
            undefined,
            undefined,
            tstl.FunctionExpressionFlags.Declaration
        );

        const methodTable = tsHelper.isStatic(getAccessor)
            ? tstl.cloneIdentifier(className)
            : tstl.createTableIndexExpression(tstl.cloneIdentifier(className), tstl.createStringLiteral("prototype"));

        const classGetters = tstl.createTableIndexExpression(
            methodTable,
            tstl.createStringLiteral("____getters")
        );
        const getter = tstl.createTableIndexExpression(
            classGetters,
            tstl.createStringLiteral(name.text)
        );
        const assignGetter = tstl.createAssignmentStatement(getter, accessorFunction);
        return assignGetter;
    }

    public transformSetAccessorDeclaration(
        setAccessor: ts.SetAccessorDeclaration,
        className: tstl.Identifier,
        classDeclaration: ts.ClassLikeDeclaration
    ): StatementVisitResult
    {
        if (setAccessor.body === undefined) {
            return undefined;
        }

        const name = this.transformIdentifier(setAccessor.name as ts.Identifier);

        const [params, dot, restParam] = this.transformParameters(setAccessor.parameters, this.createSelfIdentifier());

        const [body] = this.transformFunctionBody(setAccessor.parameters, setAccessor.body, restParam);
        const accessorFunction = tstl.createFunctionExpression(
            tstl.createBlock(body),
            params,
            dot,
            restParam,
            tstl.FunctionExpressionFlags.Declaration
        );

        const methodTable = tsHelper.isStatic(setAccessor)
            ? tstl.cloneIdentifier(className)
            : tstl.createTableIndexExpression(tstl.cloneIdentifier(className), tstl.createStringLiteral("prototype"));

        const classSetters = tstl.createTableIndexExpression(
            methodTable,
            tstl.createStringLiteral("____setters")
        );
        const setter = tstl.createTableIndexExpression(
            classSetters,
            tstl.createStringLiteral(name.text)
        );
        const assignSetter = tstl.createAssignmentStatement(setter, accessorFunction);
        return assignSetter;
    }

    public transformMethodDeclaration(
        node: ts.MethodDeclaration,
        className: tstl.Identifier,
        noPrototype: boolean
    ): StatementVisitResult
    {
        // Don't transform methods without body (overload declarations)
        if (!node.body) {
            return undefined;
        }

        let methodName = this.expectExpression(this.transformPropertyName(node.name));
        if (tstl.isStringLiteral(methodName) && methodName.value === "toString") {
            methodName = tstl.createStringLiteral("__tostring", node.name);
        }

        const type = this.checker.getTypeAtLocation(node);
        const context = tsHelper.getFunctionContextType(type, this.checker) !== ContextType.Void
            ? this.createSelfIdentifier()
            : undefined;
        const [paramNames, dots, restParamName] = this.transformParameters(node.parameters, context);

        const [body] = this.transformFunctionBody(node.parameters, node.body, restParamName);
        const functionExpression = tstl.createFunctionExpression(
            tstl.createBlock(body),
            paramNames,
            dots,
            restParamName,
            tstl.FunctionExpressionFlags.Declaration,
            node.body
        );

        const methodTable = tsHelper.isStatic(node) || noPrototype
            ? tstl.cloneIdentifier(className)
            : tstl.createTableIndexExpression(tstl.cloneIdentifier(className), tstl.createStringLiteral("prototype"));

        return tstl.createAssignmentStatement(
            tstl.createTableIndexExpression(
                methodTable,
                methodName),
            functionExpression,
            node
        );
    }

    private transformParameters(parameters: ts.NodeArray<ts.ParameterDeclaration>, context?: tstl.Identifier):
        [tstl.Identifier[], tstl.DotsLiteral | undefined, tstl.Identifier | undefined] {
        // Build parameter string
        const paramNames: tstl.Identifier[] = [];
        if (context) {
            paramNames.push(context);
        }

        let restParamName: tstl.Identifier | undefined;
        let dotsLiteral: tstl.DotsLiteral | undefined;
        let identifierIndex = 0;

        // Only push parameter name to paramName array if it isn't a spread parameter
        for (const param of parameters) {
            if (ts.isIdentifier(param.name) && param.name.originalKeywordKind === ts.SyntaxKind.ThisKeyword) {
                continue;
            }

            // Binding patterns become ____TS_bindingPattern0, ____TS_bindingPattern1, etc as function parameters
            // See transformFunctionBody for how these values are destructured
            const paramName = ts.isObjectBindingPattern(param.name) || ts.isArrayBindingPattern(param.name)
                ? tstl.createIdentifier(`____TS_bindingPattern${identifierIndex++}`)
                : this.transformIdentifier(param.name as ts.Identifier);

            // This parameter is a spread parameter (...param)
            if (!param.dotDotDotToken) {
                paramNames.push(paramName);
            } else {
                restParamName = paramName;
                // Push the spread operator into the paramNames array
                dotsLiteral = tstl.createDotsLiteral();
            }
        }

        return [paramNames, dotsLiteral, restParamName];
    }

    private transformFunctionBody(
        parameters: ts.NodeArray<ts.ParameterDeclaration>,
        body: ts.Block,
        spreadIdentifier?: tstl.Identifier
    ): [tstl.Statement[], Scope]
    {
        this.pushScope(ScopeType.Function, body);

        const headerStatements = [];

        // Add default parameters
        const defaultValueDeclarations = parameters
            .filter(declaration => declaration.initializer !== undefined)
            .map(declaration => this.transformParameterDefaultValueDeclaration(declaration));

        headerStatements.push(...defaultValueDeclarations);

        // Push spread operator here
        if (spreadIdentifier) {
            const spreadTable = this.wrapInTable(tstl.createDotsLiteral());
            headerStatements.push(tstl.createVariableDeclarationStatement(spreadIdentifier, spreadTable));
        }

        // Add object binding patterns
        let identifierIndex = 0;
        const bindingPatternDeclarations: tstl.Statement[] = [];
        parameters.forEach(binding => {
            if (ts.isObjectBindingPattern(binding.name) || ts.isArrayBindingPattern(binding.name)) {
                const identifier = tstl.createIdentifier(`____TS_bindingPattern${identifierIndex++}`);
                bindingPatternDeclarations.push(...this.transformBindingPattern(binding.name, identifier));
            }
        });

        headerStatements.push(...bindingPatternDeclarations);

        const bodyStatements = this.performHoisting(this.transformStatements(body.statements));

        const scope = this.popScope();

        return [headerStatements.concat(bodyStatements), scope];
    }

    private transformParameterDefaultValueDeclaration(declaration: ts.ParameterDeclaration): tstl.Statement {
        const parameterName = this.transformIdentifier(declaration.name as ts.Identifier);
        const parameterValue = declaration.initializer ? this.transformExpression(declaration.initializer) : undefined;
        const assignment = tstl.createAssignmentStatement(parameterName, parameterValue);

        const nilCondition = tstl.createBinaryExpression(
            parameterName,
            tstl.createNilLiteral(),
            tstl.SyntaxKind.EqualityOperator
        );

        const ifBlock = tstl.createBlock([assignment]);

        return tstl.createIfStatement(nilCondition, ifBlock, undefined, declaration);
    }

    public * transformBindingPattern(
        pattern: ts.BindingPattern,
        table: tstl.Identifier,
        propertyAccessStack: ts.PropertyName[] = []
    ): IterableIterator<tstl.Statement>
    {
        const isObjectBindingPattern = ts.isObjectBindingPattern(pattern);
        for (let index = 0; index < pattern.elements.length; index++) {
            const element = pattern.elements[index];
            if (ts.isBindingElement(element)) {
                if (ts.isArrayBindingPattern(element.name) || ts.isObjectBindingPattern(element.name)) {
                    // nested binding pattern
                    const propertyName = isObjectBindingPattern
                        ? element.propertyName
                        : ts.createNumericLiteral(String(index + 1));
                    if (propertyName !== undefined) {
                        propertyAccessStack.push(propertyName);
                    }
                    yield* this.transformBindingPattern(element.name, table, propertyAccessStack);
                } else {
                    // Disallow ellipsis destructure
                    if (element.dotDotDotToken) {
                        throw TSTLErrors.ForbiddenEllipsisDestruction(element);
                    }
                    // Build the path to the table
                    let tableExpression: tstl.Expression = table;
                    propertyAccessStack.forEach(property => {
                        const propertyName = ts.isPropertyName(property)
                            ? this.transformPropertyName(property)
                            : this.transformNumericLiteral(property);
                        tableExpression = tstl.createTableIndexExpression(
                            tableExpression,
                            this.expectExpression(propertyName)
                        );
                    });
                    // The identifier of the new variable
                    const variableName = this.transformIdentifier(element.name as ts.Identifier);
                    // The field to extract
                    const propertyName = this.transformIdentifier(
                        (element.propertyName || element.name) as ts.Identifier);
                    const expression = isObjectBindingPattern
                        ? tstl.createTableIndexExpression(tableExpression, tstl.createStringLiteral(propertyName.text))
                        : tstl.createTableIndexExpression(tableExpression, tstl.createNumericLiteral(index + 1));
                    if (element.initializer) {
                        const defaultExpression = tstl.createBinaryExpression(expression,
                            this.expectExpression(this.transformExpression(element.initializer)),
                            tstl.SyntaxKind.OrOperator
                        );
                        yield* this.createLocalOrExportedOrGlobalDeclaration(variableName, defaultExpression);
                    } else {
                        yield* this.createLocalOrExportedOrGlobalDeclaration(variableName, expression);
                    }
                }
            }
        }
        propertyAccessStack.pop();
    }

    public transformModuleDeclaration(statement: ts.ModuleDeclaration): StatementVisitResult {
        const decorators = tsHelper.getCustomDecorators(this.checker.getTypeAtLocation(statement), this.checker);
        // If phantom namespace elide the declaration and return the body
        if (decorators.has(DecoratorKind.Phantom) && statement.body && ts.isModuleBlock(statement.body)) {
            return this.transformStatements(statement.body.statements);
        }

        const result: tstl.Statement[] = [];

        const symbol = this.checker.getSymbolAtLocation(statement.name);
        const hasExports = symbol !== undefined && this.checker.getExportsOfModule(symbol).length > 0;
        const isFirstDeclaration = symbol !== undefined
            && symbol.declarations[0] === statement
            // TS allows an empty namespace before a class of the same name
            && symbol.declarations.findIndex(d => ts.isClassLike(d)) === -1;
        if (isFirstDeclaration) {
            const isExported = (ts.getCombinedModifierFlags(statement) & ts.ModifierFlags.Export) !== 0;
            if (isExported && this.currentNamespace) {
                // outerNS.innerNS = {}
                const namespaceDeclaration = tstl.createAssignmentStatement(
                    tstl.createTableIndexExpression(
                        this.transformIdentifier(this.currentNamespace.name as ts.Identifier),
                        tstl.createStringLiteral(this.transformIdentifier(statement.name as ts.Identifier).text)),
                    tstl.createTableExpression()
                );

                result.push(namespaceDeclaration);

                if (hasExports && tsHelper.moduleHasEmittedBody(statement)) {
                    // local innerNS = outerNS.innerNS
                    const localDeclaration = this.createHoistableVariableDeclarationStatement(
                        statement.name as ts.Identifier,
                        tstl.createTableIndexExpression(
                            this.transformIdentifier(this.currentNamespace.name as ts.Identifier),
                            tstl.createStringLiteral(this.transformIdentifier(statement.name as ts.Identifier).text)));

                    result.push(localDeclaration);
                }

            } else if (isExported && !this.currentNamespace && this.isModule) {
                // exports.NS = {}
                const namespaceDeclaration = tstl.createAssignmentStatement(
                    this.createExportedIdentifier(this.transformIdentifier(statement.name as ts.Identifier)),
                    tstl.createTableExpression()
                );

                result.push(namespaceDeclaration);

                if (hasExports && tsHelper.moduleHasEmittedBody(statement)) {
                    // local NS = exports.NS
                    const localDeclaration = this.createHoistableVariableDeclarationStatement(
                        statement.name as ts.Identifier,
                        this.createExportedIdentifier(this.transformIdentifier(statement.name as ts.Identifier)));

                    result.push(localDeclaration);
                }

            } else {
                // local NS = {}
                const localDeclaration = this.createLocalOrExportedOrGlobalDeclaration(
                    this.transformIdentifier(statement.name as ts.Identifier),
                    tstl.createTableExpression()
                );

                result.push(...localDeclaration);
            }
        }

        // Set current namespace for nested NS
        // Keep previous currentNS to reset after block transpilation
        const previousNamespace = this.currentNamespace;
        this.currentNamespace = statement;

        // Transform moduleblock to block and visit it
        if (tsHelper.moduleHasEmittedBody(statement)) {
            this.pushScope(ScopeType.Block, statement);
            let statements = ts.isModuleBlock(statement.body)
                ? this.transformStatements(statement.body.statements)
                : this.transformModuleDeclaration(statement.body);
            statements = this.performHoisting(this.statementVisitResultToArray(statements));
            this.popScope();
            result.push(tstl.createDoStatement(statements));
        }

        this.currentNamespace = previousNamespace;

        return result;
    }

    public transformEnumDeclaration(enumDeclaration: ts.EnumDeclaration): StatementVisitResult {
        const type = this.checker.getTypeAtLocation(enumDeclaration);

        // Const enums should never appear in the resulting code
        if (type.symbol.getFlags() & ts.SymbolFlags.ConstEnum) {
            return undefined;
        }

        const membersOnly = tsHelper.getCustomDecorators(type, this.checker).has(DecoratorKind.CompileMembersOnly);

        const result: tstl.Statement[] = [];

        if (!membersOnly) {
            const name = this.transformIdentifier(enumDeclaration.name);
            const table = tstl.createTableExpression();
            result.push(...this.createLocalOrExportedOrGlobalDeclaration(name, table, enumDeclaration));
        }

        for (const enumMember of this.computeEnumMembers(enumDeclaration)) {
            const memberName = this.expectExpression(this.transformPropertyName(enumMember.name));
            if (membersOnly) {
                if (tstl.isIdentifier(memberName)) {
                    result.push(...this.createLocalOrExportedOrGlobalDeclaration(
                        memberName,
                        enumMember.value,
                        enumDeclaration
                    ));
                } else {
                    result.push(...this.createLocalOrExportedOrGlobalDeclaration(
                        tstl.createIdentifier(enumMember.name.getText(), enumMember.name),
                        enumMember.value,
                        enumDeclaration
                    ));
                }
            } else {
                const enumTable = this.transformIdentifierExpression(enumDeclaration.name);
                const property = tstl.createTableIndexExpression(enumTable, memberName);
                result.push(tstl.createAssignmentStatement(property, enumMember.value, enumMember.original));

                const valueIndex = tstl.createTableIndexExpression(enumTable, enumMember.value);
                result.push(tstl.createAssignmentStatement(valueIndex, memberName, enumMember.original));
            }
        }

        return result;
    }

    protected computeEnumMembers(node: ts.EnumDeclaration):
        Array<{name: ts.PropertyName, value: tstl.Expression, original: ts.Node}> {
        let numericValue = 0;
        let hasStringInitializers = false;

        const valueMap = new Map<ts.PropertyName, ExpressionVisitResult>();

        return node.members.map(member => {
            let valueExpression: ExpressionVisitResult;
            if (member.initializer) {
                if (ts.isNumericLiteral(member.initializer))
                {
                    numericValue = Number(member.initializer.text);
                    valueExpression = this.transformNumericLiteral(member.initializer);
                    numericValue++;
                }
                else if (ts.isStringLiteral(member.initializer))
                {
                    hasStringInitializers = true;
                    valueExpression = this.transformStringLiteral(member.initializer);
                }
                else
                {
                    if (ts.isIdentifier(member.initializer)) {
                        const [isEnumMember, originalName] = tsHelper.isEnumMember(node, member.initializer);
                        if (isEnumMember === true && originalName !== undefined) {
                            valueExpression = valueMap.get(originalName);
                        } else {
                            valueExpression = this.transformExpression(member.initializer);
                        }
                    } else {
                        valueExpression = this.transformExpression(member.initializer);
                    }
                }
            }
            else if (hasStringInitializers)
            {
                throw TSTLErrors.HeterogeneousEnum(node);
            }
            else
            {
                valueExpression = tstl.createNumericLiteral(numericValue);
                numericValue++;
            }

            valueMap.set(member.name, valueExpression);

            const enumMember = {
                name: member.name,
                original: member,
                value: this.expectExpression(valueExpression),
            };

            return enumMember;
        });
    }

    private transformGeneratorFunction(
        parameters: ts.NodeArray<ts.ParameterDeclaration>,
        body: ts.Block,
        spreadIdentifier?: tstl.Identifier
    ): [tstl.Statement[], Scope]
    {
        this.importLuaLibFeature(LuaLibFeature.Symbol);
        const [functionBody, functionScope] = this.transformFunctionBody(
            parameters,
            body
        );

        const coroutineIdentifier = tstl.createIdentifier("____co");
        const valueIdentifier =  tstl.createIdentifier("____value");
        const errIdentifier =  tstl.createIdentifier("____err");
        const itIdentifier = tstl.createIdentifier("____it");

        //local ____co = coroutine.create(originalFunction)
        const coroutine =
            tstl.createVariableDeclarationStatement(coroutineIdentifier,
                tstl.createCallExpression(
                    tstl.createTableIndexExpression(tstl.createIdentifier("coroutine"),
                        tstl.createStringLiteral("create")
                    ),
                    [tstl.createFunctionExpression(tstl.createBlock(functionBody))]
                )
            );

        const nextBody = [];
        // coroutine.resume(__co, ...)
        const resumeCall = tstl.createCallExpression(
            tstl.createTableIndexExpression(
                tstl.createIdentifier("coroutine"),
                tstl.createStringLiteral("resume")
            ),
            [coroutineIdentifier, tstl.createDotsLiteral()]
        );

        // ____err, ____value = coroutine.resume(____co, ...)
        nextBody.push(tstl.createVariableDeclarationStatement(
            [errIdentifier, valueIdentifier],
            resumeCall)
        );

        //if(not ____err){error(____value)}
        const errorCheck = tstl.createIfStatement(
            tstl.createUnaryExpression(
                errIdentifier,
                tstl.SyntaxKind.NotOperator
            ),
            tstl.createBlock([
                tstl.createExpressionStatement(
                        tstl.createCallExpression(
                        tstl.createIdentifier("error"),
                        [valueIdentifier]
                    )
                ),
            ])
        );
        nextBody.push(errorCheck);

        //coroutine.status(____co) == "dead";
        const coStatus = tstl.createCallExpression(
            tstl.createTableIndexExpression(
                tstl.createIdentifier("coroutine"),
                tstl.createStringLiteral("status")
            ),
            [coroutineIdentifier]
        );
        const status = tstl.createBinaryExpression(
            coStatus,
            tstl.createStringLiteral("dead"),
            tstl.SyntaxKind.EqualityOperator
        );

        //{done = coroutine.status(____co) == "dead"; value = ____value}
        const iteratorResult = tstl.createTableExpression([
            tstl.createTableFieldExpression(
                status,
                tstl.createStringLiteral("done")
            ),
            tstl.createTableFieldExpression(
                valueIdentifier,
                tstl.createStringLiteral("value")
            ),
        ]);
        nextBody.push(tstl.createReturnStatement([iteratorResult]));

        //function(____, ...)
        const nextFunctionDeclaration = tstl.createFunctionExpression(
            tstl.createBlock(nextBody),
            [tstl.createAnnonymousIdentifier()],
            tstl.createDotsLiteral());

        //____it = {next = function(____, ...)}
        const iterator = tstl.createVariableDeclarationStatement(
            itIdentifier,
            tstl.createTableExpression([
                tstl.createTableFieldExpression(
                    nextFunctionDeclaration,
                    tstl.createStringLiteral("next")
                ),
            ])
        );

        const symbolIterator = tstl.createTableIndexExpression(
            tstl.createIdentifier("Symbol"),
            tstl.createStringLiteral("iterator")
        );

        const block = [
            coroutine,
            iterator,
            //____it[Symbol.iterator] = {return ____it}
            tstl.createAssignmentStatement(
                tstl.createTableIndexExpression(
                    itIdentifier,
                    symbolIterator
                ),
                tstl.createFunctionExpression(
                    tstl.createBlock(
                        [tstl.createReturnStatement([itIdentifier])]
                    )
                )
            ),
            //return ____it
            tstl.createReturnStatement([itIdentifier]),
        ];

        if (spreadIdentifier) {
            const spreadTable = this.wrapInTable(tstl.createDotsLiteral());
            block.unshift(tstl.createVariableDeclarationStatement(spreadIdentifier, spreadTable));
        }

        return [block, functionScope];
    }

    public transformFunctionDeclaration(functionDeclaration: ts.FunctionDeclaration): StatementVisitResult {
        // Don't transform functions without body (overload declarations)
        if (!functionDeclaration.body) {
            return undefined;
        }

        const type = this.checker.getTypeAtLocation(functionDeclaration);
        const context = tsHelper.getFunctionContextType(type, this.checker) !== ContextType.Void
            ? this.createSelfIdentifier()
            : undefined;
        const [params, dotsLiteral, restParamName] = this.transformParameters(functionDeclaration.parameters, context);

        const name = this.transformIdentifier(functionDeclaration.name!);
        const [body, functionScope] = functionDeclaration.asteriskToken
            ? this.transformGeneratorFunction(
                functionDeclaration.parameters,
                functionDeclaration.body,
                restParamName
            )
            : this.transformFunctionBody(
                functionDeclaration.parameters,
                functionDeclaration.body,
                restParamName
            );
        const block = tstl.createBlock(body);
        const functionExpression = tstl.createFunctionExpression(
            block,
            params,
            dotsLiteral,
            restParamName,
            tstl.FunctionExpressionFlags.Declaration
        );
        // Remember symbols referenced in this function for hoisting later
        if (!this.options.noHoisting && name.symbolId !== undefined) {
            const scope = this.peekScope();
            if (!scope.functionDefinitions) { scope.functionDefinitions = new Map(); }
            const functionInfo = {referencedSymbols: functionScope.referencedSymbols || new Set()};
            scope.functionDefinitions.set(name.symbolId, functionInfo);
        }
        return this.createLocalOrExportedOrGlobalDeclaration(name, functionExpression, functionDeclaration);
    }

    public transformTypeAliasDeclaration(statement: ts.TypeAliasDeclaration): StatementVisitResult {
        return undefined;
    }

    public transformInterfaceDeclaration(statement: ts.InterfaceDeclaration): StatementVisitResult {
        return undefined;
    }

    public transformVariableDeclaration(statement: ts.VariableDeclaration): StatementVisitResult
    {
        if (statement.initializer && statement.type) {
            // Validate assignment
            const initializerType = this.checker.getTypeAtLocation(statement.initializer);
            const varType = this.checker.getTypeFromTypeNode(statement.type);
            this.validateFunctionAssignment(statement.initializer, initializerType, varType);
        }

        if (ts.isIdentifier(statement.name)) {
            // Find variable identifier
            const identifierName = this.transformIdentifier(statement.name);
            if (statement.initializer) {
                const value = this.transformExpression(statement.initializer);
                return this.createLocalOrExportedOrGlobalDeclaration(identifierName, value, statement);
            } else {
                return this.createLocalOrExportedOrGlobalDeclaration(
                    identifierName,
                    undefined,
                    statement
                );
            }
        } else if (ts.isArrayBindingPattern(statement.name) || ts.isObjectBindingPattern(statement.name)) {
            // Destructuring types

            // For nested bindings and object bindings, fall back to transformBindingPattern
            if (ts.isObjectBindingPattern(statement.name)
                || statement.name.elements.some(elem => !ts.isBindingElement(elem) || !ts.isIdentifier(elem.name))) {
                const statements = [];
                let table: tstl.Identifier;
                if (statement.initializer !== undefined && ts.isIdentifier(statement.initializer)) {
                    table = this.transformIdentifier(statement.initializer);
                } else {
                    // Contain the expression in a temporary variable
                    table = tstl.createAnnonymousIdentifier();
                    if (statement.initializer) {
                        statements.push(tstl.createVariableDeclarationStatement(
                            table, this.transformExpression(statement.initializer)));
                    }
                }
                statements.push(...this.transformBindingPattern(statement.name, table));
                return statements;
            }

            // Disallow ellipsis destruction
            if (statement.name.elements.some(elem => !ts.isBindingElement(elem) || elem.dotDotDotToken !== undefined)) {
                throw TSTLErrors.ForbiddenEllipsisDestruction(statement);
            }

            const vars = statement.name.elements.length > 0
                ? this.filterUndefinedAndCast(
                    statement.name.elements.map(e => this.transformArrayBindingElement(e)),
                    tstl.isIdentifier)
                : tstl.createAnnonymousIdentifier(statement.name);

            // Don't unpack TupleReturn decorated functions
            if (statement.initializer) {
                if (tsHelper.isTupleReturnCall(statement.initializer, this.checker)) {
                    return this.createLocalOrExportedOrGlobalDeclaration(
                        vars,
                        this.transformExpression(statement.initializer),
                        statement
                    );
                } else {
                    // local vars = this.transpileDestructingAssignmentValue(node.initializer);
                    const initializer = this.createUnpackCall(
                        this.expectExpression(this.transformExpression(statement.initializer)),
                        statement.initializer
                    );
                    return this.createLocalOrExportedOrGlobalDeclaration(vars, initializer, statement);
                }
            } else {
                return this.createLocalOrExportedOrGlobalDeclaration(
                    vars,
                    tstl.createNilLiteral(),
                    statement
                );
            }
        }
    }

    public transformVariableStatement(statement: ts.VariableStatement): StatementVisitResult {
        const result: tstl.Statement[] = [];
        statement.declarationList.declarations.forEach(declaration => {
            const declarationStatements = this.transformVariableDeclaration(declaration);
            result.push(...this.statementVisitResultToArray(declarationStatements));
        });
        return result;
    }

    public transformExpressionStatement(statement: ts.ExpressionStatement | ts.Expression): StatementVisitResult {
        const expression = ts.isExpressionStatement(statement) ? statement.expression : statement;
        if (ts.isBinaryExpression(expression)) {
            const [isCompound, replacementOperator] = tsHelper.isBinaryAssignmentToken(expression.operatorToken.kind);
            if (isCompound && replacementOperator) {
                // +=, -=, etc...
                return this.transformCompoundAssignmentStatement(
                    expression,
                    expression.left,
                    expression.right,
                    replacementOperator
                );

            } else if (expression.operatorToken.kind === ts.SyntaxKind.EqualsToken) {
                // = assignment
                return this.transformAssignmentStatement(expression);

            } else if (expression.operatorToken.kind === ts.SyntaxKind.CommaToken) {
                const lhs = this.statementVisitResultToArray(this.transformExpressionStatement(expression.left));
                const rhs = this.statementVisitResultToArray(this.transformExpressionStatement(expression.right));
                return tstl.createDoStatement([...lhs, ...rhs], expression);
            }

        } else if (
            ts.isPrefixUnaryExpression(expression) &&
                (expression.operator === ts.SyntaxKind.PlusPlusToken
                || expression.operator === ts.SyntaxKind.MinusMinusToken)) {
            // ++i, --i
            const replacementOperator = expression.operator === ts.SyntaxKind.PlusPlusToken
                ? ts.SyntaxKind.PlusToken
                : ts.SyntaxKind.MinusToken;

            return this.transformCompoundAssignmentStatement(
                expression,
                expression.operand,
                ts.createLiteral(1),
                replacementOperator
            );
        }

        else if (ts.isPostfixUnaryExpression(expression)) {
            // i++, i--
            const replacementOperator = expression.operator === ts.SyntaxKind.PlusPlusToken
                ? ts.SyntaxKind.PlusToken
                : ts.SyntaxKind.MinusToken;

            return this.transformCompoundAssignmentStatement(
                expression,
                expression.operand,
                ts.createLiteral(1),
                replacementOperator
            );
        }

        else if (ts.isDeleteExpression(expression)) {
            return tstl.createAssignmentStatement(
                this.transformExpression(expression.expression) as tstl.IdentifierOrTableIndexExpression,
                tstl.createNilLiteral(),
                expression
            );
        }

        if (!ts.isCallLikeExpression(expression)) {
            // Assign expression statements to dummy to make sure they're legal lua
            return tstl.createVariableDeclarationStatement(
                tstl.createAnnonymousIdentifier(),
                this.transformExpression(expression)
            );
        }

        return tstl.createExpressionStatement(this.expectExpression(this.transformExpression(expression)));
    }

    public transformYield(expression: ts.YieldExpression): ExpressionVisitResult {
        return tstl.createCallExpression(
            tstl.createTableIndexExpression(
                tstl.createIdentifier("coroutine"),
                tstl.createStringLiteral("yield")),
                expression.expression
                    ? [this.expectExpression(this.transformExpression(expression.expression))]
                    : [],
                expression
            );
    }

    public transformReturnStatement(statement: ts.ReturnStatement): StatementVisitResult {
        if (statement.expression) {
            const returnType = tsHelper.getContainingFunctionReturnType(statement, this.checker);
            if (returnType) {
                const expressionType = this.checker.getTypeAtLocation(statement.expression);
                this.validateFunctionAssignment(statement, expressionType, returnType);
            }
            if (tsHelper.isInTupleReturnFunction(statement, this.checker)) {
                // Parent function is a TupleReturn function
                if (ts.isArrayLiteralExpression(statement.expression)) {
                    // If return expression is an array literal, leave out brackets.
                    return tstl.createReturnStatement(this.filterUndefined(
                        statement.expression.elements.map(elem => this.transformExpression(elem))
                    ));
                }

                const expressionType = this.checker.getTypeAtLocation(statement.expression);
                if (!tsHelper.isTupleReturnCall(statement.expression, this.checker)
                    && tsHelper.isArrayType(expressionType, this.checker, this.program))
                {
                    // If return expression is an array-type and not another TupleReturn call, unpack it
                    const expression = this.createUnpackCall(
                        this.expectExpression(this.transformExpression(statement.expression)),
                        statement.expression
                    );
                    return tstl.createReturnStatement([expression]);
                }
            }
            const returnExpressions = [this.expectExpression(this.transformExpression(statement.expression))];
            return tstl.createReturnStatement(returnExpressions, statement);
        } else {
            // Empty return
            return tstl.createReturnStatement([], statement);
        }
    }

    public transformIfStatement(statement: ts.IfStatement): StatementVisitResult {
        this.pushScope(ScopeType.Conditional, statement.thenStatement);
        const condition = this.expectExpression(this.transformExpression(statement.expression));
        const statements = this.performHoisting(this.transformBlockOrStatement(statement.thenStatement));
        this.popScope();
        const ifBlock = tstl.createBlock(statements);
        if (statement.elseStatement) {
            if (ts.isIfStatement(statement.elseStatement)) {
                const elseStatement = this.transformIfStatement(statement.elseStatement) as tstl.IfStatement;
                return tstl.createIfStatement(condition, ifBlock, elseStatement);
            } else {
                this.pushScope(ScopeType.Conditional, statement.elseStatement);
                const elseStatements = this.performHoisting(this.transformBlockOrStatement(statement.elseStatement));
                this.popScope();
                const elseBlock = tstl.createBlock(elseStatements);
                return tstl.createIfStatement(condition, ifBlock, elseBlock);
            }
        }
        return tstl.createIfStatement(condition, ifBlock);
    }

    public transformWhileStatement(statement: ts.WhileStatement): StatementVisitResult {
        return tstl.createWhileStatement(
            tstl.createBlock(this.transformLoopBody(statement)),
            this.expectExpression(this.transformExpression(statement.expression)),
            statement
        );
    }

    public transformDoStatement(statement: ts.DoStatement): StatementVisitResult {
        return tstl.createRepeatStatement(
            tstl.createBlock(this.transformLoopBody(statement)),
            tstl.createUnaryExpression(
                tstl.createParenthesizedExpression(
                    this.expectExpression(this.transformExpression(statement.expression))
                ),
                tstl.SyntaxKind.NotOperator
            ),
            statement
        );
    }

    public transformForStatement(statement: ts.ForStatement): StatementVisitResult {
        const result: tstl.Statement[] = [];

        if (statement.initializer) {
            if (ts.isVariableDeclarationList(statement.initializer)) {
                for (const variableDeclaration of statement.initializer.declarations) {
                    // local initializer = value
                    const declarations = this.transformVariableDeclaration(variableDeclaration);
                    result.push(...this.statementVisitResultToArray(declarations));
                }
            } else {
                const initializerStatements = this.transformExpressionStatement(statement.initializer);
                result.push(...this.statementVisitResultToArray(initializerStatements));
            }
        }

        const condition = statement.condition
            ? this.transformExpression(statement.condition)
            : tstl.createBooleanLiteral(true);

        // Add body
        const body: tstl.Statement[] = this.transformLoopBody(statement);

        if (statement.incrementor) {
            const bodyStatements = this.transformExpressionStatement(statement.incrementor);
            body.push(...this.statementVisitResultToArray(bodyStatements));
        }

        // while (condition) do ... end
        result.push(tstl.createWhileStatement(tstl.createBlock(body), this.expectExpression(condition)));

        return tstl.createDoStatement(result, statement);
    }

    public transformForOfInitializer(initializer: ts.ForInitializer, expression: tstl.Expression): tstl.Statement {
        if (ts.isVariableDeclarationList(initializer)) {
            // Declaration of new variable
            const variableDeclarations = this.transformVariableDeclaration(initializer.declarations[0]);
            if (ts.isArrayBindingPattern(initializer.declarations[0].name)) {
                expression = this.createUnpackCall(expression, initializer);
            }

            const variableStatements = this.statementVisitResultToArray(variableDeclarations);
            if (variableStatements[0]) {
                // we can safely assume that for vars are not exported and therefore declarationstatenents
                return tstl.createVariableDeclarationStatement(
                    (variableStatements[0] as tstl.VariableDeclarationStatement).left, expression);
            } else {
                throw TSTLErrors.MissingForOfVariables(initializer);
            }

        } else {
            // Assignment to existing variable
            let variables: tstl.IdentifierOrTableIndexExpression | tstl.IdentifierOrTableIndexExpression[];
            if (ts.isArrayLiteralExpression(initializer)) {
                expression = this.createUnpackCall(expression, initializer);
                variables = initializer.elements
                    .map(e => this.transformExpression(e)) as tstl.IdentifierOrTableIndexExpression[];
            } else {
                variables = this.transformExpression(initializer) as tstl.IdentifierOrTableIndexExpression;
            }
            return tstl.createAssignmentStatement(variables, expression);
        }
    }

    public transformLoopBody(
        loop: ts.WhileStatement | ts.DoStatement | ts.ForStatement | ts.ForOfStatement | ts.ForInOrOfStatement
    ): tstl.Statement[]
    {
        this.pushScope(ScopeType.Loop, loop.statement);
        const body = this.performHoisting(this.transformBlockOrStatement(loop.statement));
        const scope = this.popScope();
        const scopeId = scope.id;

        if (!scope.loopContinued) {
            return body;
        }

        const baseResult: tstl.Statement[] = [tstl.createDoStatement(body)];
        const continueLabel = tstl.createLabelStatement(`__continue${scopeId}`);
        baseResult.push(continueLabel);

        return baseResult;
    }

    public transformBlockOrStatement(statement: ts.Statement): tstl.Statement[] {
        return ts.isBlock(statement)
            ? this.transformStatements(statement.statements)
            : this.statementVisitResultToArray(this.transformStatement(statement));
    }

    public transformForOfArrayStatement(statement: ts.ForOfStatement, block: tstl.Block): StatementVisitResult {
        const arrayExpression = this.expectExpression(this.transformExpression(statement.expression));

        // Arrays use numeric for loop (performs better than ipairs)
        const indexVariable = tstl.createIdentifier("____TS_index");
        if (!ts.isIdentifier(statement.expression)) {
            // Cache iterable expression if it's not a simple identifier
            // local ____TS_array = ${iterable};
            // for ____TS_index = 1, #____TS_array do
            //     local ${initializer} = ____TS_array[____TS_index]
            const arrayVariable = tstl.createIdentifier("____TS_array");
            const arrayAccess = tstl.createTableIndexExpression(arrayVariable, indexVariable);
            const initializer = this.transformForOfInitializer(statement.initializer, arrayAccess);
            block.statements.splice(0, 0, initializer);
            return [
                tstl.createVariableDeclarationStatement(arrayVariable, arrayExpression),
                tstl.createForStatement(
                    block,
                    indexVariable,
                    tstl.createNumericLiteral(1),
                    tstl.createUnaryExpression(arrayVariable, tstl.SyntaxKind.LengthOperator)
                ),
            ];

        } else {
            // Simple identifier version
            // for ____TS_index = 1, #${iterable} do
            //     local ${initializer} = ${iterable}[____TS_index]
            const iterableAccess = tstl.createTableIndexExpression(arrayExpression, indexVariable);
            const initializer = this.transformForOfInitializer(statement.initializer, iterableAccess);
            block.statements.splice(0, 0, initializer);
            return tstl.createForStatement(
                block,
                indexVariable,
                tstl.createNumericLiteral(1),
                tstl.createUnaryExpression(arrayExpression, tstl.SyntaxKind.LengthOperator)
            );
        }
    }

    public transformForOfLuaIteratorStatement(statement: ts.ForOfStatement, block: tstl.Block): StatementVisitResult {
        const luaIterator = this.expectExpression(this.transformExpression(statement.expression));
        const type = this.checker.getTypeAtLocation(statement.expression);
        const tupleReturn = tsHelper.getCustomDecorators(type, this.checker).has(DecoratorKind.TupleReturn);
        if (tupleReturn) {
            // LuaIterator + TupleReturn
            if (ts.isVariableDeclarationList(statement.initializer)) {
                // Variables declared in for loop
                // for ${initializer} in ${iterable} do
                const initializerVariable = statement.initializer.declarations[0].name;
                if (ts.isArrayBindingPattern(initializerVariable)) {
                    return tstl.createForInStatement(
                        block,
                        this.filterUndefinedAndCast(
                            initializerVariable.elements.map(e => this.transformArrayBindingElement(e)),
                            tstl.isIdentifier),
                        [luaIterator]
                    );

                } else {
                    // Single variable is not allowed
                    throw TSTLErrors.UnsupportedNonDestructuringLuaIterator(statement.initializer);
                }

            } else {
                // Variables NOT declared in for loop - catch iterator values in temps and assign
                // for ____TS_value0 in ${iterable} do
                //     ${initializer} = ____TS_value0
                if (ts.isArrayLiteralExpression(statement.initializer)) {
                    const tmps = statement.initializer.elements
                        .map((_, i) => tstl.createIdentifier(`____TS_value${i}`));
                    const assign = tstl.createAssignmentStatement(
                        statement.initializer.elements
                            .map(e => this.transformExpression(e)) as tstl.IdentifierOrTableIndexExpression[],
                        tmps
                    );
                    block.statements.splice(0, 0, assign);
                    return tstl.createForInStatement(block, tmps, [luaIterator]);

                } else {
                    // Single variable is not allowed
                    throw TSTLErrors.UnsupportedNonDestructuringLuaIterator(statement.initializer);
                }
            }

        } else {
            // LuaIterator (no TupleReturn)
            if (ts.isVariableDeclarationList(statement.initializer)
                && ts.isIdentifier(statement.initializer.declarations[0].name)) {
                // Single variable declared in for loop
                // for ${initializer} in ${iterator} do
                return tstl.createForInStatement(
                    block,
                    [this.transformIdentifier(statement.initializer.declarations[0].name as ts.Identifier)],
                    [luaIterator]
                );

            } else {
                // Destructuring or variable NOT declared in for loop
                // for ____TS_value in ${iterator} do
                //     local ${initializer} = unpack(____TS_value)
                const valueVariable = tstl.createIdentifier("____TS_value");
                const initializer = this.transformForOfInitializer(statement.initializer, valueVariable);
                block.statements.splice(0, 0, initializer);
                return tstl.createForInStatement(
                    block,
                    [valueVariable],
                    [luaIterator]
                );
            }
        }
    }

    public transformForOfIteratorStatement(statement: ts.ForOfStatement, block: tstl.Block): StatementVisitResult {
        const iterable = this.expectExpression(this.transformExpression(statement.expression));
        if (ts.isVariableDeclarationList(statement.initializer)
            && ts.isIdentifier(statement.initializer.declarations[0].name)) {
            // Single variable declared in for loop
            // for ${initializer} in __TS__iterator(${iterator}) do
            return tstl.createForInStatement(
                block,
                [this.transformIdentifier(statement.initializer.declarations[0].name as ts.Identifier)],
                [this.transformLuaLibFunction(LuaLibFeature.Iterator, statement.expression, iterable)]
            );

        } else {
            // Destructuring or variable NOT declared in for loop
            // for ____TS_value in __TS__iterator(${iterator}) do
            //     local ${initializer} = ____TS_value
            const valueVariable = tstl.createIdentifier("____TS_value");
            const initializer = this.transformForOfInitializer(statement.initializer, valueVariable);
            block.statements.splice(0, 0, initializer);
            return tstl.createForInStatement(
                block,
                [valueVariable],
                [this.transformLuaLibFunction(LuaLibFeature.Iterator, statement.expression, iterable)]
            );
        }
    }

    public transformForOfStatement(statement: ts.ForOfStatement): StatementVisitResult {
        // Transpile body
        const body = tstl.createBlock(this.transformLoopBody(statement));

        if (tsHelper.isLuaIteratorType(statement.expression, this.checker)) {
            // LuaIterators
            return this.transformForOfLuaIteratorStatement(statement, body);

        } else if (tsHelper.isArrayType(
            this.checker.getTypeAtLocation(statement.expression),
            this.checker,
            this.program)
        ) {
            // Arrays
            return this.transformForOfArrayStatement(statement, body);

        } else {
            // TS Iterables
            return this.transformForOfIteratorStatement(statement, body);
        }
    }

    public transformForInStatement(statement: ts.ForInStatement): StatementVisitResult {
        // Get variable identifier
        const variable = (statement.initializer as ts.VariableDeclarationList).declarations[0];
        const identifier = variable.name as ts.Identifier;

        // Transpile expression
        const pairsIdentifier = tstl.createIdentifier("pairs");
        const expression = this.expectExpression(this.transformExpression(statement.expression));
        const pairsCall = tstl.createCallExpression(pairsIdentifier, [expression]);

        if (tsHelper.isArrayType(this.checker.getTypeAtLocation(statement.expression), this.checker, this.program)) {
            throw TSTLErrors.ForbiddenForIn(statement);
        }

        const body = tstl.createBlock(this.transformLoopBody(statement));

        return tstl.createForInStatement(
            body,
            [this.transformIdentifier(identifier)],
            [pairsCall],
            statement
        );
    }

    public transformSwitchStatement(statement: ts.SwitchStatement): StatementVisitResult {
        if (this.options.luaTarget === LuaTarget.Lua51) {
            throw TSTLErrors.UnsupportedForTarget("Switch statements", this.options.luaTarget, statement);
        }

        this.pushScope(ScopeType.Switch, statement);

        // Give the switch a unique name to prevent nested switches from acting up.
        const switchName = `____TS_switch${this.peekScope().id}`;

        const expression = this.transformExpression(statement.expression);
        const switchVariable = tstl.createIdentifier(switchName);
        const switchVariableDeclaration = tstl.createVariableDeclarationStatement(switchVariable, expression);

        let statements: tstl.Statement[] = [switchVariableDeclaration];

        const caseClauses = statement.caseBlock.clauses.filter(c => ts.isCaseClause(c)) as ts.CaseClause[];

        for (let i = 0; i < caseClauses.length; i++) {
            const clause = caseClauses[i];
            // If the clause condition holds, go to the correct label
            const condition = tstl.createBinaryExpression(
                switchVariable,
                this.expectExpression(this.transformExpression(clause.expression)),
                tstl.SyntaxKind.EqualityOperator
            );
            const goto = tstl.createGotoStatement(`${switchName}_case_${i}`);
            const conditionalGoto = tstl.createIfStatement(condition, tstl.createBlock([goto]));
            statements.push(conditionalGoto);
        }

        const hasDefaultCase = statement.caseBlock.clauses.some(c => ts.isDefaultClause(c));
        if (hasDefaultCase) {
            statements.push(tstl.createGotoStatement(`${switchName}_case_default`));
        } else {
            statements.push(tstl.createGotoStatement(`${switchName}_end`));
        }

        for (let i = 0; i < statement.caseBlock.clauses.length; i++) {
            const clause = statement.caseBlock.clauses[i];
            const label = ts.isCaseClause(clause)
                ? tstl.createLabelStatement(`${switchName}_case_${i}`)
                : tstl.createLabelStatement(`${switchName}_case_default`);

            const body = tstl.createDoStatement(this.transformStatements(clause.statements));
            statements.push(label, body);
        }

        statements.push(tstl.createLabelStatement(`${switchName}_end`));

        statements = this.performHoisting(statements);
        this.popScope();

        return statements;
    }

    public transformBreakStatement(breakStatement: ts.BreakStatement): StatementVisitResult {
        const breakableScope = this.findScope(ScopeType.Loop | ScopeType.Switch);

        if (breakableScope === undefined) {
            throw new Error("Tried to pop non-existing break scope!");
        }

        if (breakableScope.type === ScopeType.Switch) {
            return tstl.createGotoStatement(`____TS_switch${breakableScope.id}_end`);
        } else {
            return tstl.createBreakStatement(breakStatement);
        }
    }

    public transformTryStatement(statement: ts.TryStatement): StatementVisitResult {
        const pCall = tstl.createIdentifier("pcall");
        const tryBlock = this.transformBlock(statement.tryBlock);
        const tryCall = tstl.createCallExpression(pCall, [tstl.createFunctionExpression(tryBlock)]);

        const result: tstl.Statement[] = [];

        if (statement.catchClause) {
            const tryResult = tstl.createIdentifier("____TS_try");

            const returnVariables = statement.catchClause && statement.catchClause.variableDeclaration
                ? [tryResult, this.transformIdentifier(statement.catchClause.variableDeclaration.name as ts.Identifier)]
                : [tryResult];

            const catchAssignment = tstl.createVariableDeclarationStatement(returnVariables, tryCall);

            result.push(catchAssignment);

            const notTryResult = tstl.createUnaryExpression(
                tstl.createParenthesizedExpression(tryResult),
                tstl.SyntaxKind.NotOperator
            );
            result.push(tstl.createIfStatement(notTryResult, this.transformBlock(statement.catchClause.block)));

        } else {
            result.push(tstl.createExpressionStatement(tryCall));
        }

        if (statement.finallyBlock) {
            result.push(tstl.createDoStatement(this.transformBlock(statement.finallyBlock).statements));
        }

        return tstl.createDoStatement(
            result,
            statement
        );
    }

    public transformThrowStatement(statement: ts.ThrowStatement): StatementVisitResult {
        if (statement.expression === undefined) {
            throw TSTLErrors.InvalidThrowExpression(statement);
        }

        const type = this.checker.getTypeAtLocation(statement.expression);
        if (tsHelper.isStringType(type)) {
            const error = tstl.createIdentifier("error");
            return tstl.createExpressionStatement(
                tstl.createCallExpression(
                    error,
                    this.filterUndefined([this.transformExpression(statement.expression)])
                ),
                statement
            );
        } else {
            throw TSTLErrors.InvalidThrowExpression(statement.expression);
        }
    }

    public transformContinueStatement(statement: ts.ContinueStatement): StatementVisitResult {
        if (this.options.luaTarget === LuaTarget.Lua51) {
            throw TSTLErrors.UnsupportedForTarget("Continue statement", this.options.luaTarget, statement);
        }

        const scope = this.findScope(ScopeType.Loop);
        if (scope === undefined) {
            throw TSTLErrors.UndefinedScope();
        }

        scope.loopContinued = true;
        return tstl.createGotoStatement(
            `__continue${scope.id}`,
            statement
        );
    }

    public transformEmptyStatement(arg0: ts.EmptyStatement): StatementVisitResult {
        return undefined;
    }

    // Expressions
    public transformExpression(expression: ts.Expression): ExpressionVisitResult {
        switch (expression.kind) {
            case ts.SyntaxKind.BinaryExpression:
                return this.transformBinaryExpression(expression as ts.BinaryExpression);
            case ts.SyntaxKind.ConditionalExpression:
                return this.transformConditionalExpression(expression as ts.ConditionalExpression);
            case ts.SyntaxKind.CallExpression:
                return this.transformCallExpression(expression as ts.CallExpression);
            case ts.SyntaxKind.PropertyAccessExpression:
                return this.transformPropertyAccessExpression(expression as ts.PropertyAccessExpression);
            case ts.SyntaxKind.ElementAccessExpression:
                return this.transformElementAccessExpression(expression as ts.ElementAccessExpression);
            case ts.SyntaxKind.Identifier:
                return this.transformIdentifierExpression(expression as ts.Identifier);
            case ts.SyntaxKind.StringLiteral:
            case ts.SyntaxKind.NoSubstitutionTemplateLiteral:
                return this.transformStringLiteral(expression as ts.StringLiteral);
            case ts.SyntaxKind.TemplateExpression:
                return this.transformTemplateExpression(expression as ts.TemplateExpression);
            case ts.SyntaxKind.NumericLiteral:
                return this.transformNumericLiteral(expression as ts.NumericLiteral);
            case ts.SyntaxKind.TrueKeyword:
                return this.transformTrueKeyword(expression as ts.BooleanLiteral);
            case ts.SyntaxKind.FalseKeyword:
                return this.transformFalseKeyword(expression as ts.BooleanLiteral);
            case ts.SyntaxKind.NullKeyword:
            case ts.SyntaxKind.UndefinedKeyword:
                return this.transformNullOrUndefinedKeyword(expression);
            case ts.SyntaxKind.ThisKeyword:
                return this.transformThisKeyword(expression as ts.ThisExpression);
            case ts.SyntaxKind.PostfixUnaryExpression:
                return this.transformPostfixUnaryExpression(expression as ts.PostfixUnaryExpression);
            case ts.SyntaxKind.PrefixUnaryExpression:
                return this.transformPrefixUnaryExpression(expression as ts.PrefixUnaryExpression);
            case ts.SyntaxKind.ArrayLiteralExpression:
                return this.transformArrayLiteral(expression as ts.ArrayLiteralExpression);
            case ts.SyntaxKind.ObjectLiteralExpression:
                return this.transformObjectLiteral(expression as ts.ObjectLiteralExpression);
            case ts.SyntaxKind.DeleteExpression:
                return this.transformDeleteExpression(expression as ts.DeleteExpression);
            case ts.SyntaxKind.FunctionExpression:
            case ts.SyntaxKind.ArrowFunction:
                return this.transformFunctionExpression(expression as ts.ArrowFunction);
            case ts.SyntaxKind.NewExpression:
                return this.transformNewExpression(expression as ts.NewExpression);
            case ts.SyntaxKind.ParenthesizedExpression:
                return this.transformParenthesizedExpression(expression as ts.ParenthesizedExpression);
            case ts.SyntaxKind.SuperKeyword:
                return this.transformSuperKeyword(expression as ts.SuperExpression);
            case ts.SyntaxKind.TypeAssertionExpression:
            case ts.SyntaxKind.AsExpression:
                return this.transformAssertionExpression(expression as ts.AssertionExpression);
            case ts.SyntaxKind.TypeOfExpression:
                return this.transformTypeOfExpression(expression as ts.TypeOfExpression);
            case ts.SyntaxKind.SpreadElement:
                return this.transformSpreadElement(expression as ts.SpreadElement);
            case ts.SyntaxKind.NonNullExpression:
                return this.transformExpression((expression as ts.NonNullExpression).expression);
            case ts.SyntaxKind.YieldExpression:
                return this.transformYield(expression as ts.YieldExpression);
            case ts.SyntaxKind.EmptyStatement:
                return undefined;
            case ts.SyntaxKind.NotEmittedStatement:
                return undefined;
            case ts.SyntaxKind.ClassExpression:
                return this.transformClassExpression(expression as ts.ClassExpression);
            case ts.SyntaxKind.PartiallyEmittedExpression:
                return this.transformExpression((expression as ts.PartiallyEmittedExpression).expression);
            default:
                throw TSTLErrors.UnsupportedKind("expression", expression.kind, expression);
        }
    }

    public transformBinaryOperation(
        left: tstl.Expression,
        right: tstl.Expression,
        operator: ts.BinaryOperator,
        tsOriginal: ts.Node
    ): ExpressionVisitResult
    {
        switch (operator) {
            case ts.SyntaxKind.AmpersandToken:
            case ts.SyntaxKind.BarToken:
            case ts.SyntaxKind.CaretToken:
            case ts.SyntaxKind.LessThanLessThanToken:
            case ts.SyntaxKind.GreaterThanGreaterThanToken:
            case ts.SyntaxKind.GreaterThanGreaterThanGreaterThanToken:
                return this.transformBinaryBitOperation(tsOriginal, left, right, operator);
            default:
                const luaOperator = this.transformBinaryOperator(operator, tsOriginal);
                if (luaOperator === tstl.SyntaxKind.ConcatOperator) {
                    left = this.wrapInToStringForConcat(left);
                    right = this.wrapInToStringForConcat(right);
                }
                return tstl.createBinaryExpression(left, right, luaOperator, tsOriginal);
        }
    }

    public transformBinaryExpression(expression: ts.BinaryExpression): ExpressionVisitResult {
        // Check if this is an assignment token, then handle accordingly

        const [isCompound, replacementOperator] = tsHelper.isBinaryAssignmentToken(expression.operatorToken.kind);
        if (isCompound && replacementOperator) {
            return this.transformCompoundAssignmentExpression(
                expression,
                expression.left,
                expression.right,
                replacementOperator,
                false
            );
        }

        const lhs = this.expectExpression(this.transformExpression(expression.left));
        const rhs = this.expectExpression(this.transformExpression(expression.right));

        // Transpile operators
        switch (expression.operatorToken.kind) {
            case ts.SyntaxKind.AmpersandToken:
            case ts.SyntaxKind.BarToken:
            case ts.SyntaxKind.CaretToken:
            case ts.SyntaxKind.LessThanLessThanToken:
            case ts.SyntaxKind.GreaterThanGreaterThanToken:
            case ts.SyntaxKind.GreaterThanGreaterThanGreaterThanToken:
                return this.transformBinaryBitOperation(expression, lhs, rhs, expression.operatorToken.kind);
            case ts.SyntaxKind.PlusToken:
            case ts.SyntaxKind.AmpersandAmpersandToken:
            case ts.SyntaxKind.BarBarToken:
            case ts.SyntaxKind.MinusToken:
            case ts.SyntaxKind.AsteriskToken:
            case ts.SyntaxKind.AsteriskAsteriskToken:
            case ts.SyntaxKind.SlashToken:
            case ts.SyntaxKind.PercentToken:
            case ts.SyntaxKind.GreaterThanToken:
            case ts.SyntaxKind.GreaterThanEqualsToken:
            case ts.SyntaxKind.LessThanToken:
            case ts.SyntaxKind.LessThanEqualsToken:
            case ts.SyntaxKind.EqualsEqualsToken:
            case ts.SyntaxKind.EqualsEqualsEqualsToken:
            case ts.SyntaxKind.ExclamationEqualsToken:
            case ts.SyntaxKind.ExclamationEqualsEqualsToken:
                return this.transformBinaryOperation(lhs, rhs, expression.operatorToken.kind, expression);
            case ts.SyntaxKind.EqualsToken:
                return this.transformAssignmentExpression(expression);
            case ts.SyntaxKind.InKeyword:
                const indexExpression = tstl.createTableIndexExpression(rhs, lhs);
                return tstl.createBinaryExpression(
                    indexExpression,
                    tstl.createNilLiteral(),
                    tstl.SyntaxKind.InequalityOperator,
                    expression
                );

            case ts.SyntaxKind.InstanceOfKeyword:
                const decorators = tsHelper.getCustomDecorators(
                    this.checker.getTypeAtLocation(expression.right),
                    this.checker
                );
                if (decorators.has(DecoratorKind.Extension) || decorators.has(DecoratorKind.MetaExtension)) {
                    // Cannot use instanceof on extension classes
                    throw TSTLErrors.InvalidInstanceOfExtension(expression);
                }
                return this.transformLuaLibFunction(LuaLibFeature.InstanceOf, expression, lhs, rhs);

            case ts.SyntaxKind.CommaToken:
                return this.createImmediatelyInvokedFunctionExpression(
                    this.statementVisitResultToArray(this.transformExpressionStatement(expression.left)),
                    rhs,
                    expression
                );

            default:
                throw TSTLErrors.UnsupportedKind("binary operator", expression.operatorToken.kind, expression);
        }
    }

    private transformAssignment(lhs: ts.Expression, right?: tstl.Expression): tstl.Statement {
        return tstl.createAssignmentStatement(
            this.transformExpression(lhs) as tstl.IdentifierOrTableIndexExpression,
            right,
            lhs.parent
        );
    }

    public transformAssignmentStatement(expression: ts.BinaryExpression): StatementVisitResult {
        // Validate assignment
        const rightType = this.checker.getTypeAtLocation(expression.right);
        const leftType = this.checker.getTypeAtLocation(expression.left);
        this.validateFunctionAssignment(expression.right, rightType, leftType);

        if (ts.isArrayLiteralExpression(expression.left)) {
            // Destructuring assignment
            const left = expression.left.elements.length > 0
                ? expression.left.elements.map(e => this.transformExpression(e))
                : [tstl.createAnnonymousIdentifier(expression.left)];
            let right: tstl.Expression[];
            if (ts.isArrayLiteralExpression(expression.right)) {
                if (expression.right.elements.length > 0) {
                    const visitResults = expression.right.elements.map(e => this.transformExpression(e));
                    right = this.filterUndefined(visitResults);
                } else {
                    right = [tstl.createNilLiteral()];
                }
            } else if (tsHelper.isTupleReturnCall(expression.right, this.checker)) {
                right = this.filterUndefined([this.transformExpression(expression.right)]);
            } else {
                right = [this.createUnpackCall(this.transformExpression(expression.right), expression.right)];
            }
            return tstl.createAssignmentStatement(
                left as tstl.IdentifierOrTableIndexExpression[],
                right,
                expression
            );
        } else {
            // Simple assignment
            return this.transformAssignment(expression.left, this.transformExpression(expression.right));
        }
    }

    public transformAssignmentExpression(expression: ts.BinaryExpression)
        : tstl.CallExpression | tstl.MethodCallExpression
    {
        // Validate assignment
        const rightType = this.checker.getTypeAtLocation(expression.right);
        const leftType = this.checker.getTypeAtLocation(expression.left);
        this.validateFunctionAssignment(expression.right, rightType, leftType);

        if (ts.isArrayLiteralExpression(expression.left)) {
            // Destructuring assignment
            // (function() local ${tmps} = ${right}; ${left} = ${tmps}; return {${tmps}} end)()
            const left = expression.left.elements.length > 0
                ? expression.left.elements.map(e => this.transformExpression(e))
                : [tstl.createAnnonymousIdentifier(expression.left)];
            let right: tstl.Expression[];
            if (ts.isArrayLiteralExpression(expression.right)) {
                right = expression.right.elements.length > 0
                    ? this.filterUndefined(expression.right.elements.map(e => this.transformExpression(e)))
                    : [tstl.createNilLiteral()];
            } else if (tsHelper.isTupleReturnCall(expression.right, this.checker)) {
                right = this.filterUndefined([this.transformExpression(expression.right)]);
            } else {
                right = [this.createUnpackCall(this.transformExpression(expression.right), expression.right)];
            }
            const tmps = left.map((_, i) => tstl.createIdentifier(`____TS_tmp${i}`));
            const statements: tstl.Statement[] = [
                tstl.createVariableDeclarationStatement(tmps, right),
                tstl.createAssignmentStatement(left as tstl.IdentifierOrTableIndexExpression[], tmps),
            ];
            return this.createImmediatelyInvokedFunctionExpression(
                statements,
                tstl.createTableExpression(tmps.map(t => tstl.createTableFieldExpression(t))),
                expression
            );
        }

        if (ts.isPropertyAccessExpression(expression.left) || ts.isElementAccessExpression(expression.left)) {
            // Left is property/element access: cache result while maintaining order of evaluation
            // (function(o, i, v) o[i] = v; return v end)(${objExpression}, ${indexExpression}, ${right})
            const objParameter = tstl.createIdentifier("o");
            const indexParameter = tstl.createIdentifier("i");
            const valueParameter = tstl.createIdentifier("v");
            const indexStatement = tstl.createTableIndexExpression(objParameter, indexParameter);
            const statements: tstl.Statement[] = [
                tstl.createAssignmentStatement(indexStatement, valueParameter),
                tstl.createReturnStatement([valueParameter]),
            ];
            const iife = tstl.createFunctionExpression(
                tstl.createBlock(statements),
                [objParameter, indexParameter, valueParameter]
            );
            const objExpression = this.transformExpression(expression.left.expression);
            let indexExpression: tstl.Expression;
            if (ts.isPropertyAccessExpression(expression.left)) {
                // Property access
                indexExpression = tstl.createStringLiteral(expression.left.name.text);
            } else {
                // Element access
                indexExpression = this.expectExpression(this.transformExpression(expression.left.argumentExpression));
                const argType = this.checker.getTypeAtLocation(expression.left.expression);
                if (tsHelper.isArrayType(argType, this.checker, this.program)) {
                    // Array access needs a +1
                    indexExpression = this.expressionPlusOne(indexExpression);
                }
            }
            const args = [objExpression, indexExpression, this.transformExpression(expression.right)];
            return tstl.createCallExpression(
                tstl.createParenthesizedExpression(iife),
                this.filterUndefined(args),
                expression
            );

        } else {
            // Simple assignment
            // (function() ${left} = ${right}; return ${left} end)()
            const left = this.expectExpression(this.transformExpression(expression.left));
            const right = this.transformExpression(expression.right);
            return this.createImmediatelyInvokedFunctionExpression(
                [this.transformAssignment(expression.left, right)],
                left,
                expression
            );
        }
    }

    public transformCompoundAssignmentExpression(
        expression: ts.Expression,
        lhs: ts.Expression,
        rhs: ts.Expression,
        replacementOperator: ts.BinaryOperator,
        isPostfix: boolean
    ): tstl.CallExpression
    {
        const left = this.transformExpression(lhs) as tstl.IdentifierOrTableIndexExpression;
        let right = this.expectExpression(this.transformExpression(rhs));

        const [hasEffects, objExpression, indexExpression] = tsHelper.isAccessExpressionWithEvaluationEffects(
            lhs,
            this.checker,
            this.program
        );
        if (hasEffects && objExpression && indexExpression) {
            // Complex property/element accesses need to cache object/index expressions to avoid repeating side-effects
            // local __TS_obj, __TS_index = ${objExpression}, ${indexExpression};
            const obj = tstl.createIdentifier("____TS_obj");
            const index = tstl.createIdentifier("____TS_index");
            const objAndIndexDeclaration = tstl.createVariableDeclarationStatement(
                [obj, index],
                this.filterUndefined(
                    [this.transformExpression(objExpression),
                    this.transformExpression(indexExpression)]
                )
            );
            const accessExpression = tstl.createTableIndexExpression(obj, index);

            const tmp = tstl.createIdentifier("____TS_tmp");
            right = tstl.createParenthesizedExpression(right);
            let tmpDeclaration: tstl.VariableDeclarationStatement;
            let assignStatement: tstl.AssignmentStatement;
            if (isPostfix) {
                // local ____TS_tmp = ____TS_obj[____TS_index];
                // ____TS_obj[____TS_index] = ____TS_tmp ${replacementOperator} ${right};
                tmpDeclaration = tstl.createVariableDeclarationStatement(tmp, accessExpression);
                const operatorExpression = this.transformBinaryOperation(tmp, right, replacementOperator, expression);
                assignStatement = tstl.createAssignmentStatement(accessExpression, operatorExpression);
            } else {
                // local ____TS_tmp = ____TS_obj[____TS_index] ${replacementOperator} ${right};
                // ____TS_obj[____TS_index] = ____TS_tmp;
                const operatorExpression = this.transformBinaryOperation(
                    accessExpression,
                    right,
                    replacementOperator,
                    expression
                );
                tmpDeclaration = tstl.createVariableDeclarationStatement(tmp, operatorExpression);
                assignStatement = tstl.createAssignmentStatement(accessExpression, tmp);
            }
            // return ____TS_tmp
            return this.createImmediatelyInvokedFunctionExpression(
                [objAndIndexDeclaration, tmpDeclaration, assignStatement],
                tmp,
                expression
            );

        } else if (isPostfix) {
            // Postfix expressions need to cache original value in temp
            // local ____TS_tmp = ${left};
            // ${left} = ____TS_tmp ${replacementOperator} ${right};
            // return ____TS_tmp
            const tmpIdentifier = tstl.createIdentifier("____TS_tmp");
            const tmpDeclaration = tstl.createVariableDeclarationStatement(tmpIdentifier, left);
            const operatorExpression = this.transformBinaryOperation(
                tmpIdentifier,
                right,
                replacementOperator,
                expression
            );
            const assignStatement = this.transformAssignment(lhs, operatorExpression);
            return this.createImmediatelyInvokedFunctionExpression(
                [tmpDeclaration, assignStatement],
                tmpIdentifier,
                expression
            );

        } else if (ts.isPropertyAccessExpression(lhs) || ts.isElementAccessExpression(lhs)) {
            // Simple property/element access expressions need to cache in temp to avoid double-evaluation
            // local ____TS_tmp = ${left} ${replacementOperator} ${right};
            // ${left} = ____TS_tmp;
            // return ____TS_tmp
            const tmpIdentifier = tstl.createIdentifier("____TS_tmp");
            const operatorExpression = this.transformBinaryOperation(left, right, replacementOperator, expression);
            const tmpDeclaration = tstl.createVariableDeclarationStatement(tmpIdentifier, operatorExpression);
            const assignStatement = this.transformAssignment(lhs, tmpIdentifier);
            return this.createImmediatelyInvokedFunctionExpression(
                [tmpDeclaration, assignStatement],
                tmpIdentifier,
                expression
            );

        } else {
            // Simple expressions
            // ${left} = ${right}; return ${right}
            const operatorExpression = this.transformBinaryOperation(left, right, replacementOperator, expression);
            const assignStatement = this.transformAssignment(lhs, operatorExpression);
            return this.createImmediatelyInvokedFunctionExpression([assignStatement], left, expression);
        }
    }

    public transformBinaryOperator(operator: ts.BinaryOperator, node: ts.Node): tstl.BinaryOperator {
        switch (operator) {
            // Bitwise operators
            case ts.SyntaxKind.BarToken:
                return tstl.SyntaxKind.BitwiseOrOperator;
            case ts.SyntaxKind.CaretToken:
                return tstl.SyntaxKind.BitwiseExclusiveOrOperator;
            case ts.SyntaxKind.AmpersandToken:
                return tstl.SyntaxKind.BitwiseAndOperator;
            case ts.SyntaxKind.LessThanLessThanToken:
                return tstl.SyntaxKind.BitwiseLeftShiftOperator;
            case ts.SyntaxKind.GreaterThanGreaterThanToken:
                throw TSTLErrors.UnsupportedKind("right shift operator (use >>> instead)", operator, node);
            case ts.SyntaxKind.GreaterThanGreaterThanGreaterThanToken:
                return tstl.SyntaxKind.BitwiseRightShiftOperator;
            // Regular operators
            case ts.SyntaxKind.AmpersandAmpersandToken:
                return tstl.SyntaxKind.AndOperator;
            case ts.SyntaxKind.BarBarToken:
                return tstl.SyntaxKind.OrOperator;
            case ts.SyntaxKind.MinusToken:
                return tstl.SyntaxKind.SubractionOperator;
            case ts.SyntaxKind.PlusToken:
                if (ts.isBinaryExpression(node)) {
                    // Check is we need to use string concat operator
                    const typeLeft = this.checker.getTypeAtLocation(node.left);
                    const typeRight = this.checker.getTypeAtLocation(node.right);
                    if (tsHelper.isStringType(typeLeft) || tsHelper.isStringType(typeRight)) {
                        return tstl.SyntaxKind.ConcatOperator;
                    }
                }
                return tstl.SyntaxKind.AdditionOperator;
            case ts.SyntaxKind.AsteriskToken:
                return tstl.SyntaxKind.MultiplicationOperator;
            case ts.SyntaxKind.AsteriskAsteriskToken:
                return tstl.SyntaxKind.PowerOperator;
            case ts.SyntaxKind.SlashToken:
                return tstl.SyntaxKind.DivisionOperator;
            case ts.SyntaxKind.PercentToken:
                return tstl.SyntaxKind.ModuloOperator;
            case ts.SyntaxKind.GreaterThanToken:
                return tstl.SyntaxKind.GreaterThanOperator;
            case ts.SyntaxKind.GreaterThanEqualsToken:
                return tstl.SyntaxKind.GreaterEqualOperator;
            case ts.SyntaxKind.LessThanToken:
                return tstl.SyntaxKind.LessThanOperator;
            case ts.SyntaxKind.LessThanEqualsToken:
                return tstl.SyntaxKind.LessEqualOperator;
            case ts.SyntaxKind.EqualsEqualsToken:
            case ts.SyntaxKind.EqualsEqualsEqualsToken:
                return tstl.SyntaxKind.EqualityOperator;
            case ts.SyntaxKind.ExclamationEqualsToken:
            case ts.SyntaxKind.ExclamationEqualsEqualsToken:
                return tstl.SyntaxKind.InequalityOperator;
            default:
                throw TSTLErrors.UnsupportedKind("binary operator", operator, node);
        }
    }

    public transformClassExpression(expression: ts.ClassExpression): ExpressionVisitResult {
<<<<<<< HEAD
        const className = tstl.createAnnonymousIdentifier();
        const classDeclaration =  this.transformClassDeclaration(expression as ts.ClassExpression, className);

        return this.createImmediatelyInvokedFunctionExpression(
            this.statementVisitResultToArray(classDeclaration),
            className,
            expression
        );
=======
        const className = expression.name !== undefined
            ? this.transformIdentifier(expression.name)
            : tstl.createAnnonymousIdentifier();
        const classDeclaration =  this.transformClassDeclaration(expression, className);
        return this.createImmediatelyInvokedFunctionExpression(classDeclaration, className, expression);
>>>>>>> 3df8dfba
    }

    public transformCompoundAssignmentStatement(
        node: ts.Node,
        lhs: ts.Expression,
        rhs: ts.Expression,
        replacementOperator: ts.BinaryOperator
    ): tstl.Statement
    {
        const left = this.transformExpression(lhs) as tstl.IdentifierOrTableIndexExpression;
        const right = this.expectExpression(this.transformExpression(rhs));

        const [hasEffects, objExpression, indexExpression] = tsHelper.isAccessExpressionWithEvaluationEffects(
            lhs,
            this.checker,
            this.program
        );
        if (hasEffects && objExpression && indexExpression) {
            // Complex property/element accesses need to cache object/index expressions to avoid repeating side-effects
            // local __TS_obj, __TS_index = ${objExpression}, ${indexExpression};
            // ____TS_obj[____TS_index] = ____TS_obj[____TS_index] ${replacementOperator} ${right};
            const obj = tstl.createIdentifier("____TS_obj");
            const index = tstl.createIdentifier("____TS_index");
            const objAndIndexDeclaration = tstl.createVariableDeclarationStatement(
                [obj, index],
                this.filterUndefined([
                    this.transformExpression(objExpression),
                    this.transformExpression(indexExpression),
                ])
            );
            const accessExpression = tstl.createTableIndexExpression(obj, index);
            const operatorExpression = this.transformBinaryOperation(
                accessExpression,
                tstl.createParenthesizedExpression(right),
                replacementOperator,
                node
            );
            const assignStatement = tstl.createAssignmentStatement(accessExpression, operatorExpression);
            return tstl.createDoStatement([objAndIndexDeclaration, assignStatement]);

        } else {
            // Simple statements
            // ${left} = ${left} ${replacementOperator} ${right}
            const operatorExpression = this.transformBinaryOperation(left, right, replacementOperator, node);
            return this.transformAssignment(lhs, operatorExpression);
        }
    }

    public transformUnaryBitLibOperation(
        node: ts.Node,
        expression: tstl.Expression,
        operator: tstl.UnaryBitwiseOperator,
        lib: string
    ): ExpressionVisitResult
    {
        let bitFunction: string;
        switch (operator) {
            case tstl.SyntaxKind.BitwiseNotOperator:
                bitFunction = "bnot";
                break;
            default:
                throw TSTLErrors.UnsupportedKind("unary bitwise operator", operator, node);
        }
        return tstl.createCallExpression(
            tstl.createTableIndexExpression(tstl.createIdentifier(lib), tstl.createStringLiteral(bitFunction)),
            [expression],
            node
        );
    }

    public transformUnaryBitOperation(
        node: ts.Node,
        expression: tstl.Expression,
        operator: tstl.UnaryBitwiseOperator
    ): ExpressionVisitResult
    {
        switch (this.options.luaTarget) {
            case LuaTarget.Lua51:
                throw TSTLErrors.UnsupportedForTarget("Bitwise operations", this.options.luaTarget, node);

            case LuaTarget.Lua52:
                return this.transformUnaryBitLibOperation(node, expression, operator, "bit32");

            case LuaTarget.LuaJIT:
                return this.transformUnaryBitLibOperation(node, expression, operator, "bit");

            default:
                return tstl.createUnaryExpression(expression, operator, node);
        }
    }

    public transformBinaryBitLibOperation(
        node: ts.Node,
        left: tstl.Expression,
        right: tstl.Expression,
        operator: ts.BinaryOperator,
        lib: string
    ): ExpressionVisitResult
    {
        let bitFunction: string;
        switch (operator) {
            case ts.SyntaxKind.AmpersandToken:
                bitFunction = "band";
                break;
            case ts.SyntaxKind.BarToken:
                bitFunction = "bor";
                break;
            case ts.SyntaxKind.CaretToken:
                bitFunction = "bxor";
                break;
            case ts.SyntaxKind.LessThanLessThanToken:
                bitFunction = "lshift";
                break;
            case ts.SyntaxKind.GreaterThanGreaterThanGreaterThanToken:
                bitFunction = "rshift";
                break;
            case ts.SyntaxKind.GreaterThanGreaterThanToken:
                bitFunction = "arshift";
                break;
            default:
                throw TSTLErrors.UnsupportedKind("binary bitwise operator", operator, node);
        }
        return tstl.createCallExpression(
            tstl.createTableIndexExpression(tstl.createIdentifier(lib), tstl.createStringLiteral(bitFunction)),
            [left, right],
            node
        );
    }

    private transformBinaryBitOperation(
        node: ts.Node,
        left: tstl.Expression,
        right: tstl.Expression,
        operator: ts.BinaryOperator
    ): ExpressionVisitResult
    {
        switch (this.options.luaTarget) {
            case LuaTarget.Lua51:
                throw TSTLErrors.UnsupportedForTarget("Bitwise operations", this.options.luaTarget, node);

            case LuaTarget.Lua52:
                return this.transformBinaryBitLibOperation(node, left, right, operator, "bit32");

            case LuaTarget.LuaJIT:
                return this.transformBinaryBitLibOperation(node, left, right, operator, "bit");

            default:
                const luaOperator = this.transformBinaryOperator(operator, node);
                return tstl.createBinaryExpression(left, right, luaOperator, node);
        }
    }

    private transformProtectedConditionalExpression(expression: ts.ConditionalExpression): tstl.CallExpression {
        const condition = this.expectExpression(this.transformExpression(expression.condition));
        const val1 = this.expectExpression(this.transformExpression(expression.whenTrue));
        const val2 = this.expectExpression(this.transformExpression(expression.whenFalse));

        const val1Function = this.wrapInFunctionCall(val1);
        const val2Function = this.wrapInFunctionCall(val2);

        // (condition and (() => v1) or (() => v2))()
        const conditionAnd = tstl.createBinaryExpression(condition, val1Function, tstl.SyntaxKind.AndOperator);
        const orExpression = tstl.createBinaryExpression(conditionAnd, val2Function, tstl.SyntaxKind.OrOperator);
        return tstl.createCallExpression(tstl.createParenthesizedExpression(orExpression), [], expression);
    }

    private transformConditionalExpression(expression: ts.ConditionalExpression): ExpressionVisitResult {
        const isStrict = this.options.strict === true || this.options.strictNullChecks === true;
        if (tsHelper.isFalsible(this.checker.getTypeAtLocation(expression.whenTrue), isStrict)) {
            return this.transformProtectedConditionalExpression(expression);
        }
        const condition = this.expectExpression(this.transformExpression(expression.condition));
        const val1 = this.expectExpression(this.transformExpression(expression.whenTrue));
        const val2 = this.expectExpression(this.transformExpression(expression.whenFalse));

        // condition and v1 or v2
        const conditionAnd = tstl.createBinaryExpression(condition, val1, tstl.SyntaxKind.AndOperator);
        return tstl.createBinaryExpression(
            conditionAnd,
            val2,
            tstl.SyntaxKind.OrOperator,
            expression
        );
    }

    public transformPostfixUnaryExpression(expression: ts.PostfixUnaryExpression): ExpressionVisitResult {
        switch (expression.operator) {
            case ts.SyntaxKind.PlusPlusToken:
                return this.transformCompoundAssignmentExpression(
                    expression,
                    expression.operand,
                    ts.createLiteral(1),
                    ts.SyntaxKind.PlusToken,
                    true
                );

            case ts.SyntaxKind.MinusMinusToken:
                return this.transformCompoundAssignmentExpression(
                    expression,
                    expression.operand,
                    ts.createLiteral(1),
                    ts.SyntaxKind.MinusToken,
                    true
                );

            default:
                throw TSTLErrors.UnsupportedKind("unary postfix operator", expression.operator, expression);
        }
    }

    public transformPrefixUnaryExpression(expression: ts.PrefixUnaryExpression): ExpressionVisitResult {
        switch (expression.operator) {
            case ts.SyntaxKind.PlusPlusToken:
                return this.transformCompoundAssignmentExpression(
                    expression,
                    expression.operand,
                    ts.createLiteral(1),
                    ts.SyntaxKind.PlusToken,
                    false
                );

            case ts.SyntaxKind.MinusMinusToken:
                return this.transformCompoundAssignmentExpression(
                    expression,
                    expression.operand,
                    ts.createLiteral(1),
                    ts.SyntaxKind.MinusToken,
                    false
                );

            case ts.SyntaxKind.PlusToken:
                return this.transformExpression(expression.operand);

            case ts.SyntaxKind.MinusToken:
                return tstl.createUnaryExpression(
                    this.expectExpression(this.transformExpression(expression.operand)),
                    tstl.SyntaxKind.NegationOperator
                );

            case ts.SyntaxKind.ExclamationToken:
                return tstl.createUnaryExpression(
                    this.expectExpression(this.transformExpression(expression.operand)),
                    tstl.SyntaxKind.NotOperator
                );

            case ts.SyntaxKind.TildeToken:
                return this.transformUnaryBitOperation(
                    expression,
                    this.expectExpression(this.transformExpression(expression.operand)),
                    tstl.SyntaxKind.BitwiseNotOperator
                );

            default:
                throw TSTLErrors.UnsupportedKind("unary prefix operator", expression.operator, expression);
        }
    }

    public transformArrayLiteral(node: ts.ArrayLiteralExpression): ExpressionVisitResult {
        const values: tstl.TableFieldExpression[] = [];

        node.elements.forEach(child => {
            const childExpression = this.transformExpression(child);
            if (childExpression) {
                values.push(tstl.createTableFieldExpression(childExpression, undefined, child));
            }
        });

        return tstl.createTableExpression(values, node);
    }

    public transformObjectLiteral(node: ts.ObjectLiteralExpression): ExpressionVisitResult {
        const properties: tstl.TableFieldExpression[] = [];
        // Add all property assignments
        node.properties.forEach(element => {
            const name = element.name ? this.transformPropertyName(element.name) : undefined;
            if (ts.isPropertyAssignment(element)) {
                const expression = this.expectExpression(this.transformExpression(element.initializer));
                properties.push(tstl.createTableFieldExpression(expression, name, element));
            } else if (ts.isShorthandPropertyAssignment(element)) {
                const identifier = this.transformIdentifier(element.name);
                properties.push(tstl.createTableFieldExpression(identifier, name, element));
            } else if (ts.isMethodDeclaration(element)) {
                const expression = this.expectExpression(this.transformFunctionExpression(element));
                properties.push(tstl.createTableFieldExpression(expression, name, element));
            } else {
                throw TSTLErrors.UnsupportedKind("object literal element", element.kind, node);
            }
        });

        return tstl.createTableExpression(properties, node);
    }

    public transformDeleteExpression(expression: ts.DeleteExpression): ExpressionVisitResult {
        const lhs = this.transformExpression(expression.expression) as tstl.IdentifierOrTableIndexExpression;
        const assignment = tstl.createAssignmentStatement(
            lhs,
            tstl.createNilLiteral(),
            expression
        );

        return this.createImmediatelyInvokedFunctionExpression(
            [assignment],
            [tstl.createBooleanLiteral(true)],
            expression
        );
    }

    public transformFunctionExpression(node: ts.FunctionLikeDeclaration): ExpressionVisitResult {
        const type = this.checker.getTypeAtLocation(node);

        let context: tstl.Identifier | undefined;
        if (tsHelper.getFunctionContextType(type, this.checker) !== ContextType.Void) {
            if (ts.isArrowFunction(node)) {
                // dummy context for arrow functions with parameters
                if (node.parameters.length > 0) {
                    context = tstl.createAnnonymousIdentifier();
                }
            } else {
                // self context
                context = this.createSelfIdentifier();
            }
        }

        // Build parameter string
        const [paramNames, dotsLiteral, spreadIdentifier] = this.transformParameters(node.parameters, context);

        let flags = tstl.FunctionExpressionFlags.None;

        if (node.body === undefined) {
            throw TSTLErrors.UnsupportedFunctionWithoutBody(node);
        }

        let body: ts.Block;
        if (ts.isBlock(node.body)) {
            body = node.body;
        } else {
            const returnExpression = ts.createReturn(node.body);
            body = ts.createBlock([returnExpression]);
            returnExpression.parent = body;
            if (node.body) {
                body.parent = node.body.parent;
            }
            flags |= tstl.FunctionExpressionFlags.Inline;
        }

        const [transformedBody] = this.transformFunctionBody(node.parameters, body, spreadIdentifier);

        return tstl.createFunctionExpression(
            tstl.createBlock(transformedBody),
            paramNames,
            dotsLiteral,
            spreadIdentifier,
            flags,
            node
        );
    }

    public transformNewExpression(node: ts.NewExpression): ExpressionVisitResult {
        const name = this.expectExpression(this.transformExpression(node.expression));
        const signature = this.checker.getResolvedSignature(node);
        const params = node.arguments
            ? this.transformArguments(node.arguments, signature)
            : [tstl.createBooleanLiteral(true)];

        const type = this.checker.getTypeAtLocation(node);
        const classDecorators = tsHelper.getCustomDecorators(type, this.checker);

        this.checkForLuaLibType(type);

        if (classDecorators.has(DecoratorKind.Extension) || classDecorators.has(DecoratorKind.MetaExtension)) {
            throw TSTLErrors.InvalidNewExpressionOnExtension(node);
        }

        if (classDecorators.has(DecoratorKind.CustomConstructor)) {
            const customDecorator = classDecorators.get(DecoratorKind.CustomConstructor);
            if (customDecorator === undefined || customDecorator.args[0] === undefined) {
                throw TSTLErrors.InvalidDecoratorArgumentNumber("@customConstructor", 0, 1, node);
            }

            return tstl.createCallExpression(
                tstl.createIdentifier(customDecorator.args[0]),
                this.transformArguments(node.arguments || ([] as ts.Expression[])),
                node
            );
        }

        return tstl.createCallExpression(
            tstl.createTableIndexExpression(name, tstl.createStringLiteral("new")),
            params,
            node
        );
    }

    public transformParenthesizedExpression(expression: ts.ParenthesizedExpression): ExpressionVisitResult {
        if (ts.isAssertionExpression(expression.expression)) {
            // Strip parenthesis from casts
            return this.transformExpression(expression.expression);
        }

        return tstl.createParenthesizedExpression(
            this.expectExpression(this.transformExpression(expression.expression)),
            expression
        );
    }

    public transformSuperKeyword(expression: ts.SuperExpression): ExpressionVisitResult {
        const classDeclaration = this.classStack[this.classStack.length - 1];
        const typeNode = tsHelper.getExtendedTypeNode(classDeclaration, this.checker);
        if (typeNode === undefined) {
            throw TSTLErrors.UnknownSuperType(expression);
        }

        const extendsExpression = typeNode.expression;
        let baseClassName: tstl.IdentifierOrTableIndexExpression;
        if (ts.isIdentifier(extendsExpression)) {
            // Use "baseClassName" if base is a simple identifier
            baseClassName = this.transformIdentifier(extendsExpression);
        } else {
            if (classDeclaration.name === undefined) {
                throw TSTLErrors.MissingClassName(expression);
            }

            // Use "className.____super" if the base is not a simple identifier
            baseClassName = tstl.createTableIndexExpression(
                this.transformIdentifier(classDeclaration.name),
                tstl.createStringLiteral("____super"),
                expression
            );
        }
        return tstl.createTableIndexExpression(baseClassName, tstl.createStringLiteral("prototype"));
    }

    public transformCallExpression(node: ts.CallExpression): ExpressionVisitResult {
        // Check for calls on primitives to override
        let parameters: tstl.Expression[] = [];

        const isTupleReturn = tsHelper.isTupleReturnCall(node, this.checker);
        const isTupleReturnForward = node.parent
            && ts.isReturnStatement(node.parent)
            && tsHelper.isInTupleReturnFunction(node, this.checker);
        const isInDestructingAssignment = tsHelper.isInDestructingAssignment(node);
        const isInSpread = node.parent && ts.isSpreadElement(node.parent);
        const returnValueIsUsed = node.parent && !ts.isExpressionStatement(node.parent);
        const wrapResult = isTupleReturn && !isTupleReturnForward && !isInDestructingAssignment
            && !isInSpread && returnValueIsUsed;

        if (ts.isPropertyAccessExpression(node.expression)) {
            const result = this.expectExpression(this.transformPropertyCall(node));
            return wrapResult ? this.wrapInTable(result) : result;
        }

        if (ts.isElementAccessExpression(node.expression)) {
            const result = this.expectExpression(this.transformElementCall(node));
            return wrapResult ? this.wrapInTable(result) : result;
        }

        const signature = this.checker.getResolvedSignature(node);

        // Handle super calls properly
        if (node.expression.kind === ts.SyntaxKind.SuperKeyword) {
            parameters = this.transformArguments(node.arguments, signature, ts.createThis());

            return tstl.createCallExpression(
                tstl.createTableIndexExpression(
                    this.expectExpression(this.transformSuperKeyword(ts.createSuper())),
                    tstl.createStringLiteral("____constructor")
                ),
                parameters
            );
        }

        const callPath = this.expectExpression(this.transformExpression(node.expression));
        const signatureDeclaration = signature && signature.getDeclaration();
        if (signatureDeclaration
            && tsHelper.getDeclarationContextType(signatureDeclaration, this.checker) === ContextType.Void)
        {
            parameters = this.transformArguments(node.arguments, signature);
        } else {
            const context = this.isStrict ? ts.createNull() : ts.createIdentifier("_G");
            parameters = this.transformArguments(node.arguments, signature, context);
        }

        const expressionType = this.checker.getTypeAtLocation(node.expression);
        if (tsHelper.isStandardLibraryType(expressionType, "SymbolConstructor", this.program)) {
            return this.transformLuaLibFunction(LuaLibFeature.Symbol, node, ...parameters);
        }

        const callExpression = tstl.createCallExpression(callPath, parameters, node);
        return wrapResult ? this.wrapInTable(callExpression) : callExpression;
    }

    public transformPropertyCall(node: ts.CallExpression): ExpressionVisitResult {
        let parameters: tstl.Expression[] = [];

        // Check if call is actually on a property access expression
        if (!ts.isPropertyAccessExpression(node.expression)) {
            throw TSTLErrors.InvalidPropertyCall(node);
        }

        // If the function being called is of type owner.func, get the type of owner
        const ownerType = this.checker.getTypeAtLocation(node.expression.expression);

        const signature = this.checker.getResolvedSignature(node);

        if (tsHelper.isStandardLibraryType(ownerType, "Math", this.program)) {
            return this.transformMathCallExpression(node);
        }

        if (tsHelper.isStandardLibraryType(ownerType, "Console", this.program)) {
            return this.transformConsoleCallExpression(node);
        }

        if (tsHelper.isStandardLibraryType(ownerType, "StringConstructor", this.program)) {
            return tstl.createCallExpression(
                this.expectExpression(this.transformStringExpression(node.expression.name)),
                this.transformArguments(node.arguments, signature),
                node
            );
        }

        if (tsHelper.isStandardLibraryType(ownerType, "ObjectConstructor", this.program)) {
            return this.transformObjectCallExpression(node);
        }

        if (tsHelper.isStandardLibraryType(ownerType, "SymbolConstructor", this.program)) {
            return this.transformSymbolCallExpression(node);
        }

        switch (ownerType.flags) {
            case ts.TypeFlags.String:
            case ts.TypeFlags.StringLiteral:
                return this.transformStringCallExpression(node);
        }

        // if ownerType is a array, use only supported functions
        if (tsHelper.isExplicitArrayType(ownerType, this.checker, this.program)) {
            return this.transformArrayCallExpression(node);
        }

        // if ownerType inherits from an array, use array calls where appropriate
        if (tsHelper.isArrayType(ownerType, this.checker, this.program) &&
            tsHelper.isDefaultArrayCallMethodName(node.expression.name.escapedText as string)) {
            return this.transformArrayCallExpression(node);
        }

        if (tsHelper.isFunctionType(ownerType, this.checker)) {
            return this.transformFunctionCallExpression(node);
        }

        // Get the type of the function
        if (node.expression.expression.kind === ts.SyntaxKind.SuperKeyword) {
            // Super calls take the format of super.call(self,...)
            parameters = this.transformArguments(node.arguments, signature, ts.createThis());
            return tstl.createCallExpression(
                this.expectExpression(this.transformExpression(node.expression)),
                parameters
            );
        } else {
            // Replace last . with : here
            const name = node.expression.name.escapedText;
            if (name === "toString") {
                const toStringIdentifier = tstl.createIdentifier("tostring");
                return tstl.createCallExpression(
                    toStringIdentifier,
                    this.filterUndefined([this.transformExpression(node.expression.expression)]),
                    node
                );
            } else if (name === "hasOwnProperty") {
                const expr = this.transformExpression(node.expression.expression);
                parameters = this.transformArguments(node.arguments, signature);
                const rawGetIdentifier = tstl.createIdentifier("rawget");
                const rawGetCall = tstl.createCallExpression(
                    rawGetIdentifier,
                    this.filterUndefined([expr, ...parameters])
                );
                return tstl.createParenthesizedExpression(
                    tstl.createBinaryExpression(
                        rawGetCall, tstl.createNilLiteral(), tstl.SyntaxKind.InequalityOperator, node)
                    );
            } else {
                const parameters = this.transformArguments(node.arguments, signature);
                const table = this.expectExpression(this.transformExpression(node.expression.expression));
                const signatureDeclaration = signature && signature.getDeclaration();
                if (!signatureDeclaration
                    || tsHelper.getDeclarationContextType(signatureDeclaration, this.checker) !== ContextType.Void)
                {
                    // table:name()
                    return tstl.createMethodCallExpression(
                        table,
                        this.transformIdentifier(node.expression.name),
                        parameters,
                        node
                    );
                } else {
                    // table.name()
                    const callPath = tstl.createTableIndexExpression(
                        table,
                        tstl.createStringLiteral(name),
                        node.expression
                    );
                    return tstl.createCallExpression(callPath, parameters, node);
                }
            }
        }
    }

    public transformElementCall(node: ts.CallExpression): ExpressionVisitResult {
        if (!ts.isElementAccessExpression(node.expression)) {
            throw TSTLErrors.InvalidElementCall(node);
        }

        const signature = this.checker.getResolvedSignature(node);
        let parameters = this.transformArguments(node.arguments, signature);

        const signatureDeclaration = signature && signature.getDeclaration();
        if (!signatureDeclaration
            || tsHelper.getDeclarationContextType(signatureDeclaration, this.checker) !== ContextType.Void) {
            // Pass left-side as context

            const context = this.expectExpression(this.transformExpression(node.expression.expression));
            if (tsHelper.isExpressionWithEvaluationEffect(node.expression.expression)) {
                // Inject context parameter
                if (node.arguments.length > 0) {
                    parameters.unshift(tstl.createIdentifier("____TS_self"));
                } else {
                    parameters = [tstl.createIdentifier("____TS_self")];
                }

                // Cache left-side if it has effects
                //(function() local ____TS_self = context; return ____TS_self[argument](parameters); end)()
                const argument = this.expectExpression(this.transformExpression(node.expression.argumentExpression));
                const selfIdentifier = tstl.createIdentifier("____TS_self");
                const selfAssignment = tstl.createVariableDeclarationStatement(selfIdentifier, context);
                const index = tstl.createTableIndexExpression(selfIdentifier, argument);
                const callExpression = tstl.createCallExpression(index, parameters);
                return this.createImmediatelyInvokedFunctionExpression([selfAssignment], callExpression, node);
            } else {
                const expression = this.expectExpression(this.transformExpression(node.expression));
                return tstl.createCallExpression(expression, [context, ...parameters]);
            }
        } else {
            // No context
            const expression = this.expectExpression(this.transformExpression(node.expression));
            return tstl.createCallExpression(expression, parameters);
        }
    }

    private transformArguments<T extends ts.Expression>(
        params: ts.NodeArray<ts.Expression> | ts.Expression[],
        sig?: ts.Signature,
        context?: T
    ): tstl.Expression[]
    {
        const parameters: tstl.Expression[] = [];

        // Add context as first param if present
        if (context) {
            parameters.push(this.expectExpression(this.transformExpression(context)));
        }

        if (sig && sig.parameters.length >= params.length) {
            for (let i = 0; i < params.length; ++i) {
                const param = params[i];
                const paramType = this.checker.getTypeAtLocation(param);
                const sigType = this.checker.getTypeAtLocation(sig.parameters[i].valueDeclaration);
                this.validateFunctionAssignment(param, paramType, sigType, sig.parameters[i].name);

                const transformedParam = this.transformExpression(param);
                if (transformedParam) {
                    parameters.push(transformedParam);
                }
            }
        } else {
            parameters.push(...this.filterUndefined(params.map(param => this.transformExpression(param))));
        }

        return parameters;
    }

    public transformPropertyAccessExpression(node: ts.PropertyAccessExpression): ExpressionVisitResult {
        const property = node.name.text;

        // Check for primitive types to override
        const type = this.checker.getTypeAtLocation(node.expression);
        if (tsHelper.isStringType(type)) {
            return this.transformStringProperty(node);

        } else if (tsHelper.isArrayType(type, this.checker, this.program)) {
            const arrayPropertyAccess = this.transformArrayProperty(node);
            if (arrayPropertyAccess) {
                return arrayPropertyAccess;
            }

        } else if (type.symbol && (type.symbol.flags & ts.SymbolFlags.ConstEnum)) {
            return this.transformConstEnumValue(type, property, node);
        }

        this.checkForLuaLibType(type);

        const decorators = tsHelper.getCustomDecorators(type, this.checker);
        // Do not output path for member only enums
        if (decorators.has(DecoratorKind.CompileMembersOnly)) {
            return tstl.createIdentifier(property, node);
        }

        // Catch math expressions
        if (ts.isIdentifier(node.expression)) {
            const ownerType = this.checker.getTypeAtLocation(node.expression);

            if (tsHelper.isStandardLibraryType(ownerType, "Math", this.program)) {
                return this.transformMathExpression(node.name);
            } else if (tsHelper.isStandardLibraryType(ownerType, "Symbol", this.program)) {
                // Pull in Symbol lib
                this.importLuaLibFeature(LuaLibFeature.Symbol);
            }
        }

        const callPath = this.expectExpression(this.transformExpression(node.expression));
        return tstl.createTableIndexExpression(callPath, tstl.createStringLiteral(property), node);
    }

    // Transpile a Math._ property
    private transformMathExpression(identifier: ts.Identifier): tstl.Expression {
        const name = identifier.escapedText as string;
        switch (name) {
            case "PI":
                const property = tstl.createStringLiteral("pi");
                const math = tstl.createIdentifier("math");
                return tstl.createTableIndexExpression(math, property, identifier);

            case "E":
            case "LN10":
            case "LN2":
            case "LOG10E":
            case "LOG2E":
            case "SQRT1_2":
            case "SQRT2":
                return tstl.createNumericLiteral(Math[name], identifier);

            default:
                throw TSTLErrors.UnsupportedProperty("math", name, identifier);
        }
    }

    // Transpile a Math._ property
    private transformMathCallExpression(node: ts.CallExpression): tstl.Expression {
        const expression = node.expression as ts.PropertyAccessExpression;
        const signature = this.checker.getResolvedSignature(node);
        const params = this.transformArguments(node.arguments, signature);
        const expressionName = expression.name.escapedText as string;
        switch (expressionName) {
            // math.tan(x / y)
            case "atan2":
            {
                const math = tstl.createIdentifier("math");
                const atan = tstl.createStringLiteral("atan");
                const div = tstl.createBinaryExpression(params[0], params[1], tstl.SyntaxKind.DivisionOperator);
                return tstl.createCallExpression(tstl.createTableIndexExpression(math, atan), [div], node);
            }

            // (math.log(x) / Math.LNe)
            case "log10":
            case "log2":
            {
                const math = tstl.createIdentifier("math");
                const log1 = tstl.createTableIndexExpression(math, tstl.createStringLiteral("log"));
                const logCall1 = tstl.createCallExpression(log1, params);
                const e = tstl.createNumericLiteral(expressionName === "log10" ? Math.LN10 : Math.LN2);
                const div = tstl.createBinaryExpression(logCall1, e, tstl.SyntaxKind.DivisionOperator);
                return ts.isExpressionStatement(node.parent)
                    // if used as a stand-alone statement, needs to be a call expression to be valid lua
                    ? this.createImmediatelyInvokedFunctionExpression([], div, node)
                    : tstl.createParenthesizedExpression(div, node);
            }

            // math.log(1 + x)
            case "log1p":
            {
                const math = tstl.createIdentifier("math");
                const log = tstl.createStringLiteral("log");
                const one = tstl.createNumericLiteral(1);
                const add = tstl.createBinaryExpression(one, params[0], tstl.SyntaxKind.AdditionOperator);
                return tstl.createCallExpression(tstl.createTableIndexExpression(math, log), [add], node);
            }

            // math.floor(x + 0.5)
            case "round":
            {
                const math = tstl.createIdentifier("math");
                const floor = tstl.createStringLiteral("floor");
                const half = tstl.createNumericLiteral(0.5);
                const add = tstl.createBinaryExpression(params[0], half, tstl.SyntaxKind.AdditionOperator);
                return tstl.createCallExpression(tstl.createTableIndexExpression(math, floor), [add], node);
            }

            case "abs":
            case "acos":
            case "asin":
            case "atan":
            case "ceil":
            case "cos":
            case "exp":
            case "floor":
            case "log":
            case "max":
            case "min":
            case "pow":
            case "random":
            case "sin":
            case "sqrt":
            case "tan":
            {
                const math = tstl.createIdentifier("math");
                const method = tstl.createStringLiteral(expressionName);
                return tstl.createCallExpression(tstl.createTableIndexExpression(math, method), params, node);
            }

            default:
                throw TSTLErrors.UnsupportedProperty("math", name, expression);
        }
    }

    // Transpile access of string properties, only supported properties are allowed
    private transformStringProperty(node: ts.PropertyAccessExpression): tstl.UnaryExpression {
        switch (node.name.escapedText) {
            case "length":
                const expression = this.expectExpression(this.transformExpression(node.expression));
                return tstl.createUnaryExpression(expression, tstl.SyntaxKind.LengthOperator, node);
            default:
                throw TSTLErrors.UnsupportedProperty("string", node.name.escapedText as string, node);
        }
    }

    // Transpile access of array properties, only supported properties are allowed
    private transformArrayProperty(node: ts.PropertyAccessExpression): tstl.UnaryExpression | undefined {
        switch (node.name.escapedText) {
            case "length":
                const expression = this.expectExpression(this.transformExpression(node.expression));
                return tstl.createUnaryExpression(expression, tstl.SyntaxKind.LengthOperator, node);
            default:
                return undefined;
        }
    }

    public transformElementAccessExpression(expression: ts.ElementAccessExpression): ExpressionVisitResult {
        const table = this.expectExpression(this.transformExpression(expression.expression));
        const index = this.expectExpression(this.transformExpression(expression.argumentExpression));

        const type = this.checker.getTypeAtLocation(expression.expression);

        if (type.symbol && (type.symbol.flags & ts.SymbolFlags.ConstEnum)
            && ts.isStringLiteral(expression.argumentExpression))
        {
            return this.transformConstEnumValue(type, expression.argumentExpression.text, expression);
        }

        if (tsHelper.isArrayType(type, this.checker, this.program)) {
            return tstl.createTableIndexExpression(table, this.expressionPlusOne(index), expression);
        } else if (tsHelper.isStringType(type)) {
            return tstl.createCallExpression(
                tstl.createTableIndexExpression(tstl.createIdentifier("string"), tstl.createStringLiteral("sub")),
                [table, this.expressionPlusOne(index), this.expressionPlusOne(index)],
                expression
            );
        } else {
            return tstl.createTableIndexExpression(table, index, expression);
        }
    }

    private transformConstEnumValue(
        enumType: ts.EnumType,
        memberName: string,
        tsOriginal: ts.Node
    ): ExpressionVisitResult {
        // Assumption: the enum only has one declaration
        const enumDeclaration = enumType.symbol.declarations.find(d => ts.isEnumDeclaration(d)) as ts.EnumDeclaration;
        const enumMember = enumDeclaration.members
            .find(m => ts.isIdentifier(m.name) && m.name.text === memberName);

        if (enumMember) {
            if (enumMember.initializer) {
                if (ts.isIdentifier(enumMember.initializer)) {
                    const [isEnumMember, valueName] = tsHelper.isEnumMember(enumDeclaration, enumMember.initializer);
                    if (isEnumMember && valueName) {
                        if (ts.isIdentifier(valueName)) {
                            return this.transformConstEnumValue(enumType, valueName.text, tsOriginal);
                        }
                    } else {
                        return tstl.setNodeOriginal(this.transformExpression(enumMember.initializer), tsOriginal);
                    }
                } else {
                    return tstl.setNodeOriginal(this.transformExpression(enumMember.initializer), tsOriginal);
                }
            } else {
                let enumValue = 0;
                for (const member of enumDeclaration.members) {
                    if (member === enumMember) {
                        return tstl.createNumericLiteral(enumValue, tsOriginal);
                    }
                    if (member.initializer === undefined) {
                        enumValue++;
                    } else if (ts.isNumericLiteral(member.initializer)) {
                        enumValue = Number(member.initializer.text) + 1;
                    }
                }

                throw TSTLErrors.CouldNotFindEnumMember(enumDeclaration, memberName, tsOriginal);
            }
        }
        throw TSTLErrors.CouldNotFindEnumMember(enumDeclaration, memberName, tsOriginal);
    }

    private transformStringCallExpression(node: ts.CallExpression): tstl.Expression {
        const expression = node.expression as ts.PropertyAccessExpression;
        const signature = this.checker.getResolvedSignature(node);
        const params = this.transformArguments(node.arguments, signature);
        const caller = this.expectExpression(this.transformExpression(expression.expression));

        const expressionName = expression.name.escapedText as string;
        switch (expressionName) {
            case "replace":
                return this.transformLuaLibFunction(LuaLibFeature.StringReplace, node, caller, ...params);
            case "concat":
                return this.transformLuaLibFunction(LuaLibFeature.StringConcat, node, caller, ...params);
            case "indexOf":
                const stringExpression =
                    node.arguments.length === 1
                        ? this.createStringCall("find", node, caller, params[0])
                        : this.createStringCall(
                            "find", node, caller, params[0],
                            this.expressionPlusOne(params[1]),
                            tstl.createBooleanLiteral(true)
                        );

                return tstl.createParenthesizedExpression(
                    tstl.createBinaryExpression(
                        tstl.createParenthesizedExpression(
                            tstl.createBinaryExpression(
                                stringExpression,
                                tstl.createNumericLiteral(0),
                                tstl.SyntaxKind.OrOperator
                            )
                        ),
                        tstl.createNumericLiteral(1),
                        tstl.SyntaxKind.SubractionOperator,
                        node
                    )
                );
            case "substr":
                if (node.arguments.length === 1) {
                    const argument = this.expectExpression(this.transformExpression(node.arguments[0]));
                    const arg1 = this.expressionPlusOne(argument);
                    return this.createStringCall("sub", node, caller, arg1);
                } else {
                    const arg1 = params[0];
                    const arg2 = params[1];
                    const sumArg = tstl.createBinaryExpression(
                        tstl.createParenthesizedExpression(arg1),
                        tstl.createParenthesizedExpression(arg2),
                        tstl.SyntaxKind.AdditionOperator
                    );
                    return this.createStringCall("sub", node, caller, this.expressionPlusOne(arg1), sumArg);
                }
            case "substring":
                if (node.arguments.length === 1) {
                    const arg1 = this.expressionPlusOne(params[0]);
                    return this.createStringCall("sub", node, caller, arg1);
                } else {
                    const arg1 = this.expressionPlusOne(params[0]);
                    const arg2 = params[1];
                    return this.createStringCall("sub", node, caller, arg1, arg2);
                }
            case "slice":
                if (node.arguments.length === 0) {
                    return caller;
                }
                else if (node.arguments.length === 1) {
                    const arg1 = this.expressionPlusOne(params[0]);
                    return this.createStringCall("sub", node, caller, arg1);
                } else {
                    const arg1 = this.expressionPlusOne(params[0]);
                    const arg2 = params[1];
                    return this.createStringCall("sub", node, caller, arg1, arg2);
                }
            case "toLowerCase":
                return this.createStringCall("lower", node, caller);
            case "toUpperCase":
                return this.createStringCall("upper", node, caller);
            case "split":
                return this.transformLuaLibFunction(LuaLibFeature.StringSplit, node, caller, ...params);
            case "charAt":
                const firstParamPlusOne = this.expressionPlusOne(params[0]);
                return this.createStringCall("sub", node, caller, firstParamPlusOne, firstParamPlusOne);
            case "charCodeAt":
            {
                const firstParamPlusOne = this.expressionPlusOne(params[0]);
                return this.createStringCall("byte", node, caller, firstParamPlusOne);
            }
            case "byte":
            case "char":
            case "dump":
            case "find":
            case "format":
            case "gmatch":
            case "gsub":
            case "len":
            case "lower":
            case "match":
            case "pack":
            case "packsize":
            case "rep":
            case "reverse":
            case "sub":
            case "unpack":
            case "upper":
                // Allow lua's string instance methods
                let stringVariable = this.expectExpression(this.transformExpression(expression.expression));
                if (ts.isStringLiteral(expression.expression)) {
                    // "foo":method() needs to be ("foo"):method()
                    stringVariable = tstl.createParenthesizedExpression(stringVariable);
                }
                return tstl.createMethodCallExpression(
                    stringVariable,
                    this.transformIdentifier(expression.name),
                    params,
                    node
                );
            default:
                throw TSTLErrors.UnsupportedProperty("string", expressionName, node);
        }
    }

    private createStringCall(
        methodName: string,
        tsOriginal: ts.Node,
        ...params: tstl.Expression[]
    ): tstl.CallExpression
    {
        const stringIdentifier = tstl.createIdentifier("string");
        return tstl.createCallExpression(
            tstl.createTableIndexExpression(stringIdentifier, tstl.createStringLiteral(methodName)),
            params,
            tsOriginal
        );
    }

    // Transpile a String._ property
    private transformStringExpression(identifier: ts.Identifier): ExpressionVisitResult {
        const identifierString = identifier.escapedText as string;

        switch (identifierString) {
            case "fromCharCode":
                return tstl.createTableIndexExpression(
                    tstl.createIdentifier("string"),
                    tstl.createStringLiteral("char")
                );
            default:
                throw TSTLErrors.UnsupportedForTarget(
                    `string property ${identifierString}`,
                    this.options.luaTarget,
                    identifier
                );
        }
    }

    // Transpile an Object._ property
    private transformObjectCallExpression(expression: ts.CallExpression): ExpressionVisitResult {
        const method = expression.expression as ts.PropertyAccessExpression;
        const signature = this.checker.getResolvedSignature(expression);
        const parameters = this.transformArguments(expression.arguments);
        const caller = this.transformExpression(expression.expression);
        const methodName = method.name.escapedText;

        switch (methodName) {
            case "assign":
                return this.transformLuaLibFunction(LuaLibFeature.ObjectAssign, expression, ...parameters);
            case "entries":
                return this.transformLuaLibFunction(LuaLibFeature.ObjectEntries, expression, ...parameters);
            case "fromEntries":
                return this.transformLuaLibFunction(LuaLibFeature.ObjectFromEntries, expression, ...parameters);
            case "keys":
                return this.transformLuaLibFunction(LuaLibFeature.ObjectKeys, expression, ...parameters);
            case "values":
                return this.transformLuaLibFunction(LuaLibFeature.ObjectValues, expression, ...parameters);
            default:
                throw TSTLErrors.UnsupportedForTarget(
                    `object property ${methodName}`,
                    this.options.luaTarget,
                    expression
                );
        }
    }

    private transformConsoleCallExpression(expression: ts.CallExpression): ExpressionVisitResult {
        const method = expression.expression as ts.PropertyAccessExpression;
        const methodName = method.name.escapedText;
        const signature = this.checker.getResolvedSignature(expression);

        switch (methodName) {
            case "log":
                if (expression.arguments.length > 0
                    && this.isStringFormatTemplate(expression.arguments[0])) {
                    // print(string.format([arguments]))
                    const stringFormatCall = tstl.createCallExpression(
                        tstl.createTableIndexExpression(
                            tstl.createIdentifier("string"),
                            tstl.createStringLiteral("format")),
                        this.transformArguments(expression.arguments, signature)
                    );
                    return tstl.createCallExpression(
                        tstl.createIdentifier("print"),
                        [stringFormatCall]
                    );
                }
                // print([arguments])
                return tstl.createCallExpression(
                    tstl.createIdentifier("print"),
                    this.transformArguments(expression.arguments, signature)
                );
            case "assert":
                const args = this.transformArguments(expression.arguments, signature);
                if (expression.arguments.length > 1
                    && this.isStringFormatTemplate(expression.arguments[1])) {
                    // assert([condition], string.format([arguments]))
                    const stringFormatCall = tstl.createCallExpression(
                        tstl.createTableIndexExpression(
                            tstl.createIdentifier("string"),
                            tstl.createStringLiteral("format")),
                        args.slice(1)
                    );
                    return tstl.createCallExpression(
                        tstl.createIdentifier("assert"),
                        [args[0], stringFormatCall]
                    );
                }
                // assert()
                return tstl.createCallExpression(
                    tstl.createIdentifier("assert"),
                    args
                );
            case "trace":
                if (expression.arguments.length > 0
                    && this.isStringFormatTemplate(expression.arguments[0])) {
                    // print(debug.traceback(string.format([arguments])))
                    const stringFormatCall = tstl.createCallExpression(
                        tstl.createTableIndexExpression(
                            tstl.createIdentifier("string"),
                            tstl.createStringLiteral("format")),
                        this.transformArguments(expression.arguments, signature)
                    );
                    const debugTracebackCall = tstl.createCallExpression(
                        tstl.createTableIndexExpression(
                            tstl.createIdentifier("debug"),
                            tstl.createStringLiteral("traceback")),
                        [stringFormatCall]
                    );
                    return tstl.createCallExpression(
                        tstl.createIdentifier("print"),
                        [debugTracebackCall]
                    );
                }
                // print(debug.traceback([arguments])))
                const debugTracebackCall = tstl.createCallExpression(
                    tstl.createTableIndexExpression(
                        tstl.createIdentifier("debug"),
                        tstl.createStringLiteral("traceback")),
                    this.transformArguments(expression.arguments, signature)
                );
                return tstl.createCallExpression(
                    tstl.createIdentifier("print"),
                    [debugTracebackCall]
                );
            default:
                throw TSTLErrors.UnsupportedForTarget(
                    `console property ${methodName}`,
                    this.options.luaTarget,
                    expression
                );
        }
    }

    private isStringFormatTemplate(expression: ts.Expression): boolean {
        return ts.isStringLiteral(expression) && expression.text.match(/\%/g) !== null;
    }

    // Transpile a Symbol._ property
    private transformSymbolCallExpression(expression: ts.CallExpression): tstl.CallExpression {
        const method = expression.expression as ts.PropertyAccessExpression;
        const signature = this.checker.getResolvedSignature(expression);
        const parameters = this.transformArguments(expression.arguments, signature);
        const methodName = method.name.escapedText;

        switch (methodName) {
            case "for":
            case "keyFor":
                this.importLuaLibFeature(LuaLibFeature.SymbolRegistry);
                const upperMethodName = methodName[0].toUpperCase() + methodName.slice(1);
                const functionIdentifier = tstl.createIdentifier(`__TS__SymbolRegistry${upperMethodName}`);
                return tstl.createCallExpression(functionIdentifier, parameters, expression);
            default:
                throw TSTLErrors.UnsupportedForTarget(
                    `symbol property ${methodName}`,
                    this.options.luaTarget,
                    expression
                );
        }
    }

    private transformArrayCallExpression(node: ts.CallExpression): tstl.CallExpression {
        const expression = node.expression as ts.PropertyAccessExpression;
        const signature = this.checker.getResolvedSignature(node);
        const params = this.transformArguments(node.arguments, signature);
        const caller = this.expectExpression(this.transformExpression(expression.expression));
        const expressionName = expression.name.escapedText;
        switch (expressionName) {
            case "concat":
                return this.transformLuaLibFunction(LuaLibFeature.ArrayConcat, node, caller, ...params);
            case "push":
                return this.transformLuaLibFunction(LuaLibFeature.ArrayPush, node, caller, ...params);
            case "reverse":
                return this.transformLuaLibFunction(LuaLibFeature.ArrayReverse, node, caller);
            case "shift":
                return this.transformLuaLibFunction(LuaLibFeature.ArrayShift, node, caller);
            case "unshift":
                return this.transformLuaLibFunction(LuaLibFeature.ArrayUnshift, node, caller, ...params);
            case "sort":
                return this.transformLuaLibFunction(LuaLibFeature.ArraySort, node, caller, ...params);
            case "pop":
                return tstl.createCallExpression(
                    tstl.createTableIndexExpression(tstl.createIdentifier("table"), tstl.createStringLiteral("remove")),
                    [caller],
                    node
                );
            case "forEach":
                return this.transformLuaLibFunction(LuaLibFeature.ArrayForEach, node, caller, ...params);
            case "findIndex":
                return this.transformLuaLibFunction(LuaLibFeature.ArrayFindIndex, node, caller, ...params);
            case "indexOf":
                return this.transformLuaLibFunction(LuaLibFeature.ArrayIndexOf, node, caller, ...params);
            case "map":
                return this.transformLuaLibFunction(LuaLibFeature.ArrayMap, node, caller, ...params);
            case "filter":
                return this.transformLuaLibFunction(LuaLibFeature.ArrayFilter, node, caller, ...params);
            case "some":
                return this.transformLuaLibFunction(LuaLibFeature.ArraySome, node, caller, ...params);
            case "every":
                return this.transformLuaLibFunction(LuaLibFeature.ArrayEvery, node, caller, ...params);
            case "slice":
                return this.transformLuaLibFunction(LuaLibFeature.ArraySlice, node, caller, ...params);
            case "splice":
                return this.transformLuaLibFunction(LuaLibFeature.ArraySplice, node, caller, ...params);
            case "join":
                const parameters = node.arguments.length === 0
                    ? [caller, tstl.createStringLiteral(",")]
                    : [caller].concat(params);

                return tstl.createCallExpression(
                    tstl.createTableIndexExpression(tstl.createIdentifier("table"), tstl.createStringLiteral("concat")),
                    parameters,
                    node
                );
            case "flat":
                return this.transformLuaLibFunction(LuaLibFeature.ArrayFlat, node, caller, ...params);
            case "flatMap":
                return this.transformLuaLibFunction(LuaLibFeature.ArrayFlatMap, node, caller, ...params);
            default:
                throw TSTLErrors.UnsupportedProperty("array", expressionName as string, node);
        }
    }

    private transformFunctionCallExpression(node: ts.CallExpression): tstl.CallExpression {
        const expression = node.expression as ts.PropertyAccessExpression;
        const callerType = this.checker.getTypeAtLocation(expression.expression);
        if (tsHelper.getFunctionContextType(callerType, this.checker) === ContextType.Void) {
            throw TSTLErrors.UnsupportedSelfFunctionConversion(node);
        }
        const signature = this.checker.getResolvedSignature(node);
        const params = this.transformArguments(node.arguments, signature);
        const caller = this.expectExpression(this.transformExpression(expression.expression));
        const expressionName = expression.name.escapedText;
        switch (expressionName) {
            case "apply":
                return this.transformLuaLibFunction(LuaLibFeature.FunctionApply, node, caller, ...params);
            case "bind":
                return this.transformLuaLibFunction(LuaLibFeature.FunctionBind, node, caller, ...params);
            case "call":
                return this.transformLuaLibFunction(LuaLibFeature.FunctionCall, node, caller, ...params);
            default:
                throw TSTLErrors.UnsupportedProperty("function", expressionName as string, node);
        }
    }

    public transformArrayBindingElement(name: ts.ArrayBindingElement): ExpressionVisitResult {
        if (ts.isOmittedExpression(name)) {
            return tstl.createIdentifier("__", name);
        } else if (ts.isIdentifier(name)) {
            return this.transformIdentifier(name);
        } else if (ts.isBindingElement(name) && ts.isIdentifier(name.name)) {
            return this.transformIdentifier(name.name);
        } else {
            throw TSTLErrors.UnsupportedKind("array binding element", name.kind, name);
        }
    }

    public transformAssertionExpression(node: ts.AssertionExpression): ExpressionVisitResult {
        this.validateFunctionAssignment(
            node,
            this.checker.getTypeAtLocation(node.expression),
            this.checker.getTypeAtLocation(node.type)
        );
        return this.transformExpression(node.expression);
    }

    public transformTypeOfExpression(node: ts.TypeOfExpression): ExpressionVisitResult {
        const expression = this.expectExpression(this.transformExpression(node.expression));
        const typeFunctionIdentifier = tstl.createIdentifier("type");
        const typeCall = tstl.createCallExpression(typeFunctionIdentifier, [expression]);
        const tableString = tstl.createStringLiteral("table");
        const objectString = tstl.createStringLiteral("object");
        const condition = tstl.createBinaryExpression(typeCall, tableString, tstl.SyntaxKind.EqualityOperator);
        const andClause = tstl.createBinaryExpression(condition, objectString, tstl.SyntaxKind.AndOperator);

        return tstl.createParenthesizedExpression(
            tstl.createBinaryExpression(
                andClause,
                tstl.cloneNode(typeCall),
                tstl.SyntaxKind.OrOperator,
                node
            )
        );
    }

    public transformSpreadElement(expression: ts.SpreadElement): ExpressionVisitResult {
        const innerExpression = this.expectExpression(this.transformExpression(expression.expression));
        if (tsHelper.isTupleReturnCall(expression.expression, this.checker)) {
            return innerExpression;
        } else {
            return this.createUnpackCall(innerExpression, expression);
        }
    }

    public transformStringLiteral(literal: ts.StringLiteralLike): ExpressionVisitResult {
        const text = tsHelper.escapeString(literal.text);
        return tstl.createStringLiteral(text, literal);
    }

    public transformNumericLiteral(literal: ts.NumericLiteral): ExpressionVisitResult {
        const value = Number(literal.text);
        return tstl.createNumericLiteral(value, literal);
    }

    public transformTrueKeyword(trueKeyword: ts.BooleanLiteral): ExpressionVisitResult {
        return tstl.createBooleanLiteral(true, trueKeyword);
    }

    public transformFalseKeyword(falseKeyword: ts.BooleanLiteral): ExpressionVisitResult {
        return tstl.createBooleanLiteral(false, falseKeyword);
    }

    public transformNullOrUndefinedKeyword(originalNode: ts.Node): ExpressionVisitResult {
        return tstl.createNilLiteral(originalNode);
    }

    public transformThisKeyword(thisKeyword: ts.ThisExpression): ExpressionVisitResult {
        return this.createSelfIdentifier(thisKeyword);
    }

    public transformTemplateExpression(expression: ts.TemplateExpression): ExpressionVisitResult {
        const parts: tstl.Expression[] = [];

        const head = tsHelper.escapeString(expression.head.text);
        if (head.length > 0) {
            parts.push(tstl.createStringLiteral(head, expression.head));
        }

        expression.templateSpans.forEach(span => {
            const expression = this.transformExpression(span.expression);
            if (expression !== undefined) {
                parts.push(this.wrapInToStringForConcat(expression));

                const text = tsHelper.escapeString(span.literal.text);
                if (text.length > 0) {
                    parts.push(tstl.createStringLiteral(text, span.literal));
                }
            }
        });

        return parts.reduce((prev, current) => tstl.createBinaryExpression(
            prev,
            current,
            tstl.SyntaxKind.ConcatOperator)
        );
    }

    public transformPropertyName(propertyName: ts.PropertyName): ExpressionVisitResult {
        if (ts.isComputedPropertyName(propertyName)) {
            return this.transformExpression(propertyName.expression);
        } else if (ts.isStringLiteral(propertyName)) {
            return this.transformStringLiteral(propertyName);
        } else if (ts.isNumericLiteral(propertyName)) {
            const value = Number(propertyName.text);
            return tstl.createNumericLiteral(value, propertyName);
        } else {
            return tstl.createStringLiteral(this.getIdentifierText(propertyName));
        }
    }

    private getIdentifierText(identifier: ts.Identifier): string {
        let escapedText = identifier.escapedText as string;
        const underScoreCharCode = "_".charCodeAt(0);
        if (escapedText.length >= 3 && escapedText.charCodeAt(0) === underScoreCharCode &&
            escapedText.charCodeAt(1) === underScoreCharCode && escapedText.charCodeAt(2) === underScoreCharCode) {
            escapedText = escapedText.substr(1);
        }

        if (this.luaKeywords.has(escapedText)) {
            throw TSTLErrors.KeywordIdentifier(identifier);
        }

        return escapedText;
    }

    public transformIdentifier(expression: ts.Identifier): tstl.Identifier {
        if (expression.originalKeywordKind === ts.SyntaxKind.UndefinedKeyword) {
            return tstl.createIdentifier("nil");  // TODO this is a hack that allows use to keep Identifier
                                                  // as return time as changing that would break a lot of stuff.
                                                  // But this should be changed to retun tstl.createNilLiteral()
                                                  // at some point.
        }

        const escapedText = this.getIdentifierText(expression);
        const symbolId = this.getIdentifierSymbolId(expression);
        return tstl.createIdentifier(escapedText, expression, symbolId);
    }

    private transformIdentifierExpression(expression: ts.Identifier): tstl.IdentifierOrTableIndexExpression {
        const identifier = this.transformIdentifier(expression);
        if (this.isIdentifierExported(identifier)) {
            return this.createExportedIdentifier(identifier);
        }
        return identifier;
    }

    private isIdentifierExported(identifier: tstl.Identifier): boolean {
        if (!this.isModule && !this.currentNamespace) {
            return false;
        }

        const symbolInfo = identifier.symbolId && this.symbolInfo.get(identifier.symbolId);
        if (!symbolInfo) {
            return false;
        }

        const currentScope = this.currentNamespace ? this.currentNamespace : this.currentSourceFile;
        if (currentScope === undefined) {
            throw TSTLErrors.UndefinedScope();
        }

        const scopeSymbol = this.checker.getSymbolAtLocation(currentScope)
            ? this.checker.getSymbolAtLocation(currentScope)
            : this.checker.getTypeAtLocation(currentScope).getSymbol();

        if (scopeSymbol === undefined || scopeSymbol.exports === undefined) {
            return false;
        }
        const scopeSymbolExports = scopeSymbol.exports;

        const it: Iterable<ts.Symbol> = {
            [Symbol.iterator]: () => scopeSymbolExports.values(), // Why isn't ts.SymbolTable.values() iterable?
        };
        for (const symbol of it) {
            if (symbol === symbolInfo.symbol) {
                return true;
            }
        }
        return false;
    }

    private addExportToIdentifier(identifier: tstl.Identifier): tstl.IdentifierOrTableIndexExpression {
        if (this.isIdentifierExported(identifier)) {
            return this.createExportedIdentifier(identifier);
        }
        return identifier;
    }

    private createExportedIdentifier(identifier: tstl.Identifier): tstl.TableIndexExpression {
        const exportTable = this.currentNamespace
            ? this.transformIdentifier(this.currentNamespace.name as ts.Identifier)
            : this.createExportsIdentifier();

        return tstl.createTableIndexExpression(
            exportTable,
            tstl.createStringLiteral(identifier.text));
    }

    private transformLuaLibFunction(
        func: LuaLibFeature,
        tsParent?: ts.Expression,
        ...params: tstl.Expression[]
    ): tstl.CallExpression
    {
        this.importLuaLibFeature(func);
        const functionIdentifier = tstl.createIdentifier(`__TS__${func}`);
        return tstl.createCallExpression(functionIdentifier, params, tsParent);
    }

    public checkForLuaLibType(type: ts.Type): void {
        if (type.symbol) {
            switch (this.checker.getFullyQualifiedName(type.symbol)) {
                case "Map":
                    this.importLuaLibFeature(LuaLibFeature.Map);
                    return;
                case "Set":
                    this.importLuaLibFeature(LuaLibFeature.Set);
                    return;
                case "WeakMap":
                    this.importLuaLibFeature(LuaLibFeature.WeakMap);
                    return;
                case "WeakSet":
                    this.importLuaLibFeature(LuaLibFeature.WeakSet);
                    return;
            }
        }
    }

    private importLuaLibFeature(feature: LuaLibFeature): void {
        // Add additional lib requirements
        if (feature === LuaLibFeature.Map || feature === LuaLibFeature.Set) {
            this.luaLibFeatureSet.add(LuaLibFeature.InstanceOf);
        }

        this.luaLibFeatureSet.add(feature);
    }

    private createImmediatelyInvokedFunctionExpression(
        statements: tstl.Statement[],
        result: tstl.Expression | tstl.Expression[],
        tsOriginal: ts.Node
    ): tstl.CallExpression
    {
        const body = statements ? statements.slice(0) : [];
        body.push(tstl.createReturnStatement(Array.isArray(result) ? result : [result]));
        const flags = statements.length === 0 ? tstl.FunctionExpressionFlags.Inline : tstl.FunctionExpressionFlags.None;
        const iife = tstl.createFunctionExpression(tstl.createBlock(body), undefined, undefined, undefined, flags);
        return tstl.createCallExpression(tstl.createParenthesizedExpression(iife), [], tsOriginal);
    }

    private createUnpackCall(expression: tstl.Expression | undefined, tsOriginal: ts.Node): tstl.Expression {
        switch (this.options.luaTarget) {
            case LuaTarget.Lua51:
            case LuaTarget.LuaJIT:
                return tstl.createCallExpression(
                    tstl.createIdentifier("unpack"),
                    this.filterUndefined([expression]),
                    tsOriginal
                );
            case LuaTarget.Lua52:
            case LuaTarget.Lua53:
            default:
                return tstl.createCallExpression(
                    tstl.createTableIndexExpression(tstl.createIdentifier("table"), tstl.createStringLiteral("unpack")),
                    this.filterUndefined([expression]),
                    tsOriginal
                );
        }
    }

    private getAbsoluteImportPath(relativePath: string): string {
        if (relativePath.charAt(0) !== "." && this.options.baseUrl) {
            return path.resolve(this.options.baseUrl, relativePath);
        }

        if (this.currentSourceFile === undefined) {
            throw TSTLErrors.MissingSourceFile();
        }

        return path.resolve(path.dirname(this.currentSourceFile.fileName), relativePath);
    }

    private getImportPath(relativePath: string, node: ts.Node): string {
        const rootDir = this.options.rootDir ? path.resolve(this.options.rootDir) : path.resolve(".");
        const absoluteImportPath = path.format(path.parse(this.getAbsoluteImportPath(relativePath)));
        const absoluteRootDirPath = path.format(path.parse(rootDir));
        if (absoluteImportPath.includes(absoluteRootDirPath)) {
            return this.formatPathToLuaPath(
                absoluteImportPath.replace(absoluteRootDirPath, "").slice(1));
        } else {
            throw TSTLErrors.UnresolvableRequirePath(node,
                `Cannot create require path. Module does not exist within --rootDir`,
                relativePath);
        }
    }

    private formatPathToLuaPath(filePath: string): string {
        filePath = filePath.replace(/\.json$/, "");
        if (process.platform === "win32") {
            // Windows can use backslashes
            filePath = filePath
                .replace(/\.\\/g, "")
                .replace(/\\/g, ".");
        }
        return filePath
            .replace(/\.\//g, "")
            .replace(/\//g, ".");
    }

    private shouldExportIdentifier(identifier: tstl.Identifier | tstl.Identifier[]): boolean {
        if (!this.isModule && !this.currentNamespace) {
            return false;
        }
        if (Array.isArray(identifier)) {
            return identifier.some(i => this.isIdentifierExported(i));
        } else {
            return this.isIdentifierExported(identifier);
        }
    }

    private createSelfIdentifier(tsOriginal?: ts.Node): tstl.Identifier {
        return tstl.createIdentifier("self", tsOriginal);
    }

    private createExportsIdentifier(): tstl.Identifier {
        return tstl.createIdentifier("____exports");
    }

    private createLocalOrExportedOrGlobalDeclaration(
        lhs: tstl.Identifier | tstl.Identifier[],
        rhs?: tstl.Expression,
        tsOriginal?: ts.Node,
        parent?: tstl.Node
    ): tstl.Statement[]
    {
        let declaration: tstl.VariableDeclarationStatement | undefined;
        let assignment: tstl.AssignmentStatement | undefined;

        const functionDeclaration = tsOriginal && ts.isFunctionDeclaration(tsOriginal) ? tsOriginal : undefined;

        if (this.shouldExportIdentifier(lhs)) {
            // exported
            if (!rhs) {
                return [];
            } else if (Array.isArray(lhs)) {
                assignment = tstl.createAssignmentStatement(
                    lhs.map(i => this.createExportedIdentifier(i)),
                    rhs,
                    tsOriginal,
                    parent
                );

            } else {
                assignment = tstl.createAssignmentStatement(
                    this.createExportedIdentifier(lhs),
                    rhs,
                    tsOriginal,
                    parent
                );
            }

        } else {
            const insideFunction = this.findScope(ScopeType.Function) !== undefined;
            let isLetOrConst = false;
            let isFirstDeclaration = true; // var can have multiple declarations for the same variable :/
            if (tsOriginal && ts.isVariableDeclaration(tsOriginal) && tsOriginal.parent) {
                isLetOrConst = (tsOriginal.parent.flags & (ts.NodeFlags.Let | ts.NodeFlags.Const)) !== 0;
                isFirstDeclaration = isLetOrConst || tsHelper.isFirstDeclaration(tsOriginal, this.checker);
            }
            if ((this.isModule || this.currentNamespace || insideFunction || isLetOrConst) && isFirstDeclaration) {
                // local
                const isPossibleWrappedFunction = !functionDeclaration
                    && tsOriginal
                    && ts.isVariableDeclaration(tsOriginal)
                    && tsOriginal.initializer
                    && tsHelper.isFunctionTypeAtLocation(tsOriginal.initializer, this.checker);
                if (isPossibleWrappedFunction) {
                    // Split declaration and assignment for wrapped function types to allow recursion
                    declaration = tstl.createVariableDeclarationStatement(lhs, undefined, tsOriginal, parent);
                    assignment = tstl.createAssignmentStatement(lhs, rhs, tsOriginal, parent);

                } else {
                    declaration = tstl.createVariableDeclarationStatement(lhs, rhs, tsOriginal, parent);
                }

                if (!this.options.noHoisting) {
                    // Remember local variable declarations for hoisting later
                    const scope = isLetOrConst || functionDeclaration
                        ? this.peekScope()
                        : this.findScope(ScopeType.Function | ScopeType.File);

                    if (scope === undefined) {
                        throw TSTLErrors.UndefinedScope();
                    }

                    if (!scope.variableDeclarations) { scope.variableDeclarations = []; }
                    scope.variableDeclarations.push(declaration);
                }

            } else if (rhs) {
                // global
                assignment = tstl.createAssignmentStatement(lhs, rhs, tsOriginal, parent);

            } else {
                return [];
            }
        }

        if (!this.options.noHoisting && functionDeclaration) {
            // Remember function definitions for hoisting later
            const functionSymbolId = (lhs as tstl.Identifier).symbolId;
            const scope = this.peekScope();
            if (functionSymbolId && scope && scope.functionDefinitions) {
                const definitions = scope.functionDefinitions.get(functionSymbolId);
                if (definitions) {
                    definitions.definition = declaration || assignment;
                }
            }
        }

        if (declaration && assignment) {
            return [declaration, assignment];
        } else if (declaration) {
            return [declaration];
        } else if (assignment) {
            return [assignment];
        } else {
            return [];
        }
    }

    private validateFunctionAssignment(node: ts.Node, fromType: ts.Type, toType: ts.Type, toName?: string): void {
        if (toType === fromType) {
            return;
        }

        if ((toType.flags & ts.TypeFlags.Any) !== 0) {
            // Assigning to un-typed variable
            return;
        }

        // Use cache to avoid repeating check for same types (protects against infinite loop in recursive types)
        let fromTypeCache = this.typeValidationCache.get(fromType);
        if (fromTypeCache) {
            if (fromTypeCache.has(toType)) {
                return;
            }
        } else {
            fromTypeCache = new Set();
            this.typeValidationCache.set(fromType, fromTypeCache);
        }
        fromTypeCache.add(toType);

        // Check function assignments
        const fromContext = tsHelper.getFunctionContextType(fromType, this.checker);
        const toContext = tsHelper.getFunctionContextType(toType, this.checker);

        if (fromContext === ContextType.Mixed || toContext === ContextType.Mixed) {
            throw TSTLErrors.UnsupportedOverloadAssignment(node, toName);
        } else if (fromContext !== toContext && fromContext !== ContextType.None && toContext !== ContextType.None) {
            if (toContext === ContextType.Void) {
                throw TSTLErrors.UnsupportedNoSelfFunctionConversion(node, toName);
            } else {
                throw TSTLErrors.UnsupportedSelfFunctionConversion(node, toName);
            }
        }

        const fromTypeNode = this.checker.typeToTypeNode(fromType);
        const toTypeNode = this.checker.typeToTypeNode(toType);
        if (!fromTypeNode || !toTypeNode) {
            return;
        }

        if ((ts.isArrayTypeNode(toTypeNode) || ts.isTupleTypeNode(toTypeNode))
            && (ts.isArrayTypeNode(fromTypeNode) || ts.isTupleTypeNode(fromTypeNode))) {
            // Recurse into arrays/tuples
            const fromTypeArguments = (fromType as ts.TypeReference).typeArguments;
            const toTypeArguments = (toType as ts.TypeReference).typeArguments;

            if (fromTypeArguments === undefined || toTypeArguments === undefined) {
                return;
            }

            const count = Math.min(fromTypeArguments.length, toTypeArguments.length);
            for (let i = 0; i < count; ++i) {
                this.validateFunctionAssignment(
                    node,
                    fromTypeArguments[i],
                    toTypeArguments[i],
                    toName
                );
            }
        }

        if ((toType.flags & ts.TypeFlags.Object) !== 0
            && ((toType as ts.ObjectType).objectFlags & ts.ObjectFlags.ClassOrInterface) !== 0
            && toType.symbol && toType.symbol.members && fromType.symbol && fromType.symbol.members)
        {
            // Recurse into interfaces
            toType.symbol.members.forEach((toMember, memberName) => {
                if (fromType.symbol.members) {
                    const fromMember = fromType.symbol.members.get(memberName);
                    if (fromMember) {
                        const toMemberType = this.checker.getTypeOfSymbolAtLocation(toMember, node);
                        const fromMemberType = this.checker.getTypeOfSymbolAtLocation(fromMember, node);
                        this.validateFunctionAssignment(
                            node, fromMemberType, toMemberType,
                            toName
                                ? `${toName}.${memberName}`
                                : memberName.toString()
                        );
                    }
                }
            });
        }
    }

    private wrapInFunctionCall(expression: tstl.Expression): tstl.FunctionExpression {
        const returnStatement = tstl.createReturnStatement([expression]);
        return tstl.createFunctionExpression(
            tstl.createBlock([returnStatement]),
            undefined,
            undefined,
            undefined,
            tstl.FunctionExpressionFlags.Inline
        );
    }

    private wrapInTable(...expressions: tstl.Expression[]): tstl.ParenthesizedExpression {
        const fields = expressions.map(e => tstl.createTableFieldExpression(e));
        return tstl.createParenthesizedExpression(tstl.createTableExpression(fields));
    }

    private wrapInToStringForConcat(expression: tstl.Expression): tstl.Expression {
        if (tstl.isStringLiteral(expression)
            || tstl.isNumericLiteral(expression)
            || (tstl.isBinaryExpression(expression) && expression.operator === tstl.SyntaxKind.ConcatOperator))
        {
            return expression;
        }
        return tstl.createCallExpression(tstl.createIdentifier("tostring"), [expression]);
    }

    private expressionPlusOne(expression: tstl.Expression): tstl.BinaryExpression {
        if (tstl.isBinaryExpression(expression)) {
            expression = tstl.createParenthesizedExpression(expression);
        }
        return tstl.createBinaryExpression(expression, tstl.createNumericLiteral(1), tstl.SyntaxKind.AdditionOperator);
    }

    private getIdentifierSymbolId(identifier: ts.Identifier): tstl.SymbolId | undefined {
        const symbol = this.checker.getSymbolAtLocation(identifier);
        let symbolId: number | undefined;
        if (symbol) {
            // Track first time symbols are seen
            if (!this.symbolIds.has(symbol)) {
                symbolId = this.genSymbolIdCounter++;
                const symbolInfo: SymbolInfo = {symbol, firstSeenAtPos: identifier.pos};
                this.symbolIds.set(symbol, symbolId);
                this.symbolInfo.set(symbolId, symbolInfo);
            } else {
                symbolId = this.symbolIds.get(symbol);
            }

            if (this.options.noHoisting) {
                // Check for reference-before-declaration
                const declaration = tsHelper.getFirstDeclaration(symbol, this.currentSourceFile);
                if (declaration && identifier.pos < declaration.pos) {
                    throw TSTLErrors.ReferencedBeforeDeclaration(identifier);
                }

            } else if (symbolId !== undefined) {
                const sid = symbolId; // Capture non-undefined variable
                //Mark symbol as seen in all current scopes
                this.scopeStack.forEach(s => {
                    if (!s.referencedSymbols) { s.referencedSymbols = new Set(); }
                    s.referencedSymbols.add(sid);
                });
            }
        }
        return symbolId;
    }

    protected findScope(scopeTypes: ScopeType): Scope | undefined {
        return this.scopeStack.slice().reverse().find(s => (scopeTypes & s.type) !== 0);
    }

    protected peekScope(): Scope {
        return this.scopeStack[this.scopeStack.length - 1];
    }

    protected pushScope(scopeType: ScopeType, node: ts.Node): void {
        this.scopeStack.push({
            type: scopeType,
            id: this.genVarCounter,
        });
        this.genVarCounter++;
    }

    private shouldHoist(symbolId: tstl.SymbolId, scope: Scope): boolean {
        const symbolInfo = this.symbolInfo.get(symbolId);
        if (!symbolInfo) {
            return false;
        }

        const declaration = tsHelper.getFirstDeclaration(symbolInfo.symbol, this.currentSourceFile);
        if (!declaration) {
            return false;
        }

        if (symbolInfo.firstSeenAtPos < declaration.pos) {
            return true;
        }

        if (scope.functionDefinitions) {
            if (this.currentSourceFile === undefined) {
                throw TSTLErrors.MissingSourceFile();
            }

            for (const [functionSymbolId, functionDefinition] of scope.functionDefinitions) {
                if (functionDefinition.definition === undefined) {
                    throw TSTLErrors.UndefinedFunctionDefinition(functionSymbolId);
                }

                const { line, column } = tstl.getOriginalPos(functionDefinition.definition);
                if (line !== undefined && column !== undefined) {
                    const definitionPos = ts.getPositionOfLineAndCharacter(this.currentSourceFile, line, column);
                    if (functionSymbolId !== symbolId // Don't recurse into self
                        && declaration.pos < definitionPos // Ignore functions before symbol declaration
                        && functionDefinition.referencedSymbols.has(symbolId)
                        && this.shouldHoist(functionSymbolId, scope))
                    {
                        return true;
                    }
                }
            }
        }

        return false;
    }

    protected replaceStatementInParent(oldNode: tstl.Statement, newNode?: tstl.Statement): void {
        if (!oldNode.parent) {
            throw new Error("node has not yet been assigned a parent");
        }

        if (tstl.isBlock(oldNode.parent) || tstl.isDoStatement(oldNode.parent)) {
            if (newNode) {
                oldNode.parent.statements.splice(oldNode.parent.statements.indexOf(oldNode), 1, newNode);
            } else {
                oldNode.parent.statements.splice(oldNode.parent.statements.indexOf(oldNode), 1);
            }
        } else {
            throw new Error("unexpected parent type");
        }
    }

    protected hoistFunctionDefinitions(scope: Scope, statements: tstl.Statement[]): tstl.Statement[] {
        if (!scope.functionDefinitions) {
            return statements;
        }

        const result = statements.slice();
        const hoistedFunctions: Array<tstl.VariableDeclarationStatement | tstl.AssignmentStatement> = [];
        for (const [functionSymbolId, functionDefinition] of scope.functionDefinitions) {
            if (functionDefinition.definition === undefined) {
                throw TSTLErrors.UndefinedFunctionDefinition(functionSymbolId);
            }

            if (this.shouldHoist(functionSymbolId, scope)) {
                const i = result.indexOf(functionDefinition.definition);
                result.splice(i, 1);
                hoistedFunctions.push(functionDefinition.definition);
            }
        }
        if (hoistedFunctions.length > 0) {
            result.unshift(...hoistedFunctions);
        }
        return result;
    }

    protected hoistVariableDeclarations(scope: Scope, statements: tstl.Statement[]): tstl.Statement[] {
        if (!scope.variableDeclarations) {
            return statements;
        }

        const result = statements.slice();
        const hoistedLocals: tstl.Identifier[] = [];
        for (const declaration of scope.variableDeclarations) {
            const symbols = this.filterUndefined(declaration.left.map(i => i.symbolId));
            if (symbols.some(s => this.shouldHoist(s, scope))) {
                let assignment: tstl.AssignmentStatement | undefined;
                if (declaration.right) {
                    assignment = tstl.createAssignmentStatement(declaration.left, declaration.right);
                    tstl.setNodePosition(assignment, declaration); // Preserve position info for sourcemap
                }
                const i = result.indexOf(declaration);
                if (i >= 0) {
                    if (assignment) {
                        result.splice(i, 1, assignment);
                    } else {
                        result.splice(i, 1);
                    }
                } else {
                    // Special case for 'var's declared in child scopes
                    this.replaceStatementInParent(declaration, assignment);
                }
                hoistedLocals.push(...declaration.left);
            }
        }
        if (hoistedLocals.length > 0) {
            result.unshift(tstl.createVariableDeclarationStatement(hoistedLocals));
        }
        return result;
    }

    protected performHoisting(statements: tstl.Statement[]): tstl.Statement[] {
        if (this.options.noHoisting) {
            return statements;
        }

        const scope = this.peekScope();

        let result = this.hoistFunctionDefinitions(scope, statements);

        result = this.hoistVariableDeclarations(scope, result);

        return result;
    }

    protected popScope(): Scope {
        const scope = this.scopeStack.pop();

        if (scope === undefined) {
            throw new Error("Tried to pop from empty scope stack!");
        }

        return scope;
    }

    protected createHoistableVariableDeclarationStatement(
        identifier: ts.Identifier,
        initializer?: tstl.Expression,
        tsOriginal?: ts.Node,
        parent?: tstl.Node
    ): tstl.AssignmentStatement | tstl.VariableDeclarationStatement
    {
        const variable = this.transformIdentifier(identifier);
        const declaration = tstl.createVariableDeclarationStatement(variable, initializer, tsOriginal, parent);
        if (!this.options.noHoisting && variable.symbolId) {
            const scope = this.peekScope();
            if (!scope.variableDeclarations) { scope.variableDeclarations = []; }
            scope.variableDeclarations.push(declaration);
        }
        return declaration;
    }

    private statementVisitResultToArray(visitResult: StatementVisitResult): tstl.Statement[] {
        if (!Array.isArray(visitResult)) {
            if (visitResult) {
                return [visitResult];
            }
            return [];
        }

        return visitResult.filter(s => s !== undefined);
    }

    private filterUndefined<T>(items: Array<T | undefined>): T[] {
        return items.filter(i => i !== undefined) as T[];
    }

    private filterUndefinedAndCast<TOriginal, TCast extends TOriginal>(
        items: Array<TOriginal | undefined>, cast: (item: TOriginal) => item is TCast
    ): TCast[] {
        const filteredItems = items.filter(i => i !== undefined) as TOriginal[];
        if (filteredItems.every(i => cast(i))) {
            return filteredItems as TCast[];
        } else {
            throw TSTLErrors.CouldNotCast(cast.name);
        }
    }

    private expectExpression(visitResult: ExpressionVisitResult): tstl.Expression {
        if (visitResult === undefined) {
            throw new Error("Expected single visit result expression, but found undefined");
        } else if (Array.isArray(visitResult)) {
            throw new Error("Expected single visit result expression, but found multiple");
        } else {
            return visitResult;
        }
    }
}<|MERGE_RESOLUTION|>--- conflicted
+++ resolved
@@ -787,16 +787,13 @@
 
         if (extendsType) {
             const extendedTypeNode = tsHelper.getExtendedTypeNode(statement, this.checker);
-<<<<<<< HEAD
             if (extendedTypeNode === undefined) {
                 throw TSTLErrors.UndefinedTypeNode(statement);
             }
-            const baseName = this.transformExpression(extendedTypeNode.expression);
-=======
+
             const baseName = ts.isIdentifier(extendedTypeNode.expression)
                 ? this.transformIdentifier(extendedTypeNode.expression) // Skip adding '____exports'
                 : this.transformExpression(extendedTypeNode.expression);
->>>>>>> 3df8dfba
 
             // className.____super = baseName
             const createClassBase = () => tstl.createTableIndexExpression(
@@ -2873,22 +2870,16 @@
     }
 
     public transformClassExpression(expression: ts.ClassExpression): ExpressionVisitResult {
-<<<<<<< HEAD
-        const className = tstl.createAnnonymousIdentifier();
-        const classDeclaration =  this.transformClassDeclaration(expression as ts.ClassExpression, className);
-
+        const className = expression.name !== undefined
+            ? this.transformIdentifier(expression.name)
+            : tstl.createAnnonymousIdentifier();
+
+        const classDeclaration =  this.transformClassDeclaration(expression, className);
         return this.createImmediatelyInvokedFunctionExpression(
             this.statementVisitResultToArray(classDeclaration),
             className,
             expression
         );
-=======
-        const className = expression.name !== undefined
-            ? this.transformIdentifier(expression.name)
-            : tstl.createAnnonymousIdentifier();
-        const classDeclaration =  this.transformClassDeclaration(expression, className);
-        return this.createImmediatelyInvokedFunctionExpression(classDeclaration, className, expression);
->>>>>>> 3df8dfba
     }
 
     public transformCompoundAssignmentStatement(
