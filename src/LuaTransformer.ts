import * as path from "path";
import * as ts from "typescript";

import {CompilerOptions, LuaLibImportKind, LuaTarget} from "./CompilerOptions";
import {DecoratorKind} from "./Decorator";
import * as tstl from "./LuaAST";
import {LuaLib, LuaLibFeature} from "./LuaLib";
import {ContextType, TSHelper as tsHelper} from "./TSHelper";
import {TSTLErrors} from "./TSTLErrors";

export type StatementVisitResult = tstl.Statement | tstl.Statement[] | undefined;
export type ExpressionVisitResult = tstl.Expression | undefined;
export enum ScopeType {
    File = 0x1,
    Function = 0x2,
    Switch = 0x4,
    Loop = 0x8,
    Conditional = 0x10,
    Block = 0x20,
}

interface SymbolInfo {
    symbol: ts.Symbol;
    firstSeenAtPos: number;
}

interface FunctionDefinitionInfo {
    referencedSymbols: Set<tstl.SymbolId>;
    assignment?: tstl.AssignmentStatement;
}

interface Scope {
    type: ScopeType;
    id: number;
    referencedSymbols?: Set<tstl.SymbolId>;
    variableDeclarations?: tstl.VariableDeclarationStatement[];
    functionDefinitions?: Map<tstl.SymbolId, FunctionDefinitionInfo>;
}

export class LuaTransformer {
    public luaKeywords: Set<string> = new Set([
        "and", "break", "do", "else", "elseif", "end", "false", "for", "function", "if", "in", "local", "new", "nil",
        "not", "or", "repeat", "return", "self", "then", "until", "while",
    ]);

    private isStrict = true;

    private checker: ts.TypeChecker;
    protected options: CompilerOptions;
    private isModule: boolean;

    private currentSourceFile?: ts.SourceFile;

    private currentNamespace: ts.ModuleDeclaration;
    private classStack: ts.ClassLikeDeclaration[];

    private scopeStack: Scope[];
    private genVarCounter: number;

    private luaLibFeatureSet: Set<LuaLibFeature>;

    private symbolInfo: Map<tstl.SymbolId, SymbolInfo>;
    private symbolIds: Map<ts.Symbol, tstl.SymbolId>;
    private genSymbolIdCounter: number;

    private readonly typeValidationCache: Map<ts.Type, Set<ts.Type>> = new Map<ts.Type, Set<ts.Type>>();

    public constructor(program: ts.Program, options: CompilerOptions) {
        this.checker = program.getTypeChecker();
        this.options = options;
        this.isStrict = this.options.alwaysStrict || (this.options.strict && this.options.alwaysStrict !== false) ||
                        (this.isModule && this.options.target && this.options.target >= ts.ScriptTarget.ES2015);

        if (!this.options.luaTarget) {
            this.options.luaTarget = LuaTarget.LuaJIT;
        }

        this.setupState();
    }

    public setupState(): void {
        this.genVarCounter = 0;
        this.currentSourceFile = undefined;
        this.isModule = false;
        this.scopeStack = [];
        this.classStack = [];
        this.luaLibFeatureSet = new Set<LuaLibFeature>();
        this.symbolIds = new Map();
        this.symbolInfo = new Map();
        this.genSymbolIdCounter = 1;
    }

    // TODO make all other methods private???
    public transformSourceFile(node: ts.SourceFile): [tstl.Block, Set<LuaLibFeature>] {
        this.setupState();

        this.currentSourceFile = node;

        let statements: tstl.Statement[] = [];
        if (node.flags & ts.NodeFlags.JsonFile) {
            this.isModule = false;

            const statement = node.statements[0];
            if (!statement || !ts.isExpressionStatement(statement)) {
                throw TSTLErrors.InvalidJsonFileContent(node);
            }

            statements.push(tstl.createReturnStatement([this.transformExpression(statement.expression)]));
        } else {
            this.pushScope(ScopeType.File, node);

            this.isModule = tsHelper.isFileModule(node);
            statements = this.performHoisting(this.transformStatements(node.statements));

            this.popScope();

            if (this.isModule) {
                statements.unshift(
                    tstl.createVariableDeclarationStatement(
                        tstl.createIdentifier("exports"),
                        tstl.createBinaryExpression(
                            tstl.createIdentifier("exports"),
                            tstl.createTableExpression(),
                            tstl.SyntaxKind.OrOperator
                        )));
                statements.push(
                    tstl.createReturnStatement(
                        [tstl.createIdentifier("exports")]
                    ));
            }
        }

        return [tstl.createBlock(statements, node), this.luaLibFeatureSet];
    }

    public transformStatement(node: ts.Statement): StatementVisitResult {
        // Ignore declarations
        if (node.modifiers && node.modifiers.some(modifier => modifier.kind === ts.SyntaxKind.DeclareKeyword)) {
            return undefined;
        }

        switch (node.kind) {
            // Block
            case ts.SyntaxKind.Block:
                return this.transformBlockAsDoStatement(node as ts.Block);
            // Declaration Statements
            case ts.SyntaxKind.ExportDeclaration:
                return this.transformExportDeclaration(node as ts.ExportDeclaration);
            case ts.SyntaxKind.ImportDeclaration:
                return this.transformImportDeclaration(node as ts.ImportDeclaration);
            case ts.SyntaxKind.ClassDeclaration:
                return this.transformClassDeclaration(node as ts.ClassDeclaration);
            case ts.SyntaxKind.ModuleDeclaration:
                return this.transformModuleDeclaration(node as ts.ModuleDeclaration);
            case ts.SyntaxKind.EnumDeclaration:
                return this.transformEnumDeclaration(node as ts.EnumDeclaration);
            case ts.SyntaxKind.FunctionDeclaration:
                return this.transformFunctionDeclaration(node as ts.FunctionDeclaration);
            case ts.SyntaxKind.TypeAliasDeclaration:
                return this.transformTypeAliasDeclaration(node as ts.TypeAliasDeclaration);
            case ts.SyntaxKind.InterfaceDeclaration:
                return this.transformInterfaceDeclaration(node as ts.InterfaceDeclaration);
            // Statements
            case ts.SyntaxKind.VariableStatement:
                return this.transformVariableStatement(node as ts.VariableStatement);
            case ts.SyntaxKind.ExpressionStatement:
                return this.transformExpressionStatement(node as ts.ExpressionStatement);
            case ts.SyntaxKind.ReturnStatement:
                return this.transformReturn(node as ts.ReturnStatement);
            case ts.SyntaxKind.IfStatement:
                return this.transformIfStatement(node as ts.IfStatement);
            case ts.SyntaxKind.WhileStatement:
                return this.transformWhileStatement(node as ts.WhileStatement);
            case ts.SyntaxKind.DoStatement:
                return this.transformDoStatement(node as ts.DoStatement);
            case ts.SyntaxKind.ForStatement:
                return this.transformForStatement(node as ts.ForStatement);
            case ts.SyntaxKind.ForOfStatement:
                return this.transformForOfStatement(node as ts.ForOfStatement);
            case ts.SyntaxKind.ForInStatement:
                return this.transformForInStatement(node as ts.ForInStatement);
            case ts.SyntaxKind.SwitchStatement:
                return this.transformSwitchStatement(node as ts.SwitchStatement);
            case ts.SyntaxKind.BreakStatement:
                return this.transformBreakStatement(node as ts.BreakStatement);
            case ts.SyntaxKind.TryStatement:
                return this.transformTryStatement(node as ts.TryStatement);
            case ts.SyntaxKind.ThrowStatement:
                return this.transformThrowStatement(node as ts.ThrowStatement);
            case ts.SyntaxKind.ContinueStatement:
                return this.transformContinueStatement(node as ts.ContinueStatement);
            case ts.SyntaxKind.EmptyStatement:
                return this.transformEmptyStatement(node as ts.EmptyStatement);
            case ts.SyntaxKind.NotEmittedStatement:
                return undefined;
            default:
                throw TSTLErrors.UnsupportedKind("Statement", node.kind, node);
        }
    }

    /** Converts an array of ts.Statements into an array of tstl.Statements */
    public transformStatements(statements: ts.Statement[] | ReadonlyArray<ts.Statement>): tstl.Statement[] {
        const tstlStatements: tstl.Statement[] = [];
        (statements as ts.Statement[]).forEach(statement => {
            tstlStatements.push(...this.statementVisitResultToStatementArray(this.transformStatement(statement)));
        });
        return tstlStatements;
    }

    public transformBlock(block: ts.Block): tstl.Block {
        this.pushScope(ScopeType.Block, block);
        const statements = this.performHoisting(this.transformStatements(block.statements));
        this.popScope();
        return tstl.createBlock(statements, block);
    }

    public transformBlockAsDoStatement(block: ts.Block): tstl.DoStatement {
        this.pushScope(ScopeType.Block, block);
        const statements = this.performHoisting(this.transformStatements(block.statements));
        this.popScope();
        return tstl.createDoStatement(statements, block);
    }

    public transformExportDeclaration(statement: ts.ExportDeclaration): StatementVisitResult {
        if (statement.moduleSpecifier === undefined) {
            const result = [];
            for (const exportElement of statement.exportClause.elements) {
                result.push(
                    tstl.createAssignmentStatement(
                        this.createExportedIdentifier(this.transformIdentifier(exportElement.name)),
                        this.transformIdentifier(exportElement.propertyName || exportElement.name)
                    )
                );
            }
            return result;
        }

        if (statement.exportClause) {
            if (statement.exportClause.elements.some(e =>
                (e.name && e.name.originalKeywordKind === ts.SyntaxKind.DefaultKeyword)
                || (e.propertyName && e.propertyName.originalKeywordKind === ts.SyntaxKind.DefaultKeyword))
            ) {
                throw TSTLErrors.UnsupportedDefaultExport(statement);
            }

            // First transpile as import clause
            const importClause = ts.createImportClause(
                undefined,
                ts.createNamedImports(statement.exportClause.elements
                    .map(e => ts.createImportSpecifier(e.propertyName, e.name))
                )
            );

            const importDeclaration = ts.createImportDeclaration(
                statement.decorators,
                statement.modifiers,
                importClause,
                statement.moduleSpecifier
            );

            const importResult = this.transformImportDeclaration(importDeclaration);

            const result = Array.isArray(importResult) ? importResult : [importResult];

            // Now the module is imported, add the imports to the export table
            for (const exportVariable of statement.exportClause.elements) {
                result.push(
                    tstl.createAssignmentStatement(
                        this.createExportedIdentifier(this.transformIdentifier(exportVariable.name)),
                        this.transformIdentifier(exportVariable.name)
                    )
                );
            }

            // Wrap this in a DoStatement to prevent polluting the scope.
            return tstl.createDoStatement(result, statement);
        } else {
            const moduleRequire = this.createModuleRequire(statement.moduleSpecifier as ts.StringLiteral);
            const tempModuleIdentifier = tstl.createIdentifier("__TSTL_export");

            const declaration = tstl.createVariableDeclarationStatement(tempModuleIdentifier, moduleRequire);

            const forKey = tstl.createIdentifier("____exportKey");
            const forValue = tstl.createIdentifier("____exportValue");

            const body = tstl.createBlock(
                [tstl.createAssignmentStatement(
                    tstl.createTableIndexExpression(
                        tstl.createIdentifier("exports"),
                        forKey
                    ),
                    forValue
                )]
            );

            const pairsIdentifier = tstl.createIdentifier("pairs");
            const forIn = tstl.createForInStatement(
                body,
                [tstl.cloneIdentifier(forKey), tstl.cloneIdentifier(forValue)],
                [tstl.createCallExpression(pairsIdentifier, [tstl.cloneIdentifier(tempModuleIdentifier)])]
            );

            // Wrap this in a DoStatement to prevent polluting the scope.
            return tstl.createDoStatement([declaration, forIn], statement);
        }
    }

    public transformImportDeclaration(statement: ts.ImportDeclaration): StatementVisitResult {
        if (statement.importClause && !statement.importClause.namedBindings) {
            throw TSTLErrors.DefaultImportsNotSupported(statement);
        }

        const result: tstl.Statement[] = [];

        const moduleSpecifier = statement.moduleSpecifier as ts.StringLiteral;
        const importPath = moduleSpecifier.text.replace(new RegExp("\"", "g"), "");
        const imports = statement.importClause.namedBindings;

        const type = this.checker.getTypeAtLocation(imports);
        let requireCall: tstl.CallExpression;
        if (type && type.symbol && type.symbol.valueDeclaration.kind === ts.SyntaxKind.ModuleDeclaration) {
            requireCall = tstl.createCallExpression(
                tstl.createIdentifier("require"),
                [tstl.createStringLiteral((statement.moduleSpecifier as ts.StringLiteral).text)]);
        } else {
            requireCall = this.createModuleRequire(statement.moduleSpecifier as ts.StringLiteral);
        }

        if (!statement.importClause) {
            result.push(tstl.createExpressionStatement(requireCall));
            return result;
        }

        if (ts.isNamedImports(imports)) {
            const filteredElements = imports.elements.filter(e => {
                const decorators = tsHelper.getCustomDecorators(this.checker.getTypeAtLocation(e), this.checker);
                return !decorators.has(DecoratorKind.Extension) && !decorators.has(DecoratorKind.MetaExtension);
            });

            // Elide import if all imported types are extension classes
            if (filteredElements.length === 0) {
                return undefined;
            }

            const tstlIdentifier = (name: string) => "__TSTL_" + name.replace(new RegExp("-|\\$| |#|'", "g"), "_");
            const importUniqueName = tstl.createIdentifier(tstlIdentifier(path.basename((importPath))));
            const requireStatement = tstl.createVariableDeclarationStatement(
                tstl.createIdentifier(tstlIdentifier(path.basename((importPath)))),
                requireCall,
                statement
            );
            result.push(requireStatement);

            filteredElements.forEach(importSpecifier => {
                if (importSpecifier.propertyName) {
                    const propertyIdentifier = this.transformIdentifier(importSpecifier.propertyName);
                    const propertyName = tstl.createStringLiteral(propertyIdentifier.text);
                    const renamedImport = this.createHoistableVariableDeclarationStatement(
                        importSpecifier.name,
                        tstl.createTableIndexExpression(importUniqueName, propertyName),
                        importSpecifier);
                    result.push(renamedImport);
                } else {
                    const name = tstl.createStringLiteral(importSpecifier.name.text);
                    const namedImport = this.createHoistableVariableDeclarationStatement(
                        importSpecifier.name,
                        tstl.createTableIndexExpression(importUniqueName, name),
                        importSpecifier
                    );
                    result.push(namedImport);
                }
            });
            return result;
        } else if (ts.isNamespaceImport(imports)) {
            const requireStatement = this.createHoistableVariableDeclarationStatement(
                imports.name,
                requireCall,
                statement
            );
            result.push(requireStatement);
            return result;
        } else {
            throw TSTLErrors.UnsupportedImportType(imports);
        }
    }

    private createModuleRequire(moduleSpecifier: ts.StringLiteral): tstl.CallExpression {
        const importPath = moduleSpecifier.text.replace(new RegExp("\"", "g"), "");
        const resolvedModuleSpecifier = tstl.createStringLiteral(this.getImportPath(importPath));

        return tstl.createCallExpression(tstl.createIdentifier("require"), [resolvedModuleSpecifier]);
    }

    public transformClassDeclaration(
        statement: ts.ClassLikeDeclaration,
        nameOverride?: tstl.Identifier
    ): tstl.Statement[]
    {
        this.classStack.push(statement);

        let className = statement.name ? this.transformIdentifier(statement.name) : nameOverride;
        if (!className) {
            throw TSTLErrors.MissingClassName(statement);
        }

        const decorators = tsHelper.getCustomDecorators(this.checker.getTypeAtLocation(statement), this.checker);

        // Find out if this class is extension of existing class
        const isExtension = decorators.has(DecoratorKind.Extension);

        const isMetaExtension = decorators.has(DecoratorKind.MetaExtension);

        if (isExtension && isMetaExtension) {
            throw TSTLErrors.InvalidExtensionMetaExtension(statement);
        }

        if ((isExtension || isMetaExtension) && this.isIdentifierExported(className)) {
            // Cannot export extension classes
            throw TSTLErrors.InvalidExportsExtension(statement);
        }

        // Get type that is extended
        const extendsType = tsHelper.getExtendedType(statement, this.checker);

        if (!(isExtension || isMetaExtension) && extendsType) {
            // Non-extensions cannot extend extension classes
            const extendsDecorators = tsHelper.getCustomDecorators(extendsType, this.checker);
            if (extendsDecorators.has(DecoratorKind.Extension) || extendsDecorators.has(DecoratorKind.MetaExtension)) {
                throw TSTLErrors.InvalidExtendsExtension(statement);
            }
        }

        // Get all properties with value
        const properties = statement.members.filter(ts.isPropertyDeclaration).filter(member => member.initializer);

        // Divide properties into static and non-static
        const staticFields = properties.filter(tsHelper.isStatic);
        const instanceFields = properties.filter(prop => !tsHelper.isStatic(prop));

        const result: tstl.Statement[] = [];

        // Overwrite the original className with the class we are overriding for extensions
        if (isMetaExtension) {
            if (!extendsType) {
                throw TSTLErrors.MissingMetaExtension(statement);
            }

            const extendsName = tstl.createStringLiteral(extendsType.symbol.escapedName as string);
            className = tstl.createIdentifier("__meta__" + extendsName.value);

            // local className = debug.getregistry()["extendsName"]
            const assignDebugCallIndex = tstl.createVariableDeclarationStatement(
                className,
                tstl.createTableIndexExpression(
                    tstl.createCallExpression(
                        tstl.createTableIndexExpression(
                            tstl.createIdentifier("debug"),
                            tstl.createStringLiteral("getregistry")
                        ),
                        []
                    ),
                    extendsName),
                statement);

            result.push(assignDebugCallIndex);
        }

        if (isExtension) {
            const extensionNameArg = decorators.get(DecoratorKind.Extension).args[0];
            if (extensionNameArg) {
                className = tstl.createIdentifier(extensionNameArg);
            } else if (extendsType) {
                className = tstl.createIdentifier(extendsType.symbol.escapedName as string);
            }
        }

        if (!isExtension && !isMetaExtension) {
            const classCreationMethods = this.createClassCreationMethods(
                statement,
                className,
                extendsType
            );
            result.push(...classCreationMethods);
        } else {
            for (const f of instanceFields) {
                const fieldName = this.transformPropertyName(f.name);

                const value = this.transformExpression(f.initializer);

                // className["fieldName"]
                const classField = tstl.createTableIndexExpression(
                    tstl.cloneIdentifier(className),
                    fieldName);

                // className["fieldName"] = value;
                const assignClassField = tstl.createAssignmentStatement(classField, value);

                result.push(assignClassField);
            }
        }

        // Add static declarations
        for (const field of staticFields) {
            const fieldName = this.transformPropertyName(field.name);
            const value = this.transformExpression(field.initializer);

            const classField = tstl.createTableIndexExpression(
                    this.addExportToIdentifier(tstl.cloneIdentifier(className)),
                    fieldName
                );

            const fieldAssign = tstl.createAssignmentStatement(
                classField,
                value
            );

            result.push(fieldAssign);
        }

        // Find first constructor with body
        if (!isExtension && !isMetaExtension) {
            const constructor = statement.members
                .filter(n => ts.isConstructorDeclaration(n) && n.body)[0] as ts.ConstructorDeclaration;
            if (constructor) {
                // Add constructor plus initialization of instance fields
                result.push(this.transformConstructor(constructor, className, instanceFields, statement));
            } else if (!extendsType) {
                // Generate a constructor if none was defined in a base class
                result.push(this.transformConstructor(
                    ts.createConstructor([], [], [], ts.createBlock([], true)),
                    className,
                    instanceFields,
                    statement
                ));
            } else if (instanceFields.length > 0
                || statement.members.some(m => tsHelper.isGetAccessorOverride(m, statement, this.checker)))
            {
                // Generate a constructor if none was defined in a class with instance fields that need initialization
                // className.prototype.____constructor = function(self, ...)
                //     baseClassName.prototype.____constructor(self, ...)
                //     ...
                const constructorBody = this.transformClassInstanceFields(statement, instanceFields);
                const superCall = tstl.createExpressionStatement(
                    tstl.createCallExpression(
                        tstl.createTableIndexExpression(
                            this.transformSuperKeyword(ts.createSuper()),
                            tstl.createStringLiteral("____constructor")
                        ),
                        [this.createSelfIdentifier(), tstl.createDotsLiteral()]
                    )
                );
                constructorBody.unshift(superCall);
                const constructorFunction = tstl.createFunctionExpression(
                    tstl.createBlock(constructorBody),
                    [this.createSelfIdentifier()],
                    tstl.createDotsLiteral()
                );
                result.push(tstl.createAssignmentStatement(
                    this.createConstructorName(className),
                    constructorFunction,
                    statement
                ));
            }
        }

        // Transform get accessors
        statement.members.filter(ts.isGetAccessor).forEach(getAccessor => {
            result.push(this.transformGetAccessorDeclaration(getAccessor, className, statement));
        });

        // Transform set accessors
        statement.members.filter(ts.isSetAccessor).forEach(setAccessor => {
            result.push(this.transformSetAccessorDeclaration(setAccessor, className, statement));
        });

        // Transform methods
        statement.members.filter(ts.isMethodDeclaration).forEach(method => {
            result.push(this.transformMethodDeclaration(method, className, isExtension || isMetaExtension));
        });

        this.classStack.pop();

        return result;
    }

    public createClassCreationMethods(
        statement: ts.ClassLikeDeclarationBase,
        className: tstl.Identifier,
        extendsType: ts.Type
    ): tstl.Statement[]
    {
        let noClassOr = false;
        if (extendsType) {
            const decorators = tsHelper.getCustomDecorators(extendsType, this.checker);
            noClassOr = decorators.has(DecoratorKind.NoClassOr);
        }

        const result: tstl.Statement[] = [];

        // className = className or {}
        let classTable: tstl.Expression = tstl.createTableExpression();
        if (!noClassOr) {
            classTable = tstl.createBinaryExpression(
                this.addExportToIdentifier(className), // Use original identifier node in declaration
                classTable,
                tstl.SyntaxKind.OrOperator
            );
        }

        const classVar = this.createLocalOrExportedOrGlobalDeclaration(className, classTable, statement);
        result.push(...classVar);

        const createClassNameWithExport = () => this.addExportToIdentifier(tstl.cloneIdentifier(className));

        // className.____getters = {}
        if (statement.members.some(m => ts.isGetAccessor(m) && tsHelper.isStatic(m))) {
            const classGetters = tstl.createTableIndexExpression(
                createClassNameWithExport(),
                tstl.createStringLiteral("____getters")
            );
            const assignClassGetters = tstl.createAssignmentStatement(
                classGetters,
                tstl.createTableExpression(),
                statement
            );
            result.push(assignClassGetters);

            this.importLuaLibFeature(LuaLibFeature.ClassIndex);
        }

        // className.__index = className
        const classIndex = tstl.createTableIndexExpression(
            createClassNameWithExport(),
            tstl.createStringLiteral("__index")
        );
        const assignClassIndex = tstl.createAssignmentStatement(classIndex, createClassNameWithExport(), statement);
        result.push(assignClassIndex);

        // className.____setters = {}
        if (statement.members.some(m => ts.isSetAccessor(m) && tsHelper.isStatic(m))) {
            const classSetters = tstl.createTableIndexExpression(
                createClassNameWithExport(),
                tstl.createStringLiteral("____setters")
            );
            const assignClassSetters = tstl.createAssignmentStatement(
                classSetters,
                tstl.createTableExpression(),
                statement
            );
            result.push(assignClassSetters);

            this.importLuaLibFeature(LuaLibFeature.ClassNewIndex);
        }

        // className.prototype = className.prototype or {}
        const createClassPrototype = () => tstl.createTableIndexExpression(
            createClassNameWithExport(),
            tstl.createStringLiteral("prototype")
        );
        const classPrototypeTable = noClassOr
            ? tstl.createTableExpression()
            : tstl.createBinaryExpression(
                createClassPrototype(),
                tstl.createTableExpression(),
                tstl.SyntaxKind.OrOperator
            );
        const assignClassPrototype = tstl.createAssignmentStatement(createClassPrototype(), classPrototypeTable);
        result.push(assignClassPrototype);

        // className.prototype.____getters = {}
        if (statement.members.some(m => ts.isGetAccessor(m) && !tsHelper.isStatic(m))) {
            const classPrototypeGetters = tstl.createTableIndexExpression(
                createClassPrototype(),
                tstl.createStringLiteral("____getters")
            );
            const assignClassPrototypeGetters = tstl.createAssignmentStatement(
                classPrototypeGetters,
                tstl.createTableExpression()
            );
            result.push(assignClassPrototypeGetters);
        }

        const classPrototypeIndex = tstl.createTableIndexExpression(
            createClassPrototype(),
            tstl.createStringLiteral("__index")
        );
        if (tsHelper.hasGetAccessorInClassOrAncestor(statement, false, this.checker)) {
            // className.prototype.__index = __TS_Index(className.prototype)
            const assignClassPrototypeIndex = tstl.createAssignmentStatement(
                classPrototypeIndex,
                this.transformLuaLibFunction(LuaLibFeature.Index, undefined, createClassPrototype())
            );
            result.push(assignClassPrototypeIndex);

        } else {
            // className.prototype.__index = className.prototype
            const assignClassPrototypeIndex = tstl.createAssignmentStatement(
                classPrototypeIndex,
                createClassPrototype()
            );
            result.push(assignClassPrototypeIndex);
        }

        if (statement.members.some(m => ts.isSetAccessor(m) && !tsHelper.isStatic(m))) {
            // className.prototype.____setters = {}
            const classPrototypeSetters = tstl.createTableIndexExpression(
                createClassPrototype(),
                tstl.createStringLiteral("____setters")
            );
            const assignClassPrototypeSetters = tstl.createAssignmentStatement(
                classPrototypeSetters,
                tstl.createTableExpression()
            );
            result.push(assignClassPrototypeSetters);
        }

        if (tsHelper.hasSetAccessorInClassOrAncestor(statement, false, this.checker)) {
            // className.prototype.__newindex = __TS_NewIndex(className.prototype)
            const classPrototypeNewIndex = tstl.createTableIndexExpression(
                createClassPrototype(),
                tstl.createStringLiteral("__newindex")
            );
            const assignClassPrototypeIndex = tstl.createAssignmentStatement(
                classPrototypeNewIndex,
                this.transformLuaLibFunction(LuaLibFeature.NewIndex, undefined, createClassPrototype())
            );
            result.push(assignClassPrototypeIndex);
        }

        // className.prototype.constructor = className
        const classPrototypeConstructor = tstl.createTableIndexExpression(
            createClassPrototype(),
            tstl.createStringLiteral("constructor")
        );
        const assignClassPrototypeConstructor = tstl.createAssignmentStatement(
            classPrototypeConstructor,
            createClassNameWithExport(),
            statement
        );
        result.push(assignClassPrototypeConstructor);

        const hasStaticGetters = tsHelper.hasGetAccessorInClassOrAncestor(statement, true, this.checker);
        const hasStaticSetters = tsHelper.hasSetAccessorInClassOrAncestor(statement, true, this.checker);

        if (extendsType) {
            const extendedTypeNode = tsHelper.getExtendedTypeNode(statement, this.checker);
            const baseName = this.transformExpression(extendedTypeNode.expression);

            // className.____super = baseName
            const createClassBase = () => tstl.createTableIndexExpression(
                createClassNameWithExport(),
                tstl.createStringLiteral("____super")
            );
            const assignClassBase = tstl.createAssignmentStatement(createClassBase(), baseName, statement);
            result.push(assignClassBase);

            if (hasStaticGetters || hasStaticSetters) {
                const metatableFields: tstl.TableFieldExpression[] = [];
                if (hasStaticGetters) {
                    // __index = __TS__ClassIndex
                    metatableFields.push(
                        tstl.createTableFieldExpression(
                            tstl.createIdentifier("__TS__ClassIndex"),
                            tstl.createStringLiteral("__index")
                        )
                    );
                } else {
                    // __index = className.____super
                    metatableFields.push(
                        tstl.createTableFieldExpression(createClassBase(), tstl.createStringLiteral("__index"))
                    );
                }

                if (hasStaticSetters) {
                    // __newindex = __TS__ClassNewIndex
                    metatableFields.push(
                        tstl.createTableFieldExpression(
                            tstl.createIdentifier("__TS__ClassNewIndex"),
                            tstl.createStringLiteral("__newindex")
                        )
                    );
                }

                const setClassMetatable = tstl.createExpressionStatement(
                    tstl.createCallExpression(
                        tstl.createIdentifier("setmetatable"),
                        [createClassNameWithExport(), tstl.createTableExpression(metatableFields)]
                    )
                );
                result.push(setClassMetatable);

            } else {
                // setmetatable(className, className.____super)
                const setClassMetatable = tstl.createExpressionStatement(
                    tstl.createCallExpression(
                        tstl.createIdentifier("setmetatable"),
                        [createClassNameWithExport(), createClassBase()]
                    )
                );
                result.push(setClassMetatable);
            }

            // setmetatable(className.prototype, className.____super.prototype)
            const basePrototype = tstl.createTableIndexExpression(
                createClassBase(),
                tstl.createStringLiteral("prototype")
            );
            const setClassPrototypeMetatable = tstl.createExpressionStatement(
                tstl.createCallExpression(
                    tstl.createIdentifier("setmetatable"),
                    [createClassPrototype(), basePrototype]
                )
            );
            result.push(setClassPrototypeMetatable);

        } else if (hasStaticGetters || hasStaticSetters) {
            const metatableFields: tstl.TableFieldExpression[] = [];
            if (hasStaticGetters) {
                // __index = __TS__ClassIndex
                metatableFields.push(
                    tstl.createTableFieldExpression(
                        tstl.createIdentifier("__TS__ClassIndex"),
                        tstl.createStringLiteral("__index")
                    )
                );
            }

            if (hasStaticSetters) {
                // __newindex = __TS__ClassNewIndex
                metatableFields.push(
                    tstl.createTableFieldExpression(
                        tstl.createIdentifier("__TS__ClassNewIndex"),
                        tstl.createStringLiteral("__newindex")
                    )
                );
            }

            const setClassMetatable = tstl.createExpressionStatement(
                tstl.createCallExpression(
                    tstl.createIdentifier("setmetatable"),
                    [createClassNameWithExport(), tstl.createTableExpression(metatableFields)]
                )
            );
            result.push(setClassMetatable);
        }

        const newFuncStatements: tstl.Statement[] = [];

        // local self = setmetatable({}, className.prototype)
        const assignSelf = tstl.createVariableDeclarationStatement(
            this.createSelfIdentifier(),
            tstl.createCallExpression(
                tstl.createIdentifier("setmetatable"),
                [tstl.createTableExpression(), createClassPrototype()]
            )
        );
        newFuncStatements.push(assignSelf);

        // self:____constructor(...)
        const callConstructor = tstl.createExpressionStatement(
            tstl.createMethodCallExpression(
                this.createSelfIdentifier(),
                tstl.createIdentifier("____constructor"),
                [tstl.createDotsLiteral()]
            )
        );
        newFuncStatements.push(callConstructor);

        // return self
        const returnSelf = tstl.createReturnStatement([this.createSelfIdentifier()]);
        newFuncStatements.push(returnSelf);

        // function className.new(construct, ...) ... end
        // or function export.className.new(construct, ...) ... end
        const newFunc = tstl.createAssignmentStatement(
            tstl.createTableIndexExpression(
                createClassNameWithExport(),
                tstl.createStringLiteral("new")),
            tstl.createFunctionExpression(
                tstl.createBlock(newFuncStatements),
                undefined,
                tstl.createDotsLiteral(),
                undefined,
                statement
            )
        );
        result.push(newFunc);

        return result;
    }

    public transformClassInstanceFields(
        classDeclarataion: ts.ClassLikeDeclaration,
        instanceFields: ts.PropertyDeclaration[]
    ): tstl.Statement[]
    {
        const statements: tstl.Statement[] = [];

        for (const f of instanceFields) {
            // Get identifier
            const fieldName = this.transformPropertyName(f.name);

            const value = this.transformExpression(f.initializer);

            // self[fieldName]
            const selfIndex = tstl.createTableIndexExpression(this.createSelfIdentifier(), fieldName);

            // self[fieldName] = value
            const assignClassField = tstl.createAssignmentStatement(selfIndex, value);

            statements.push(assignClassField);
        }

        const getOverrides = classDeclarataion.members.filter(
            m => tsHelper.isGetAccessorOverride(m, classDeclarataion, this.checker)
        );
        for (const getter of getOverrides) {
            const resetGetter = tstl.createExpressionStatement(
                tstl.createCallExpression(
                    tstl.createIdentifier("rawset"),
                    [this.createSelfIdentifier(), this.transformPropertyName(getter.name), tstl.createNilLiteral()]
                )
            );
            statements.push(resetGetter);
        }

        return statements;
    }

    public createConstructorName(className: tstl.Identifier): tstl.TableIndexExpression {
        return tstl.createTableIndexExpression(
            tstl.createTableIndexExpression(
                this.addExportToIdentifier(tstl.cloneIdentifier(className)),
                tstl.createStringLiteral("prototype")
            ),
            tstl.createStringLiteral("____constructor")
        );
    }

    public transformConstructor(
        statement: ts.ConstructorDeclaration,
        className: tstl.Identifier,
        instanceFields: ts.PropertyDeclaration[],
        classDeclaration: ts.ClassLikeDeclaration
    ): tstl.AssignmentStatement
    {
        // Don't transform methods without body (overload declarations)
        if (!statement.body) {
            return undefined;
        }

        const bodyStatements: tstl.Statement[] = this.transformClassInstanceFields(classDeclaration, instanceFields);

        // Check for field declarations in constructor
        const constructorFieldsDeclarations = statement.parameters.filter(p => p.modifiers !== undefined);

        // Add in instance field declarations
        for (const declaration of constructorFieldsDeclarations) {
            const declarationName = this.transformIdentifier(declaration.name as ts.Identifier);
            if (declaration.initializer) {
                // self.declarationName = declarationName or initializer
                const assignement = tstl.createAssignmentStatement(
                    tstl.createTableIndexExpression(
                        this.createSelfIdentifier(), tstl.createStringLiteral(declarationName.text)
                    ),
                    tstl.createBinaryExpression(
                        declarationName,
                        this.transformExpression(declaration.initializer), tstl.SyntaxKind.OrOperator
                    )
                );
                bodyStatements.push(assignement);
            } else {
                // self.declarationName = declarationName
                const assignement = tstl.createAssignmentStatement(
                    tstl.createTableIndexExpression(
                        this.createSelfIdentifier(),
                        tstl.createStringLiteral(declarationName.text)
                    ),
                    declarationName
                );
                bodyStatements.push(assignement);
            }
        }

        // function className.constructor(self, params) ... end

        const [params, dotsLiteral, restParamName] = this.transformParameters(
            statement.parameters,
            this.createSelfIdentifier()
        );

        const [body] = this.transformFunctionBody(statement.parameters, statement.body, restParamName);
        bodyStatements.push(...body);

        const block: tstl.Block = tstl.createBlock(bodyStatements);

        const result = tstl.createAssignmentStatement(
            this.createConstructorName(className),
            tstl.createFunctionExpression(block, params, dotsLiteral, restParamName, undefined, undefined),
            statement
        );

        return result;
    }

    public transformGetAccessorDeclaration(
        getAccessor: ts.GetAccessorDeclaration,
        className: tstl.Identifier,
        classDeclaration: ts.ClassLikeDeclaration
    ): tstl.AssignmentStatement
    {
        const name = this.transformIdentifier(getAccessor.name as ts.Identifier);

        const [body] = this.transformFunctionBody(getAccessor.parameters, getAccessor.body);
        const accessorFunction = tstl.createFunctionExpression(
            tstl.createBlock(body),
            [this.createSelfIdentifier()]
        );

        const classNameWithExport = this.addExportToIdentifier(tstl.cloneIdentifier(className));
        const methodTable = tsHelper.isStatic(getAccessor)
            ? classNameWithExport
            : tstl.createTableIndexExpression(classNameWithExport, tstl.createStringLiteral("prototype"));

        const classGetters = tstl.createTableIndexExpression(
            methodTable,
            tstl.createStringLiteral("____getters")
        );
        const getter = tstl.createTableIndexExpression(
            classGetters,
            tstl.createStringLiteral(name.text)
        );
        const assignGetter = tstl.createAssignmentStatement(getter, accessorFunction);
        return assignGetter;
    }

    public transformSetAccessorDeclaration(
        setAccessor: ts.SetAccessorDeclaration,
        className: tstl.Identifier,
        classDeclaration: ts.ClassLikeDeclaration
    ): tstl.AssignmentStatement
    {
        const name = this.transformIdentifier(setAccessor.name as ts.Identifier);

        const [params, dot, restParam] = this.transformParameters(setAccessor.parameters, this.createSelfIdentifier());

        const [body] = this.transformFunctionBody(setAccessor.parameters, setAccessor.body, restParam);
        const accessorFunction = tstl.createFunctionExpression(
            tstl.createBlock(body),
            params,
            dot,
            restParam
        );

        const classNameWithExport = this.addExportToIdentifier(tstl.cloneIdentifier(className));
        const methodTable = tsHelper.isStatic(setAccessor)
            ? classNameWithExport
            : tstl.createTableIndexExpression(classNameWithExport, tstl.createStringLiteral("prototype"));

        const classSetters = tstl.createTableIndexExpression(
            methodTable,
            tstl.createStringLiteral("____setters")
        );
        const setter = tstl.createTableIndexExpression(
            classSetters,
            tstl.createStringLiteral(name.text)
        );
        const assignSetter = tstl.createAssignmentStatement(setter, accessorFunction);
        return assignSetter;
    }

    public transformMethodDeclaration(
        node: ts.MethodDeclaration,
        className: tstl.Identifier,
        noPrototype: boolean
    ): tstl.AssignmentStatement
    {
        // Don't transform methods without body (overload declarations)
        if (!node.body) {
            return undefined;
        }

        let methodName = this.transformPropertyName(node.name);
        if (tstl.isStringLiteral(methodName) && methodName.value === "toString") {
            methodName = tstl.createStringLiteral("__tostring", node.name);
        }

        const type = this.checker.getTypeAtLocation(node);
        const context = tsHelper.getFunctionContextType(type, this.checker) !== ContextType.Void
            ? this.createSelfIdentifier()
            : undefined;
        const [paramNames, dots, restParamName] = this.transformParameters(node.parameters, context);

        const [body] = this.transformFunctionBody(node.parameters, node.body, restParamName);
        const functionExpression = tstl.createFunctionExpression(
            tstl.createBlock(body),
            paramNames,
            dots,
            restParamName
        );

        const classNameWithExport = this.addExportToIdentifier(tstl.cloneIdentifier(className));
        const methodTable = tsHelper.isStatic(node) || noPrototype
            ? classNameWithExport
            : tstl.createTableIndexExpression(classNameWithExport, tstl.createStringLiteral("prototype"));

        return tstl.createAssignmentStatement(
            tstl.createTableIndexExpression(
                methodTable,
                methodName),
            functionExpression,
            node
        );
    }

    public transformParameters(parameters: ts.NodeArray<ts.ParameterDeclaration>, context?: tstl.Identifier):
        [tstl.Identifier[], tstl.DotsLiteral, tstl.Identifier | undefined] {
        // Build parameter string
        const paramNames: tstl.Identifier[] = [];
        if (context) {
            paramNames.push(context);
        }

        let restParamName: tstl.Identifier;
        let dotsLiteral: tstl.DotsLiteral;
        let identifierIndex = 0;

        // Only push parameter name to paramName array if it isn't a spread parameter
        for (const param of parameters) {
            if (ts.isIdentifier(param.name) && param.name.originalKeywordKind === ts.SyntaxKind.ThisKeyword) {
                continue;
            }

            // Binding patterns become ____TS_bindingPattern0, ____TS_bindingPattern1, etc as function parameters
            // See transformFunctionBody for how these values are destructured
            const paramName = ts.isObjectBindingPattern(param.name) || ts.isArrayBindingPattern(param.name)
                ? tstl.createIdentifier(`____TS_bindingPattern${identifierIndex++}`)
                : this.transformIdentifier(param.name as ts.Identifier);

            // This parameter is a spread parameter (...param)
            if (!param.dotDotDotToken) {
                paramNames.push(paramName);
            } else {
                restParamName = paramName;
                // Push the spread operator into the paramNames array
                dotsLiteral = tstl.createDotsLiteral();
            }
        }

        return [paramNames, dotsLiteral, restParamName];
    }

    public transformFunctionBody(
        parameters: ts.NodeArray<ts.ParameterDeclaration>,
        body: ts.Block,
        spreadIdentifier?: tstl.Identifier
    ): [tstl.Statement[], Scope]
    {
        this.pushScope(ScopeType.Function, body);

        const headerStatements = [];

        // Add default parameters
        const defaultValueDeclarations = parameters
            .filter(declaration => declaration.initializer !== undefined)
            .map(declaration => this.transformParameterDefaultValueDeclaration(declaration));

        headerStatements.push(...defaultValueDeclarations);

        // Add object binding patterns
        let identifierIndex = 0;
        const bindingPatternDeclarations: tstl.Statement[] = [];
        parameters.forEach(binding => {
            if (ts.isObjectBindingPattern(binding.name) || ts.isArrayBindingPattern(binding.name)) {
                const identifier = tstl.createIdentifier(`____TS_bindingPattern${identifierIndex++}`);
                bindingPatternDeclarations.push(...this.transformBindingPattern(binding.name, identifier));
            }
        });

        headerStatements.push(...bindingPatternDeclarations);

        // Push spread operator here
        if (spreadIdentifier) {
            const spreadTable = this.wrapInTable(tstl.createDotsLiteral());
            headerStatements.push(tstl.createVariableDeclarationStatement(spreadIdentifier, spreadTable));
        }

        const bodyStatements = this.performHoisting(this.transformStatements(body.statements));

        const scope = this.popScope();

        return [headerStatements.concat(bodyStatements), scope];
    }

    public transformParameterDefaultValueDeclaration(declaration: ts.ParameterDeclaration): tstl.Statement {
        const parameterName = this.transformIdentifier(declaration.name as ts.Identifier);
        const parameterValue = this.transformExpression(declaration.initializer);
        const assignment = tstl.createAssignmentStatement(parameterName, parameterValue);

        const nilCondition = tstl.createBinaryExpression(
            parameterName,
            tstl.createNilLiteral(),
            tstl.SyntaxKind.EqualityOperator
        );

        const ifBlock = tstl.createBlock([assignment]);

        return tstl.createIfStatement(nilCondition, ifBlock, undefined, declaration);
    }

    public * transformBindingPattern(
        pattern: ts.BindingPattern,
        table: tstl.Identifier,
        propertyAccessStack: ts.PropertyName[] = []
    ): IterableIterator<tstl.Statement>
    {
        const isObjectBindingPattern = ts.isObjectBindingPattern(pattern);
        for (let index = 0; index < pattern.elements.length; index++) {
            const element = pattern.elements[index];
            if (ts.isBindingElement(element)) {
                if (ts.isArrayBindingPattern(element.name) || ts.isObjectBindingPattern(element.name)) {
                    // nested binding pattern
                    const propertyName = isObjectBindingPattern
                        ? element.propertyName
                        : ts.createNumericLiteral(String(index + 1));
                    propertyAccessStack.push(propertyName);
                    yield* this.transformBindingPattern(element.name, table, propertyAccessStack);
                } else {
                    // Disallow ellipsis destructure
                    if (element.dotDotDotToken) {
                        throw TSTLErrors.ForbiddenEllipsisDestruction(element);
                    }
                    // Build the path to the table
                    let tableExpression: tstl.Expression = table;
                    propertyAccessStack.forEach(property => {
                        const propertyName = ts.isPropertyName(property)
                            ? this.transformPropertyName(property)
                            : this.transformNumericLiteral(property);
                        tableExpression = tstl.createTableIndexExpression(tableExpression, propertyName);
                    });
                    // The identifier of the new variable
                    const variableName = this.transformIdentifier(element.name as ts.Identifier);
                    // The field to extract
                    const propertyName = this.transformIdentifier(
                        (element.propertyName || element.name) as ts.Identifier);
                    const expression = isObjectBindingPattern
                        ? tstl.createTableIndexExpression(tableExpression, tstl.createStringLiteral(propertyName.text))
                        : tstl.createTableIndexExpression(tableExpression, tstl.createNumericLiteral(index + 1));
                    if (element.initializer) {
                        const defaultExpression = tstl.createBinaryExpression(expression,
                            this.transformExpression(element.initializer), tstl.SyntaxKind.OrOperator);
                        yield* this.createLocalOrExportedOrGlobalDeclaration(variableName, defaultExpression);
                    } else {
                        yield* this.createLocalOrExportedOrGlobalDeclaration(variableName, expression);
                    }
                }
            }
        }
        propertyAccessStack.pop();
    }

    public transformModuleDeclaration(statement: ts.ModuleDeclaration): tstl.Statement[] {
        const decorators = tsHelper.getCustomDecorators(this.checker.getTypeAtLocation(statement), this.checker);
        // If phantom namespace elide the declaration and return the body
        if (decorators.has(DecoratorKind.Phantom) && statement.body && ts.isModuleBlock(statement.body)) {
            return this.transformStatements(statement.body.statements);
        }

        const result: tstl.Statement[] = [];

        if (this.currentNamespace) {
            // outerNS.innerNS = outerNS.innerNS or {}
            const namespaceDeclaration = tstl.createAssignmentStatement(
                tstl.createTableIndexExpression(
                    this.transformIdentifier(this.currentNamespace.name as ts.Identifier),
                    tstl.createStringLiteral(this.transformIdentifier(statement.name as ts.Identifier).text)),
                tstl.createBinaryExpression(
                    tstl.createTableIndexExpression(
                        this.transformIdentifier(this.currentNamespace.name as ts.Identifier),
                        tstl.createStringLiteral(this.transformIdentifier(statement.name as ts.Identifier).text)),
                    tstl.createTableExpression(),
                    tstl.SyntaxKind.OrOperator));

            result.push(namespaceDeclaration);

            // local innerNS = outerNS.innerNS
            const localDeclaration = this.createHoistableVariableDeclarationStatement(
                statement.name as ts.Identifier,
                tstl.createTableIndexExpression(
                    this.transformIdentifier(this.currentNamespace.name as ts.Identifier),
                    tstl.createStringLiteral(this.transformIdentifier(statement.name as ts.Identifier).text)));

            result.push(localDeclaration);

        } else if (this.isModule && (ts.getCombinedModifierFlags(statement) & ts.ModifierFlags.Export)) {
            // exports.NS = exports.NS or {}
            const namespaceDeclaration = tstl.createAssignmentStatement(
                this.createExportedIdentifier(this.transformIdentifier(statement.name as ts.Identifier)),
                tstl.createBinaryExpression(
                    this.createExportedIdentifier(this.transformIdentifier(statement.name as ts.Identifier)),
                    tstl.createTableExpression(),
                    tstl.SyntaxKind.OrOperator));

            result.push(namespaceDeclaration);

            // local NS = exports.NS
            const localDeclaration = this.createHoistableVariableDeclarationStatement(
                statement.name as ts.Identifier,
                this.createExportedIdentifier(this.transformIdentifier(statement.name as ts.Identifier)));

            result.push(localDeclaration);

        } else {
            // local NS = NS or {}
            const localDeclaration = this.createLocalOrExportedOrGlobalDeclaration(
                this.transformIdentifier(statement.name as ts.Identifier),
                tstl.createBinaryExpression(
                    this.transformIdentifier(statement.name as ts.Identifier),
                    tstl.createTableExpression(),
                    tstl.SyntaxKind.OrOperator
                )
            );

            result.push(...localDeclaration);
        }

        // Set current namespace for nested NS
        // Keep previous currentNS to reset after block transpilation
        const previousNamespace = this.currentNamespace;
        this.currentNamespace = statement;

        // Transform moduleblock to block and visit it
        if (statement.body && (ts.isModuleBlock(statement.body) || ts.isModuleDeclaration(statement.body))) {
            this.pushScope(ScopeType.Block, statement);
            let statements = ts.isModuleBlock(statement.body)
                ? this.transformStatements(statement.body.statements)
                : this.transformModuleDeclaration(statement.body);
            statements = this.performHoisting(statements);
            this.popScope();
            result.push(tstl.createDoStatement(statements));
        }

        this.currentNamespace = previousNamespace;

        return result;
    }

    public transformEnumDeclaration(enumDeclaration: ts.EnumDeclaration): StatementVisitResult {
        const type = this.checker.getTypeAtLocation(enumDeclaration);

        // Const enums should never appear in the resulting code
        if (type.symbol.getFlags() & ts.SymbolFlags.ConstEnum) {
            return undefined;
        }

        const membersOnly = tsHelper.getCustomDecorators(type, this.checker).has(DecoratorKind.CompileMembersOnly);

        const result: tstl.Statement[] = [];

        if (!membersOnly) {
            const name = this.transformIdentifier(enumDeclaration.name);
            const table = tstl.createTableExpression();
            result.push(...this.createLocalOrExportedOrGlobalDeclaration(name, table, enumDeclaration));
        }

        for (const enumMember of this.computeEnumMembers(enumDeclaration)) {
            const memberName = this.transformPropertyName(enumMember.name);
            if (membersOnly) {
                if (tstl.isIdentifier(memberName)) {
                    result.push(...this.createLocalOrExportedOrGlobalDeclaration(
                        memberName,
                        enumMember.value,
                        enumDeclaration
                    ));
                } else {
                    result.push(...this.createLocalOrExportedOrGlobalDeclaration(
                        tstl.createIdentifier(enumMember.name.getText(), enumMember.name),
                        enumMember.value,
                        enumDeclaration
                    ));
                }
            } else {
                const enumTable = this.transformIdentifierExpression(enumDeclaration.name);
                const property = tstl.createTableIndexExpression(enumTable, memberName);
                result.push(tstl.createAssignmentStatement(property, enumMember.value, enumMember.original));

                const valueIndex = tstl.createTableIndexExpression(enumTable, enumMember.value);
                result.push(tstl.createAssignmentStatement(valueIndex, memberName, enumMember.original));
            }
        }

        return result;
    }

    public computeEnumMembers(node: ts.EnumDeclaration):
        Array<{name: ts.PropertyName, value: tstl.Expression, original: ts.Node}> {
        let numericValue = 0;
        let hasStringInitializers = false;

        const valueMap = new Map<ts.PropertyName, tstl.Expression>();

        return node.members.map(member => {
            let valueExpression: tstl.Expression;
            if (member.initializer) {
                if (ts.isNumericLiteral(member.initializer))
                {
                    numericValue = Number(member.initializer.text);
                    valueExpression = this.transformNumericLiteral(member.initializer);
                    numericValue++;
                }
                else if (ts.isStringLiteral(member.initializer))
                {
                    hasStringInitializers = true;
                    valueExpression = this.transformStringLiteral(member.initializer);
                }
                else
                {
                    if (ts.isIdentifier(member.initializer)) {
                        const [isEnumMember, originalName] = tsHelper.isEnumMember(node, member.initializer);
                        if (isEnumMember) {
                            valueExpression = valueMap.get(originalName);
                        } else {
                            valueExpression = this.transformExpression(member.initializer);
                        }
                    } else {
                        valueExpression = this.transformExpression(member.initializer);
                    }
                }
            }
            else if (hasStringInitializers)
            {
                throw TSTLErrors.HeterogeneousEnum(node);
            }
            else
            {
                valueExpression = tstl.createNumericLiteral(numericValue);
                numericValue++;
            }

            valueMap.set(member.name, valueExpression);

            const enumMember = {
                name: member.name,
                original: member,
                value: valueExpression,
            };

            return enumMember;
        });
    }

    private transformGeneratorFunction(
        parameters: ts.NodeArray<ts.ParameterDeclaration>,
        body: ts.Block,
        transformedParameters: tstl.Identifier[],
        dotsLiteral: tstl.DotsLiteral,
        spreadIdentifier?: tstl.Identifier
    ): [tstl.Statement[], Scope]
    {
        this.importLuaLibFeature(LuaLibFeature.Symbol);
        const [functionBody, functionScope] = this.transformFunctionBody(
            parameters,
            body,
            spreadIdentifier
        );

        const coroutineIdentifier = tstl.createIdentifier("____co");
        const valueIdentifier =  tstl.createIdentifier("____value");
        const errIdentifier =  tstl.createIdentifier("____err");
        const itIdentifier = tstl.createIdentifier("____it");

        //local ____co = coroutine.create(originalFunction)
        const coroutine =
            tstl.createVariableDeclarationStatement(coroutineIdentifier,
                tstl.createCallExpression(
                    tstl.createTableIndexExpression(tstl.createIdentifier("coroutine"),
                        tstl.createStringLiteral("create")
                    ),
                    [tstl.createFunctionExpression(
                            tstl.createBlock(functionBody),
                            transformedParameters,
                            dotsLiteral,
                            spreadIdentifier),
                    ]
                )
            );

        const nextBody = [];
        // coroutine.resume(__co, ...)
        const resumeCall = tstl.createCallExpression(
            tstl.createTableIndexExpression(
                tstl.createIdentifier("coroutine"),
                tstl.createStringLiteral("resume")
            ),
            [coroutineIdentifier, tstl.createDotsLiteral()]
        );

        // ____err, ____value = coroutine.resume(____co, ...)
        nextBody.push(tstl.createVariableDeclarationStatement(
            [errIdentifier, valueIdentifier],
            resumeCall)
        );

        //coroutine.status(____co) ~= "dead";
        const coStatus = tstl.createCallExpression(
            tstl.createTableIndexExpression(
                tstl.createIdentifier("coroutine"),
                tstl.createStringLiteral("status")
            ),
            [coroutineIdentifier]
        );
        const status = tstl.createBinaryExpression(
            coStatus,
            tstl.createStringLiteral("dead"),
            tstl.SyntaxKind.EqualityOperator
        );
        nextBody.push(status);
        //if(not ____err){error(____value)}
        const errorCheck = tstl.createIfStatement(
            tstl.createUnaryExpression(
                errIdentifier,
                tstl.SyntaxKind.NotOperator
            ),
            tstl.createBlock([
                tstl.createExpressionStatement(
                        tstl.createCallExpression(
                        tstl.createIdentifier("error"),
                        [valueIdentifier]
                    )
                ),
            ])
        );
        nextBody.push(errorCheck);
        //{done = coroutine.status(____co) ~= "dead"; value = ____value}
        const iteratorResult = tstl.createTableExpression([
            tstl.createTableFieldExpression(
                status,
                tstl.createStringLiteral("done")
            ),
            tstl.createTableFieldExpression(
                valueIdentifier,
                tstl.createStringLiteral("value")
            ),
        ]);
        nextBody.push(tstl.createReturnStatement([iteratorResult]));

        //function(____, ...)
        const nextFunctionDeclaration = tstl.createFunctionExpression(
            tstl.createBlock(nextBody),
            [tstl.createAnnonymousIdentifier()],
            tstl.createDotsLiteral());

        //____it = {next = function(____, ...)}
        const iterator = tstl.createVariableDeclarationStatement(
            itIdentifier,
            tstl.createTableExpression([
                tstl.createTableFieldExpression(
                    nextFunctionDeclaration,
                    tstl.createStringLiteral("next")
                ),
            ])
        );

        const symbolIterator = tstl.createTableIndexExpression(
            tstl.createIdentifier("Symbol"),
            tstl.createStringLiteral("iterator")
        );

        const block = [
            coroutine,
            iterator,
            //____it[Symbol.iterator] = {return ____it}
            tstl.createAssignmentStatement(
                tstl.createTableIndexExpression(
                    itIdentifier,
                    symbolIterator
                ),
                tstl.createFunctionExpression(
                    tstl.createBlock(
                        [tstl.createReturnStatement([itIdentifier])]
                    )
                )
            ),
            //return ____it
            tstl.createReturnStatement([itIdentifier]),
        ];
        return [block, functionScope];
    }

    public transformFunctionDeclaration(functionDeclaration: ts.FunctionDeclaration): StatementVisitResult {
        // Don't transform functions without body (overload declarations)
        if (!functionDeclaration.body) {
            return undefined;
        }

        const type = this.checker.getTypeAtLocation(functionDeclaration);
        const context = tsHelper.getFunctionContextType(type, this.checker) !== ContextType.Void
            ? this.createSelfIdentifier()
            : undefined;
        const [params, dotsLiteral, restParamName] = this.transformParameters(functionDeclaration.parameters, context);

        const name = this.transformIdentifier(functionDeclaration.name);
        const [body, functionScope] = functionDeclaration.asteriskToken
            ? this.transformGeneratorFunction(
                functionDeclaration.parameters,
                functionDeclaration.body,
                params,
                dotsLiteral,
                restParamName
            )
            : this.transformFunctionBody(
                functionDeclaration.parameters,
                functionDeclaration.body,
                restParamName
            );
        const block = tstl.createBlock(body);
        const functionExpression = tstl.createFunctionExpression(block, params, dotsLiteral, restParamName);
        // Remember symbols referenced in this function for hoisting later
        if (!this.options.noHoisting && name.symbolId !== undefined) {
            const scope = this.peekScope();
            if (!scope.functionDefinitions) { scope.functionDefinitions = new Map(); }
            const functionInfo = {referencedSymbols: functionScope.referencedSymbols || new Set()};
            scope.functionDefinitions.set(name.symbolId, functionInfo);
        }
        return this.createLocalOrExportedOrGlobalDeclaration(name, functionExpression, functionDeclaration);
    }

    public transformTypeAliasDeclaration(statement: ts.TypeAliasDeclaration): undefined {
        return undefined;
    }

    public transformInterfaceDeclaration(statement: ts.InterfaceDeclaration): undefined {
        return undefined;
    }

    public transformVariableDeclaration(statement: ts.VariableDeclaration)
        : tstl.Statement[]
    {
        if (statement.initializer) {
            // Validate assignment
            const initializerType = this.checker.getTypeAtLocation(statement.initializer);
            const varType = this.checker.getTypeFromTypeNode(statement.type);
            this.validateFunctionAssignment(statement.initializer, initializerType, varType);
        }

        if (ts.isIdentifier(statement.name)) {
            // Find variable identifier
            const identifierName = this.transformIdentifier(statement.name);
            if (statement.initializer) {
                const value = this.transformExpression(statement.initializer);
                return this.createLocalOrExportedOrGlobalDeclaration(identifierName, value, statement);
            } else {
                return this.createLocalOrExportedOrGlobalDeclaration(
                    identifierName,
                    undefined,
                    statement
                );
            }
        } else if (ts.isArrayBindingPattern(statement.name) || ts.isObjectBindingPattern(statement.name)) {
            // Destructuring types

            // For nested bindings and object bindings, fall back to transformBindingPattern
            if (ts.isObjectBindingPattern(statement.name)
                || statement.name.elements.some(elem => !ts.isBindingElement(elem) || !ts.isIdentifier(elem.name))) {
                const statements = [];
                let table: tstl.Identifier;
                if (ts.isIdentifier(statement.initializer)) {
                    table = this.transformIdentifier(statement.initializer);
                } else {
                    // Contain the expression in a temporary variable
                    table = tstl.createIdentifier("____");
                    statements.push(tstl.createVariableDeclarationStatement(
                        table, this.transformExpression(statement.initializer)));
                }
                statements.push(...this.transformBindingPattern(statement.name, table));
                return statements;
            }

            // Disallow ellipsis destruction
            if (statement.name.elements.some(elem => !ts.isBindingElement(elem) || elem.dotDotDotToken !== undefined)) {
                throw TSTLErrors.ForbiddenEllipsisDestruction(statement);
            }

            const vars = statement.name.elements.map(e => this.transformArrayBindingElement(e));

            // Don't unpack TupleReturn decorated functions
            if (statement.initializer) {
                if (tsHelper.isTupleReturnCall(statement.initializer, this.checker)) {
                    return this.createLocalOrExportedOrGlobalDeclaration(
                        vars,
                        this.transformExpression(statement.initializer),
                        statement
                    );
                } else {
                    // local vars = this.transpileDestructingAssignmentValue(node.initializer);
                    const initializer = this.createUnpackCall(
                        this.transformExpression(statement.initializer),
                        statement.initializer
                    );
                    return this.createLocalOrExportedOrGlobalDeclaration(vars, initializer, statement);
                }
            } else {
                return this.createLocalOrExportedOrGlobalDeclaration(
                    vars,
                    tstl.createNilLiteral(),
                    statement
                );
            }
        }
    }

    public transformVariableStatement(statement: ts.VariableStatement): tstl.Statement[] {
        const result: tstl.Statement[] = [];
        statement.declarationList.declarations
            .forEach(declaration => result.push(...this.transformVariableDeclaration(declaration)));
        return result;
    }

    public transformExpressionStatement(statement: ts.ExpressionStatement | ts.Expression): tstl.Statement {
        const expression = ts.isExpressionStatement(statement) ? statement.expression : statement;
        if (ts.isBinaryExpression(expression)) {
            const [isCompound, replacementOperator] = tsHelper.isBinaryAssignmentToken(expression.operatorToken.kind);
            if (isCompound) {
                // +=, -=, etc...
                return this.transformCompoundAssignmentStatement(
                    expression,
                    expression.left,
                    expression.right,
                    replacementOperator
                );

            } else if (expression.operatorToken.kind === ts.SyntaxKind.EqualsToken) {
                // = assignment
                return this.transformAssignmentStatement(expression);

            } else if (expression.operatorToken.kind === ts.SyntaxKind.CommaToken) {
                const lhs = this.transformExpressionStatement(expression.left);
                const rhs = this.transformExpressionStatement(expression.right);
                return tstl.createDoStatement([lhs, rhs], expression);
            }

        } else if (
            ts.isPrefixUnaryExpression(expression) &&
                (expression.operator === ts.SyntaxKind.PlusPlusToken
                || expression.operator === ts.SyntaxKind.MinusMinusToken)) {
            // ++i, --i
            const replacementOperator = expression.operator === ts.SyntaxKind.PlusPlusToken
                ? tstl.SyntaxKind.AdditionOperator
                : tstl.SyntaxKind.SubractionOperator;

            return this.transformCompoundAssignmentStatement(
                expression,
                expression.operand,
                ts.createLiteral(1),
                replacementOperator
            );
        }

        else if (ts.isPostfixUnaryExpression(expression)) {
            // i++, i--
            const replacementOperator = expression.operator === ts.SyntaxKind.PlusPlusToken
                ? tstl.SyntaxKind.AdditionOperator
                : tstl.SyntaxKind.SubractionOperator;

            return this.transformCompoundAssignmentStatement(
                expression,
                expression.operand,
                ts.createLiteral(1),
                replacementOperator
            );
        }

        else if (ts.isDeleteExpression(expression)) {
            return tstl.createAssignmentStatement(
                this.transformExpression(expression.expression) as tstl.IdentifierOrTableIndexExpression,
                tstl.createNilLiteral(),
                expression
            );
        }

        return tstl.createExpressionStatement(this.transformExpression(expression));
    }

    public transformYield(expression: ts.YieldExpression): tstl.Expression {
        return tstl.createCallExpression(
            tstl.createTableIndexExpression(tstl.createIdentifier("coroutine"), tstl.createStringLiteral("yield")),
                expression.expression?[this.transformExpression(expression.expression)]:[], expression);
    }

    public transformReturn(statement: ts.ReturnStatement): tstl.Statement {
        if (statement.expression) {
            const returnType = tsHelper.getContainingFunctionReturnType(statement, this.checker);
            if (returnType) {
                const expressionType = this.checker.getTypeAtLocation(statement.expression);
                this.validateFunctionAssignment(statement, expressionType, returnType);
            }
            if (tsHelper.isInTupleReturnFunction(statement, this.checker)) {
                // Parent function is a TupleReturn function
                if (ts.isArrayLiteralExpression(statement.expression)) {
                    // If return expression is an array literal, leave out brackets.
                    return tstl.createReturnStatement(statement.expression.elements
                        .map(elem => this.transformExpression(elem)));
                } else if (!tsHelper.isTupleReturnCall(statement.expression, this.checker)) {
                    // If return expression is not another TupleReturn call, unpack it
                    const expression = this.createUnpackCall(
                        this.transformExpression(statement.expression),
                        statement.expression
                    );
                    return tstl.createReturnStatement([expression]);
                }
            }
            return tstl.createReturnStatement([this.transformExpression(statement.expression)]);
        } else {
            // Empty return
            return tstl.createReturnStatement();
        }
    }

    public transformIfStatement(statement: ts.IfStatement): tstl.IfStatement {
        this.pushScope(ScopeType.Conditional, statement.thenStatement);
        const condition = this.transformExpression(statement.expression);
        const statements = this.performHoisting(this.transformBlockOrStatement(statement.thenStatement));
        this.popScope();
        const ifBlock = tstl.createBlock(statements);
        if (statement.elseStatement) {
            if (ts.isIfStatement(statement.elseStatement)) {
                return tstl.createIfStatement(condition, ifBlock, this.transformIfStatement(statement.elseStatement));
            } else {
                this.pushScope(ScopeType.Conditional, statement.elseStatement);
                const elseStatements = this.performHoisting(this.transformBlockOrStatement(statement.elseStatement));
                this.popScope();
                const elseBlock = tstl.createBlock(elseStatements);
                return tstl.createIfStatement(condition, ifBlock, elseBlock);
            }
        }
        return tstl.createIfStatement(condition, ifBlock);
    }

    public transformWhileStatement(statement: ts.WhileStatement): tstl.WhileStatement {
        return tstl.createWhileStatement(
            tstl.createBlock(this.transformLoopBody(statement)),
            this.transformExpression(statement.expression),
            statement
        );
    }

    public transformDoStatement(statement: ts.DoStatement): tstl.RepeatStatement {
        return tstl.createRepeatStatement(
            tstl.createBlock(this.transformLoopBody(statement)),
            tstl.createUnaryExpression(this.transformExpression(statement.expression), tstl.SyntaxKind.NotOperator),
            statement
        );
    }

    public transformForStatement(statement: ts.ForStatement): tstl.DoStatement {
        const result: tstl.Statement[] = [];

        if (statement.initializer) {
            if (ts.isVariableDeclarationList(statement.initializer)) {
                for (const variableDeclaration of statement.initializer.declarations) {
                    // local initializer = value
                    result.push(...this.transformVariableDeclaration(variableDeclaration));
                }
            } else {
                result.push(this.transformExpressionStatement(statement.initializer));
            }
        }

        const condition = statement.condition
            ? this.transformExpression(statement.condition)
            : tstl.createBooleanLiteral(true);

        // Add body
        const body: tstl.Statement[] = this.transformLoopBody(statement);

        if (statement.incrementor) {
            body.push(this.transformExpressionStatement(statement.incrementor));
        }

        // while (condition) do ... end
        result.push(tstl.createWhileStatement(tstl.createBlock(body), condition));

        return tstl.createDoStatement(result, statement);
    }

    public transformForOfInitializer(initializer: ts.ForInitializer, expression: tstl.Expression): tstl.Statement {
        if (ts.isVariableDeclarationList(initializer)) {
            // Declaration of new variable
            const variableDeclarations = this.transformVariableDeclaration(initializer.declarations[0]);
            if (ts.isArrayBindingPattern(initializer.declarations[0].name)) {
                expression = this.createUnpackCall(expression, initializer);
            }
            // we can safely assume that for vars are not exported and therefore declarationstatenents
            return tstl.createVariableDeclarationStatement(
                (variableDeclarations[0] as tstl.VariableDeclarationStatement).left, expression);

        } else {
            // Assignment to existing variable
            let variables: tstl.IdentifierOrTableIndexExpression | tstl.IdentifierOrTableIndexExpression[];
            if (ts.isArrayLiteralExpression(initializer)) {
                expression = this.createUnpackCall(expression, initializer);
                variables = initializer.elements
                    .map(e => this.transformExpression(e)) as tstl.IdentifierOrTableIndexExpression[];
            } else {
                variables = this.transformExpression(initializer) as tstl.IdentifierOrTableIndexExpression;
            }
            return tstl.createAssignmentStatement(variables, expression);
        }
    }

    public transformLoopBody(
        loop: ts.WhileStatement | ts.DoStatement | ts.ForStatement | ts.ForOfStatement | ts.ForInOrOfStatement
    ): tstl.Statement[]
    {
        this.pushScope(ScopeType.Loop, loop.statement);
        const body = this.performHoisting(this.transformBlockOrStatement(loop.statement));
        const scope = this.popScope();
        const scopeId = scope.id;

        if (this.options.luaTarget === LuaTarget.Lua51) {
            return body;
        }

        const baseResult: tstl.Statement[] = [tstl.createDoStatement(body)];
        const continueLabel = tstl.createLabelStatement(`__continue${scopeId}`);
        baseResult.push(continueLabel);

        return baseResult;
    }

    public transformBlockOrStatement(statement: ts.Statement): tstl.Statement[] {
        return ts.isBlock(statement)
            ? this.transformStatements(statement.statements)
            : this.statementVisitResultToStatementArray(this.transformStatement(statement));
    }

    public transformForOfArrayStatement(statement: ts.ForOfStatement, block: tstl.Block): StatementVisitResult {
        const arrayExpression = this.transformExpression(statement.expression);

        // Arrays use numeric for loop (performs better than ipairs)
        const indexVariable = tstl.createIdentifier("____TS_index");
        if (!ts.isIdentifier(statement.expression)) {
            // Cache iterable expression if it's not a simple identifier
            // local ____TS_array = ${iterable};
            // for ____TS_index = 1, #____TS_array do
            //     local ${initializer} = ____TS_array[____TS_index]
            const arrayVariable = tstl.createIdentifier("____TS_array");
            const arrayAccess = tstl.createTableIndexExpression(arrayVariable, indexVariable);
            const initializer = this.transformForOfInitializer(statement.initializer, arrayAccess);
            block.statements.splice(0, 0, initializer);
            return [
                tstl.createVariableDeclarationStatement(arrayVariable, arrayExpression),
                tstl.createForStatement(
                    block,
                    indexVariable,
                    tstl.createNumericLiteral(1),
                    tstl.createUnaryExpression(arrayVariable, tstl.SyntaxKind.LengthOperator)
                ),
            ];

        } else {
            // Simple identifier version
            // for ____TS_index = 1, #${iterable} do
            //     local ${initializer} = ${iterable}[____TS_index]
            const iterableAccess = tstl.createTableIndexExpression(arrayExpression, indexVariable);
            const initializer = this.transformForOfInitializer(statement.initializer, iterableAccess);
            block.statements.splice(0, 0, initializer);
            return tstl.createForStatement(
                block,
                indexVariable,
                tstl.createNumericLiteral(1),
                tstl.createUnaryExpression(arrayExpression, tstl.SyntaxKind.LengthOperator)
            );
        }
    }

    public transformForOfLuaIteratorStatement(statement: ts.ForOfStatement, block: tstl.Block): StatementVisitResult {
        const luaIterator = this.transformExpression(statement.expression);
        const type = this.checker.getTypeAtLocation(statement.expression);
        const tupleReturn = tsHelper.getCustomDecorators(type, this.checker).has(DecoratorKind.TupleReturn);
        if (tupleReturn) {
            // LuaIterator + TupleReturn
            if (ts.isVariableDeclarationList(statement.initializer)) {
                // Variables declared in for loop
                // for ${initializer} in ${iterable} do
                const initializerVariable = statement.initializer.declarations[0].name;
                if (ts.isArrayBindingPattern(initializerVariable)) {
                    return tstl.createForInStatement(
                        block,
                        initializerVariable.elements.map(e => this.transformArrayBindingElement(e)),
                        [luaIterator]
                    );

                } else {
                    // Single variable is not allowed
                    throw TSTLErrors.UnsupportedNonDestructuringLuaIterator(statement.initializer);
                }

            } else {
                // Variables NOT declared in for loop - catch iterator values in temps and assign
                // for ____TS_value0 in ${iterable} do
                //     ${initializer} = ____TS_value0
                if (ts.isArrayLiteralExpression(statement.initializer)) {
                    const tmps = statement.initializer.elements
                        .map((_, i) => tstl.createIdentifier(`____TS_value${i}`));
                    const assign = tstl.createAssignmentStatement(
                        statement.initializer.elements
                            .map(e => this.transformExpression(e)) as tstl.IdentifierOrTableIndexExpression[],
                        tmps
                    );
                    block.statements.splice(0, 0, assign);
                    return tstl.createForInStatement(block, tmps, [luaIterator]);

                } else {
                    // Single variable is not allowed
                    throw TSTLErrors.UnsupportedNonDestructuringLuaIterator(statement.initializer);
                }
            }

        } else {
            // LuaIterator (no TupleReturn)
            if (ts.isVariableDeclarationList(statement.initializer)
                && ts.isIdentifier(statement.initializer.declarations[0].name)) {
                // Single variable declared in for loop
                // for ${initializer} in ${iterator} do
                return tstl.createForInStatement(
                    block,
                    [this.transformIdentifier(statement.initializer.declarations[0].name as ts.Identifier)],
                    [luaIterator]
                );

            } else {
                // Destructuring or variable NOT declared in for loop
                // for ____TS_value in ${iterator} do
                //     local ${initializer} = unpack(____TS_value)
                const valueVariable = tstl.createIdentifier("____TS_value");
                const initializer = this.transformForOfInitializer(statement.initializer, valueVariable);
                block.statements.splice(0, 0, initializer);
                return tstl.createForInStatement(
                    block,
                    [valueVariable],
                    [luaIterator]
                );
            }
        }
    }

    public transformForOfIteratorStatement(statement: ts.ForOfStatement, block: tstl.Block): StatementVisitResult {
        const iterable = this.transformExpression(statement.expression);
        if (ts.isVariableDeclarationList(statement.initializer)
            && ts.isIdentifier(statement.initializer.declarations[0].name)) {
            // Single variable declared in for loop
            // for ${initializer} in __TS__iterator(${iterator}) do
            return tstl.createForInStatement(
                block,
                [this.transformIdentifier(statement.initializer.declarations[0].name as ts.Identifier)],
                [this.transformLuaLibFunction(LuaLibFeature.Iterator, statement.expression, iterable)]
            );

        } else {
            // Destructuring or variable NOT declared in for loop
            // for ____TS_value in __TS__iterator(${iterator}) do
            //     local ${initializer} = ____TS_value
            const valueVariable = tstl.createIdentifier("____TS_value");
            const initializer = this.transformForOfInitializer(statement.initializer, valueVariable);
            block.statements.splice(0, 0, initializer);
            return tstl.createForInStatement(
                block,
                [valueVariable],
                [this.transformLuaLibFunction(LuaLibFeature.Iterator, statement.expression, iterable)]
            );
        }
    }

    public transformForOfStatement(statement: ts.ForOfStatement): StatementVisitResult {
        // Transpile body
        const body = tstl.createBlock(this.transformLoopBody(statement));

        if (tsHelper.isArrayType(this.checker.getTypeAtLocation(statement.expression), this.checker)) {
            // Arrays
            return this.transformForOfArrayStatement(statement, body);

        } else if (tsHelper.isLuaIteratorType(statement.expression, this.checker)) {
            // LuaIterators
            return this.transformForOfLuaIteratorStatement(statement, body);

        } else {
            // TS Iterables
            return this.transformForOfIteratorStatement(statement, body);
        }
    }

    public transformForInStatement(statement: ts.ForInStatement): StatementVisitResult {
        // Get variable identifier
        const variable = (statement.initializer as ts.VariableDeclarationList).declarations[0];
        const identifier = variable.name as ts.Identifier;

        // Transpile expression
        const pairsIdentifier = tstl.createIdentifier("pairs");
        const expression = tstl.createCallExpression(pairsIdentifier, [this.transformExpression(statement.expression)]);

        if (tsHelper.isArrayType(this.checker.getTypeAtLocation(statement.expression), this.checker)) {
            throw TSTLErrors.ForbiddenForIn(statement);
        }

        const body = tstl.createBlock(this.transformLoopBody(statement));

        return tstl.createForInStatement(
            body,
            [this.transformIdentifier(identifier)],
            [expression],
            statement
        );
    }

    public transformSwitchStatement(statement: ts.SwitchStatement): StatementVisitResult {
        if (this.options.luaTarget === LuaTarget.Lua51) {
            throw TSTLErrors.UnsupportedForTarget("Switch statements", this.options.luaTarget, statement);
        }

        this.pushScope(ScopeType.Switch, statement);

        // Give the switch a unique name to prevent nested switches from acting up.
        const switchName = `____TS_switch${this.peekScope().id}`;

        const expression = this.transformExpression(statement.expression);
        const switchVariable = tstl.createIdentifier(switchName);
        const switchVariableDeclaration = tstl.createVariableDeclarationStatement(switchVariable, expression);

        let statements: tstl.Statement[] = [switchVariableDeclaration];

        const caseClauses = statement.caseBlock.clauses.filter(c => ts.isCaseClause(c)) as ts.CaseClause[];

        for (let i = 0; i < caseClauses.length; i++) {
            const clause = caseClauses[i];
            // If the clause condition holds, go to the correct label
            const condition = tstl.createBinaryExpression(
                switchVariable,
                this.transformExpression(clause.expression),
                tstl.SyntaxKind.EqualityOperator
            );
            const goto = tstl.createGotoStatement(`${switchName}_case_${i}`);
            const conditionalGoto = tstl.createIfStatement(condition, tstl.createBlock([goto]));
            statements.push(conditionalGoto);
        }

        const hasDefaultCase = statement.caseBlock.clauses.some(c => ts.isDefaultClause(c));
        if (hasDefaultCase) {
            statements.push(tstl.createGotoStatement(`${switchName}_case_default`));
        } else {
            statements.push(tstl.createGotoStatement(`${switchName}_end`));
        }

        for (let i = 0; i < statement.caseBlock.clauses.length; i++) {
            const clause = statement.caseBlock.clauses[i];
            const label = ts.isCaseClause(clause)
                ? tstl.createLabelStatement(`${switchName}_case_${i}`)
                : tstl.createLabelStatement(`${switchName}_case_default`);

            const body = tstl.createDoStatement(this.transformStatements(clause.statements));
            statements.push(label, body);
        }

        statements.push(tstl.createLabelStatement(`${switchName}_end`));

        statements = this.performHoisting(statements);
        this.popScope();

        return statements;
    }

    public transformBreakStatement(breakStatement: ts.BreakStatement): StatementVisitResult {
        const breakableScope = this.findScope(ScopeType.Loop | ScopeType.Switch);
        if (breakableScope.type === ScopeType.Switch) {
            return tstl.createGotoStatement(`____TS_switch${breakableScope.id}_end`);
        } else {
            return tstl.createBreakStatement(breakStatement);
        }
    }

    public transformTryStatement(statement: ts.TryStatement): StatementVisitResult {
        const pCall = tstl.createIdentifier("pcall");
        const tryBlock = this.transformBlock(statement.tryBlock);
        const tryCall = tstl.createCallExpression(pCall, [tstl.createFunctionExpression(tryBlock)]);

        const result: tstl.Statement[] = [];

        if (statement.catchClause) {
            const tryResult = tstl.createIdentifier("____TS_try");

            const returnVariables = statement.catchClause && statement.catchClause.variableDeclaration
                ? [tryResult, this.transformIdentifier(statement.catchClause.variableDeclaration.name as ts.Identifier)]
                : [tryResult];

            const catchAssignment = tstl.createVariableDeclarationStatement(returnVariables, tryCall);

            result.push(catchAssignment);

            const notTryResult = tstl.createUnaryExpression(tryResult, tstl.SyntaxKind.NotOperator);
            result.push(tstl.createIfStatement(notTryResult, this.transformBlock(statement.catchClause.block)));

        } else {
            result.push(tstl.createExpressionStatement(tryCall));
        }

        if (statement.finallyBlock) {
            result.push(tstl.createDoStatement(this.transformBlock(statement.finallyBlock).statements));
        }

        return tstl.createDoStatement(
            result,
            statement
        );
    }

    public transformThrowStatement(statement: ts.ThrowStatement): StatementVisitResult {
        const type = this.checker.getTypeAtLocation(statement.expression);
        if (tsHelper.isStringType(type)) {
            const error = tstl.createIdentifier("error");
            return tstl.createExpressionStatement(
                tstl.createCallExpression(error, [this.transformExpression(statement.expression)]),
                statement
            );
        } else {
            throw TSTLErrors.InvalidThrowExpression(statement.expression);
        }
    }

    public transformContinueStatement(statement: ts.ContinueStatement): StatementVisitResult {
        if (this.options.luaTarget === LuaTarget.Lua51) {
            throw TSTLErrors.UnsupportedForTarget("Continue statement", this.options.luaTarget, statement);
        }

        return tstl.createGotoStatement(
            `__continue${this.findScope(ScopeType.Loop).id}`,
            statement
        );
    }

    public transformEmptyStatement(arg0: ts.EmptyStatement): StatementVisitResult {
        return undefined;
    }

    // Expressions
    public transformExpression(expression: ts.Expression): ExpressionVisitResult {
        switch (expression.kind) {
            case ts.SyntaxKind.BinaryExpression:
                return this.transformBinaryExpression(expression as ts.BinaryExpression);
            case ts.SyntaxKind.ConditionalExpression:
                return this.transformConditionalExpression(expression as ts.ConditionalExpression);
            case ts.SyntaxKind.CallExpression:
                return this.transformCallExpression(expression as ts.CallExpression);
            case ts.SyntaxKind.PropertyAccessExpression:
                return this.transformPropertyAccessExpression(expression as ts.PropertyAccessExpression);
            case ts.SyntaxKind.ElementAccessExpression:
                return this.transformElementAccessExpression(expression as ts.ElementAccessExpression);
            case ts.SyntaxKind.Identifier:
                return this.transformIdentifierExpression(expression as ts.Identifier);
            case ts.SyntaxKind.StringLiteral:
            case ts.SyntaxKind.NoSubstitutionTemplateLiteral:
                return this.transformStringLiteral(expression as ts.StringLiteral);
            case ts.SyntaxKind.TemplateExpression:
                return this.transformTemplateExpression(expression as ts.TemplateExpression);
            case ts.SyntaxKind.NumericLiteral:
                return this.transformNumericLiteral(expression as ts.NumericLiteral);
            case ts.SyntaxKind.TrueKeyword:
                return this.transformTrueKeyword(expression as ts.BooleanLiteral);
            case ts.SyntaxKind.FalseKeyword:
                return this.transformFalseKeyword(expression as ts.BooleanLiteral);
            case ts.SyntaxKind.NullKeyword:
            case ts.SyntaxKind.UndefinedKeyword:
                return this.transformNullOrUndefinedKeyword(expression);
            case ts.SyntaxKind.ThisKeyword:
                return this.transformThisKeyword(expression as ts.ThisExpression);
            case ts.SyntaxKind.PostfixUnaryExpression:
                return this.transformPostfixUnaryExpression(expression as ts.PostfixUnaryExpression);
            case ts.SyntaxKind.PrefixUnaryExpression:
                return this.transformPrefixUnaryExpression(expression as ts.PrefixUnaryExpression);
            case ts.SyntaxKind.ArrayLiteralExpression:
                return this.transformArrayLiteral(expression as ts.ArrayLiteralExpression);
            case ts.SyntaxKind.ObjectLiteralExpression:
                return this.transformObjectLiteral(expression as ts.ObjectLiteralExpression);
            case ts.SyntaxKind.DeleteExpression:
                return this.transformDeleteExpression(expression as ts.DeleteExpression);
            case ts.SyntaxKind.FunctionExpression:
                return this.transformFunctionExpression(expression as ts.ArrowFunction, this.createSelfIdentifier());
            case ts.SyntaxKind.ArrowFunction:
                return this.transformFunctionExpression(expression as ts.ArrowFunction, tstl.createIdentifier("____"));
            case ts.SyntaxKind.NewExpression:
                return this.transformNewExpression(expression as ts.NewExpression);
            case ts.SyntaxKind.ParenthesizedExpression:
                return this.transformParenthesizedExpression(expression as ts.ParenthesizedExpression);
            case ts.SyntaxKind.SuperKeyword:
                return this.transformSuperKeyword(expression as ts.SuperExpression);
            case ts.SyntaxKind.TypeAssertionExpression:
            case ts.SyntaxKind.AsExpression:
                return this.transformAssertionExpression(expression as ts.AssertionExpression);
            case ts.SyntaxKind.TypeOfExpression:
                return this.transformTypeOfExpression(expression as ts.TypeOfExpression);
            case ts.SyntaxKind.SpreadElement:
                return this.transformSpreadElement(expression as ts.SpreadElement);
            case ts.SyntaxKind.NonNullExpression:
                return this.transformExpression((expression as ts.NonNullExpression).expression);
            case ts.SyntaxKind.YieldExpression:
                return this.transformYield(expression as ts.YieldExpression);
            case ts.SyntaxKind.EmptyStatement:
                return undefined;
            case ts.SyntaxKind.NotEmittedStatement:
                return undefined;
            case ts.SyntaxKind.ClassExpression:
                const className = tstl.createIdentifier("____");
                const classDeclaration =  this.transformClassDeclaration(expression as ts.ClassExpression, className);
                return this.createImmediatelyInvokedFunctionExpression(classDeclaration, className, expression);
            case ts.SyntaxKind.PartiallyEmittedExpression:
                return this.transformExpression((expression as ts.PartiallyEmittedExpression).expression);
            default:
                throw TSTLErrors.UnsupportedKind("expression", expression.kind, expression);
        }
    }

    public transformBinaryOperation(
        node: ts.Node,
        left: tstl.Expression,
        right: tstl.Expression,
        operator: tstl.BinaryOperator
    ): tstl.Expression
    {
        switch (operator) {
            case tstl.SyntaxKind.BitwiseAndOperator:
            case tstl.SyntaxKind.BitwiseOrOperator:
            case tstl.SyntaxKind.BitwiseExclusiveOrOperator:
            case tstl.SyntaxKind.BitwiseLeftShiftOperator:
            case tstl.SyntaxKind.BitwiseRightShiftOperator:
            case tstl.SyntaxKind.BitwiseArithmeticRightShift:
                return this.transformBinaryBitOperation(node, left, right, operator);

            default:
                return tstl.createBinaryExpression(left, right, operator, node);
        }
    }

    public transformBinaryExpression(expression: ts.BinaryExpression): tstl.Expression {
        // Check if this is an assignment token, then handle accordingly

        const [isCompound, replacementOperator] = tsHelper.isBinaryAssignmentToken(expression.operatorToken.kind);
        if (isCompound) {
            return this.transformCompoundAssignmentExpression(
                expression,
                expression.left,
                expression.right,
                replacementOperator,
                false
            );
        }

        const lhs = this.transformExpression(expression.left);
        const rhs = this.transformExpression(expression.right);

        // Transpile operators
        switch (expression.operatorToken.kind) {
            case ts.SyntaxKind.AmpersandToken:
                return this.transformBinaryOperation(expression, lhs, rhs, tstl.SyntaxKind.BitwiseAndOperator);
            case ts.SyntaxKind.BarToken:
                return this.transformBinaryOperation(expression, lhs, rhs, tstl.SyntaxKind.BitwiseOrOperator);
            case ts.SyntaxKind.CaretToken:
                return this.transformBinaryOperation(expression, lhs, rhs, tstl.SyntaxKind.BitwiseExclusiveOrOperator);
            case ts.SyntaxKind.LessThanLessThanToken:
                return this.transformBinaryOperation(expression, lhs, rhs, tstl.SyntaxKind.BitwiseLeftShiftOperator);
            case ts.SyntaxKind.GreaterThanGreaterThanToken:
                return this.transformBinaryOperation(expression, lhs, rhs, tstl.SyntaxKind.BitwiseRightShiftOperator);
            case ts.SyntaxKind.GreaterThanGreaterThanGreaterThanToken:
                return this.transformBinaryOperation(expression, lhs, rhs, tstl.SyntaxKind.BitwiseArithmeticRightShift);
            case ts.SyntaxKind.AmpersandAmpersandToken:
                return this.transformBinaryOperation(expression, lhs, rhs, tstl.SyntaxKind.AndOperator);
            case ts.SyntaxKind.BarBarToken:
                return this.transformBinaryOperation(expression, lhs, rhs, tstl.SyntaxKind.OrOperator);
            case ts.SyntaxKind.PlusToken:
                // Replace string + with ..
                const typeLeft = this.checker.getTypeAtLocation(expression.left);
                const typeRight = this.checker.getTypeAtLocation(expression.right);
                if (tsHelper.isStringType(typeLeft) || tsHelper.isStringType(typeRight)) {
                    return this.transformBinaryOperation(expression, lhs, rhs, tstl.SyntaxKind.ConcatOperator);
                }
                return this.transformBinaryOperation(expression, lhs, rhs, tstl.SyntaxKind.AdditionOperator);
            case ts.SyntaxKind.MinusToken:
                return this.transformBinaryOperation(expression, lhs, rhs, tstl.SyntaxKind.SubractionOperator);
            case ts.SyntaxKind.AsteriskToken:
                return this.transformBinaryOperation(expression, lhs, rhs, tstl.SyntaxKind.MultiplicationOperator);
            case ts.SyntaxKind.AsteriskAsteriskToken:
                return this.transformBinaryOperation(expression, lhs, rhs, tstl.SyntaxKind.PowerOperator);
            case ts.SyntaxKind.SlashToken:
                return this.transformBinaryOperation(expression, lhs, rhs, tstl.SyntaxKind.DivisionOperator);
            case ts.SyntaxKind.PercentToken:
                return this.transformBinaryOperation(expression, lhs, rhs, tstl.SyntaxKind.ModuloOperator);
            case ts.SyntaxKind.GreaterThanToken:
                return this.transformBinaryOperation(expression, lhs, rhs, tstl.SyntaxKind.GreaterThanOperator);
            case ts.SyntaxKind.GreaterThanEqualsToken:
                return this.transformBinaryOperation(expression, lhs, rhs, tstl.SyntaxKind.GreaterEqualOperator);
            case ts.SyntaxKind.LessThanToken:
                return this.transformBinaryOperation(expression, lhs, rhs, tstl.SyntaxKind.LessThanOperator);
            case ts.SyntaxKind.LessThanEqualsToken:
                return this.transformBinaryOperation(expression, lhs, rhs, tstl.SyntaxKind.LessEqualOperator);
            case ts.SyntaxKind.EqualsToken:
                return this.transformAssignmentExpression(expression);
            case ts.SyntaxKind.EqualsEqualsToken:
            case ts.SyntaxKind.EqualsEqualsEqualsToken:
                return this.transformBinaryOperation(expression, lhs, rhs, tstl.SyntaxKind.EqualityOperator);
            case ts.SyntaxKind.ExclamationEqualsToken:
            case ts.SyntaxKind.ExclamationEqualsEqualsToken:
                return this.transformBinaryOperation(expression, lhs, rhs, tstl.SyntaxKind.InequalityOperator);
            case ts.SyntaxKind.InKeyword:
                const indexExpression = tstl.createTableIndexExpression(rhs, lhs);
                return tstl.createBinaryExpression(
                    indexExpression,
                    tstl.createNilLiteral(),
                    tstl.SyntaxKind.InequalityOperator,
                    expression
                );

            case ts.SyntaxKind.InstanceOfKeyword:
                const decorators = tsHelper.getCustomDecorators(
                    this.checker.getTypeAtLocation(expression.right),
                    this.checker
                );
                if (decorators.has(DecoratorKind.Extension) || decorators.has(DecoratorKind.MetaExtension)) {
                    // Cannot use instanceof on extension classes
                    throw TSTLErrors.InvalidInstanceOfExtension(expression);
                }
                return this.transformLuaLibFunction(LuaLibFeature.InstanceOf, expression, lhs, rhs);

            case ts.SyntaxKind.CommaToken:
                return this.createImmediatelyInvokedFunctionExpression(
                    [this.transformExpressionStatement(expression.left)],
                    rhs,
                    expression
                );

            default:
                throw TSTLErrors.UnsupportedKind("binary operator", expression.operatorToken.kind, expression);
        }
    }

    public transformAssignment(lhs: ts.Expression, right: tstl.Expression): tstl.Statement {
        return tstl.createAssignmentStatement(
            this.transformExpression(lhs) as tstl.IdentifierOrTableIndexExpression,
            right,
            lhs.parent
        );
    }

    public transformAssignmentStatement(expression: ts.BinaryExpression): tstl.Statement {
        // Validate assignment
        const rightType = this.checker.getTypeAtLocation(expression.right);
        const leftType = this.checker.getTypeAtLocation(expression.left);
        this.validateFunctionAssignment(expression.right, rightType, leftType);

        if (ts.isArrayLiteralExpression(expression.left)) {
            // Destructuring assignment
            const left = expression.left.elements.map(e => this.transformExpression(e));
            let right: tstl.Expression[];
            if (ts.isArrayLiteralExpression(expression.right)) {
                right = expression.right.elements.map(e => this.transformExpression(e));
            } else if (tsHelper.isTupleReturnCall(expression.right, this.checker)) {
                right = [this.transformExpression(expression.right)];
            } else {
                right = [this.createUnpackCall(this.transformExpression(expression.right), expression.right)];
            }
            return tstl.createAssignmentStatement(
                left as tstl.IdentifierOrTableIndexExpression[],
                right,
                expression
            );
        } else {
            // Simple assignment
            return this.transformAssignment(expression.left, this.transformExpression(expression.right));
        }
    }

    public transformAssignmentExpression(expression: ts.BinaryExpression)
        : tstl.CallExpression | tstl.MethodCallExpression
    {
        // Validate assignment
        const rightType = this.checker.getTypeAtLocation(expression.right);
        const leftType = this.checker.getTypeAtLocation(expression.left);
        this.validateFunctionAssignment(expression.right, rightType, leftType);

        if (ts.isArrayLiteralExpression(expression.left)) {
            // Destructuring assignment
            // (function() local ${tmps} = ${right}; ${left} = ${tmps}; return {${tmps}} end)()
            const left = expression.left.elements.map(e => this.transformExpression(e));
            let right: tstl.Expression[];
            if (ts.isArrayLiteralExpression(expression.right)) {
                right = expression.right.elements.map(e => this.transformExpression(e));
            } else if (tsHelper.isTupleReturnCall(expression.right, this.checker)) {
                right = [this.transformExpression(expression.right)];
            } else {
                right = [this.createUnpackCall(this.transformExpression(expression.right), expression.right)];
            }
            const tmps = expression.left.elements.map((_, i) => tstl.createIdentifier(`____TS_tmp${i}`));
            const statements: tstl.Statement[] = [
                tstl.createVariableDeclarationStatement(tmps, right),
                tstl.createAssignmentStatement(left as tstl.IdentifierOrTableIndexExpression[], tmps),
            ];
            return this.createImmediatelyInvokedFunctionExpression(
                statements,
                tstl.createTableExpression(tmps.map(t => tstl.createTableFieldExpression(t))),
                expression
            );
        }

        if (ts.isPropertyAccessExpression(expression.left) || ts.isElementAccessExpression(expression.left)) {
            // Left is property/element access: cache result while maintaining order of evaluation
            // (function(o, i, v) o[i] = v; return v end)(${objExpression}, ${indexExpression}, ${right})
            const objParameter = tstl.createIdentifier("o");
            const indexParameter = tstl.createIdentifier("i");
            const valueParameter = tstl.createIdentifier("v");
            const indexStatement = tstl.createTableIndexExpression(objParameter, indexParameter);
            const statements: tstl.Statement[] = [
                tstl.createAssignmentStatement(indexStatement, valueParameter),
                tstl.createReturnStatement([valueParameter]),
            ];
            const iife = tstl.createFunctionExpression(
                tstl.createBlock(statements),
                [objParameter, indexParameter, valueParameter]
            );
            const objExpression = this.transformExpression(expression.left.expression);
            let indexExpression: tstl.Expression;
            if (ts.isPropertyAccessExpression(expression.left)) {
                // Property access
                indexExpression = tstl.createStringLiteral(expression.left.name.text);
            } else {
                // Element access
                indexExpression = this.transformExpression(expression.left.argumentExpression);
                const argType = this.checker.getTypeAtLocation(expression.left.expression);
                if (tsHelper.isArrayType(argType, this.checker)) {
                    // Array access needs a +1
                    indexExpression = this.expressionPlusOne(indexExpression);
                }
            }
            const args = [objExpression, indexExpression, this.transformExpression(expression.right)];
            return tstl.createCallExpression(tstl.createParenthesizedExpression(iife), args);

        } else {
            // Simple assignment
            // (function() ${left} = ${right}; return ${left} end)()
            const left = this.transformExpression(expression.left);
            const right = this.transformExpression(expression.right);
            return this.createImmediatelyInvokedFunctionExpression(
                [this.transformAssignment(expression.left, right)],
                left,
                expression
            );
        }
    }

    public transformCompoundAssignmentExpression(
        expression: ts.Expression,
        lhs: ts.Expression,
        rhs: ts.Expression,
        replacementOperator: tstl.BinaryOperator,
        isPostfix: boolean
    ): tstl.CallExpression
    {
        if (replacementOperator === tstl.SyntaxKind.AdditionOperator) {
            // Check is we need to use string concat operator
            const typeLeft = this.checker.getTypeAtLocation(lhs);
            const typeRight = this.checker.getTypeAtLocation(rhs);
            if (tsHelper.isStringType(typeLeft) || tsHelper.isStringType(typeRight)) {
                replacementOperator = tstl.SyntaxKind.ConcatOperator;
            }
        }

        const left = this.transformExpression(lhs) as tstl.IdentifierOrTableIndexExpression;
        let right = this.transformExpression(rhs);

        const [hasEffects, objExpression, indexExpression] = tsHelper.isAccessExpressionWithEvaluationEffects(
            lhs,
            this.checker
        );
        if (hasEffects) {
            // Complex property/element accesses need to cache object/index expressions to avoid repeating side-effects
            // local __TS_obj, __TS_index = ${objExpression}, ${indexExpression};
            const obj = tstl.createIdentifier("____TS_obj");
            const index = tstl.createIdentifier("____TS_index");
            const objAndIndexDeclaration = tstl.createVariableDeclarationStatement(
                [obj, index], [this.transformExpression(objExpression), this.transformExpression(indexExpression)]);
            const accessExpression = tstl.createTableIndexExpression(obj, index);

            const tmp = tstl.createIdentifier("____TS_tmp");
            right = tstl.createParenthesizedExpression(right);
            let tmpDeclaration: tstl.VariableDeclarationStatement;
            let assignStatement: tstl.AssignmentStatement;
            if (isPostfix) {
                // local ____TS_tmp = ____TS_obj[____TS_index];
                // ____TS_obj[____TS_index] = ____TS_tmp ${replacementOperator} ${right};
                tmpDeclaration = tstl.createVariableDeclarationStatement(tmp, accessExpression);
                const operatorExpression = this.transformBinaryOperation(expression, tmp, right, replacementOperator);
                assignStatement = tstl.createAssignmentStatement(accessExpression, operatorExpression);
            } else {
                // local ____TS_tmp = ____TS_obj[____TS_index] ${replacementOperator} ${right};
                // ____TS_obj[____TS_index] = ____TS_tmp;
                const operatorExpression = this.transformBinaryOperation(
                    expression,
                    accessExpression,
                    right,
                    replacementOperator
                );
                tmpDeclaration = tstl.createVariableDeclarationStatement(tmp, operatorExpression);
                assignStatement = tstl.createAssignmentStatement(accessExpression, tmp);
            }
            // return ____TS_tmp
            return this.createImmediatelyInvokedFunctionExpression(
                [objAndIndexDeclaration, tmpDeclaration, assignStatement],
                tmp,
                lhs.parent
            );

        } else if (isPostfix) {
            // Postfix expressions need to cache original value in temp
            // local ____TS_tmp = ${left};
            // ${left} = ____TS_tmp ${replacementOperator} ${right};
            // return ____TS_tmp
            const tmpIdentifier = tstl.createIdentifier("____TS_tmp");
            const tmpDeclaration = tstl.createVariableDeclarationStatement(tmpIdentifier, left);
            const operatorExpression = this.transformBinaryOperation(
                expression,
                tmpIdentifier,
                right,
                replacementOperator
            );
            const assignStatement = this.transformAssignment(lhs, operatorExpression);
            return this.createImmediatelyInvokedFunctionExpression(
                [tmpDeclaration, assignStatement],
                tmpIdentifier,
                lhs.parent
            );

        } else if (ts.isPropertyAccessExpression(lhs) || ts.isElementAccessExpression(lhs)) {
            // Simple property/element access expressions need to cache in temp to avoid double-evaluation
            // local ____TS_tmp = ${left} ${replacementOperator} ${right};
            // ${left} = ____TS_tmp;
            // return ____TS_tmp
            const tmpIdentifier = tstl.createIdentifier("____TS_tmp");
            const operatorExpression = this.transformBinaryOperation(lhs.parent, left, right, replacementOperator);
            const tmpDeclaration = tstl.createVariableDeclarationStatement(tmpIdentifier, operatorExpression);
            const assignStatement = this.transformAssignment(lhs, tmpIdentifier);
            return this.createImmediatelyInvokedFunctionExpression(
                [tmpDeclaration, assignStatement],
                tmpIdentifier,
                lhs.parent
            );

        } else {
            // Simple expressions
            // ${left} = ${right}; return ${right}
            const operatorExpression = this.transformBinaryOperation(lhs.parent, left, right, replacementOperator);
            const assignStatement = this.transformAssignment(lhs, operatorExpression);
            return this.createImmediatelyInvokedFunctionExpression([assignStatement], left, lhs.parent);
        }
    }

    public transformCompoundAssignmentStatement(
        node: ts.Node,
        lhs: ts.Expression,
        rhs: ts.Expression,
        replacementOperator: tstl.BinaryOperator
    ): tstl.Statement
    {
        if (replacementOperator === tstl.SyntaxKind.AdditionOperator) {
            // Check is we need to use string concat operator
            const typeLeft = this.checker.getTypeAtLocation(lhs);
            const typeRight = this.checker.getTypeAtLocation(rhs);
            if (tsHelper.isStringType(typeLeft) || tsHelper.isStringType(typeRight)) {
                replacementOperator = tstl.SyntaxKind.ConcatOperator;
            }
        }

        const left = this.transformExpression(lhs) as tstl.IdentifierOrTableIndexExpression;
        const right = this.transformExpression(rhs);

        const [hasEffects, objExpression, indexExpression] = tsHelper.isAccessExpressionWithEvaluationEffects(
            lhs,
            this.checker
        );
        if (hasEffects) {
            // Complex property/element accesses need to cache object/index expressions to avoid repeating side-effects
            // local __TS_obj, __TS_index = ${objExpression}, ${indexExpression};
            // ____TS_obj[____TS_index] = ____TS_obj[____TS_index] ${replacementOperator} ${right};
            const obj = tstl.createIdentifier("____TS_obj");
            const index = tstl.createIdentifier("____TS_index");
            const objAndIndexDeclaration = tstl.createVariableDeclarationStatement(
                [obj, index], [this.transformExpression(objExpression), this.transformExpression(indexExpression)]);
            const accessExpression = tstl.createTableIndexExpression(obj, index);
            const operatorExpression = this.transformBinaryOperation(
                node,
                accessExpression,
                tstl.createParenthesizedExpression(right),
                replacementOperator
            );
            const assignStatement = tstl.createAssignmentStatement(accessExpression, operatorExpression);
            return tstl.createDoStatement([objAndIndexDeclaration, assignStatement]);

        } else {
            // Simple statements
            // ${left} = ${left} ${replacementOperator} ${right}
            const operatorExpression = this.transformBinaryOperation(node, left, right, replacementOperator);
            return this.transformAssignment(lhs, operatorExpression);
        }
    }

    public transformUnaryBitLibOperation(
        node: ts.Node,
        expression: tstl.Expression,
        operator: tstl.UnaryBitwiseOperator,
        lib: string
    ): ExpressionVisitResult
    {
        let bitFunction: string;
        switch (operator) {
            case tstl.SyntaxKind.BitwiseNotOperator:
                bitFunction = "bnot";
                break;
            default:
                throw TSTLErrors.UnsupportedKind("unary bitwise operator", operator, node);
        }
        return tstl.createCallExpression(
            tstl.createTableIndexExpression(tstl.createIdentifier(lib), tstl.createStringLiteral(bitFunction)),
            [expression],
            node
        );
    }

    public transformUnaryBitOperation(
        node: ts.Node,
        expression: tstl.Expression,
        operator: tstl.UnaryBitwiseOperator
    ): ExpressionVisitResult
    {
        switch (this.options.luaTarget) {
            case LuaTarget.Lua51:
                throw TSTLErrors.UnsupportedForTarget("Bitwise operations", this.options.luaTarget, node);

            case LuaTarget.Lua52:
                return this.transformUnaryBitLibOperation(node, expression, operator, "bit32");

            case LuaTarget.LuaJIT:
                return this.transformUnaryBitLibOperation(node, expression, operator, "bit");

            default:
                return tstl.createUnaryExpression(expression, operator, node);
        }
    }

    public transformBinaryBitLibOperation(
        node: ts.Node,
        left: tstl.Expression,
        right: tstl.Expression,
        operator: tstl.BinaryBitwiseOperator,
        lib: string
    ): ExpressionVisitResult
    {
        let bitFunction: string;
        switch (operator) {
            case tstl.SyntaxKind.BitwiseAndOperator:
                bitFunction = "band";
                break;
            case tstl.SyntaxKind.BitwiseOrOperator:
                bitFunction = "bor";
                break;
            case tstl.SyntaxKind.BitwiseExclusiveOrOperator:
                bitFunction = "bxor";
                break;
            case tstl.SyntaxKind.BitwiseLeftShiftOperator:
                bitFunction = "lshift";
                break;
            case tstl.SyntaxKind.BitwiseRightShiftOperator:
                bitFunction = "rshift";
                break;
            case tstl.SyntaxKind.BitwiseArithmeticRightShift:
                bitFunction = "arshift";
                break;
            default:
                throw TSTLErrors.UnsupportedKind("binary bitwise operator", operator, node);
        }
        return tstl.createCallExpression(
            tstl.createTableIndexExpression(tstl.createIdentifier(lib), tstl.createStringLiteral(bitFunction)),
            [left, right],
            node
        );
    }

    public transformBinaryBitOperation(
        node: ts.Node,
        left: tstl.Expression,
        right: tstl.Expression,
        operator: tstl.BinaryBitwiseOperator
    ): ExpressionVisitResult
    {
        switch (this.options.luaTarget) {
            case LuaTarget.Lua51:
                throw TSTLErrors.UnsupportedForTarget("Bitwise operations", this.options.luaTarget, node);

            case LuaTarget.Lua52:
                return this.transformBinaryBitLibOperation(node, left, right, operator, "bit32");

            case LuaTarget.LuaJIT:
                return this.transformBinaryBitLibOperation(node, left, right, operator, "bit");

            default:
                if (operator === tstl.SyntaxKind.BitwiseArithmeticRightShift) {
                    throw TSTLErrors.UnsupportedForTarget("Bitwise >>> operator", this.options.luaTarget, node);
                }
                return tstl.createBinaryExpression(left, right, operator, node);
        }
    }

    public transformProtectedConditionalExpression(expression: ts.ConditionalExpression): tstl.CallExpression {
        const condition = this.transformExpression(expression.condition);
        const val1 = this.transformExpression(expression.whenTrue);
        const val2 = this.transformExpression(expression.whenFalse);

        const val1Function = this.wrapInFunctionCall(val1);
        const val2Function = this.wrapInFunctionCall(val2);

        // ((condition and (() => v1)) or (() => v2))()
        const conditionAnd = tstl.createBinaryExpression(condition, val1Function, tstl.SyntaxKind.AndOperator);
        const orExpression = tstl.createBinaryExpression(conditionAnd, val2Function, tstl.SyntaxKind.OrOperator);
        return tstl.createCallExpression(orExpression, [], expression);
    }

    public transformConditionalExpression(expression: ts.ConditionalExpression): tstl.Expression {
        const isStrict = this.options.strict || this.options.strictNullChecks;
        if (tsHelper.isFalsible(this.checker.getTypeAtLocation(expression.whenTrue), isStrict)) {
          return this.transformProtectedConditionalExpression(expression);
        }
        const condition = this.transformExpression(expression.condition);
        const val1 = this.transformExpression(expression.whenTrue);
        const val2 = this.transformExpression(expression.whenFalse);

        // (condition and v1) or v2
        const conditionAnd = tstl.createBinaryExpression(condition, val1, tstl.SyntaxKind.AndOperator);
        return tstl.createBinaryExpression(
            conditionAnd,
            val2,
            tstl.SyntaxKind.OrOperator,
            expression
        );
    }

    public transformPostfixUnaryExpression(expression: ts.PostfixUnaryExpression): tstl.Expression {
        switch (expression.operator) {
            case ts.SyntaxKind.PlusPlusToken:
                return this.transformCompoundAssignmentExpression(
                    expression,
                    expression.operand,
                    ts.createLiteral(1),
                    tstl.SyntaxKind.AdditionOperator,
                    true
                );

            case ts.SyntaxKind.MinusMinusToken:
                return this.transformCompoundAssignmentExpression(
                    expression,
                    expression.operand,
                    ts.createLiteral(1),
                    tstl.SyntaxKind.SubractionOperator,
                    true
                );

            default:
                throw TSTLErrors.UnsupportedKind("unary postfix operator", expression.operator, expression);
        }
    }

    public transformPrefixUnaryExpression(expression: ts.PrefixUnaryExpression): tstl.Expression {
        switch (expression.operator) {
            case ts.SyntaxKind.PlusPlusToken:
                return this.transformCompoundAssignmentExpression(
                    expression,
                    expression.operand,
                    ts.createLiteral(1),
                    tstl.SyntaxKind.AdditionOperator,
                    false
                );

            case ts.SyntaxKind.MinusMinusToken:
                return this.transformCompoundAssignmentExpression(
                    expression,
                    expression.operand,
                    ts.createLiteral(1),
                    tstl.SyntaxKind.SubractionOperator,
                    false
                );

            case ts.SyntaxKind.PlusToken:
                return this.transformExpression(expression.operand);

            case ts.SyntaxKind.MinusToken:
                return tstl.createUnaryExpression(
                    this.transformExpression(expression.operand),
                    tstl.SyntaxKind.NegationOperator
                );

            case ts.SyntaxKind.ExclamationToken:
                return tstl.createUnaryExpression(
                    this.transformExpression(expression.operand),
                    tstl.SyntaxKind.NotOperator
                );

            case ts.SyntaxKind.TildeToken:
                return this.transformUnaryBitOperation(
                    expression,
                    this.transformExpression(expression.operand),
                    tstl.SyntaxKind.BitwiseNotOperator
                );

            default:
                throw TSTLErrors.UnsupportedKind("unary prefix operator", expression.operator, expression);
        }
    }

    public transformArrayLiteral(node: ts.ArrayLiteralExpression): tstl.TableExpression {
        const values: tstl.TableFieldExpression[] = [];

        node.elements.forEach(child => {
            values.push(tstl.createTableFieldExpression(this.transformExpression(child), undefined, child));
        });

        return tstl.createTableExpression(values, node);
    }

    public transformObjectLiteral(node: ts.ObjectLiteralExpression): tstl.TableExpression {
        const properties: tstl.TableFieldExpression[] = [];
        // Add all property assignments
        node.properties.forEach(element => {
            const name = this.transformPropertyName(element.name);
            if (ts.isPropertyAssignment(element)) {
                const expression = this.transformExpression(element.initializer);
                properties.push(tstl.createTableFieldExpression(expression, name, element));
            } else if (ts.isShorthandPropertyAssignment(element)) {
                const identifier = this.transformIdentifier(element.name);
                properties.push(tstl.createTableFieldExpression(identifier, name, element));
            } else if (ts.isMethodDeclaration(element)) {
                const expression = this.transformFunctionExpression(element, this.createSelfIdentifier());
                properties.push(tstl.createTableFieldExpression(expression, name, element));
            } else {
                throw TSTLErrors.UnsupportedKind("object literal element", element.kind, node);
            }
        });

        return tstl.createTableExpression(properties, node);
    }

    public transformDeleteExpression(expression: ts.DeleteExpression): tstl.CallExpression {
        const lhs = this.transformExpression(expression.expression) as tstl.IdentifierOrTableIndexExpression;
        const assignment = tstl.createAssignmentStatement(
            lhs,
            tstl.createNilLiteral(),
            expression
        );

        return this.createImmediatelyInvokedFunctionExpression(
            [assignment],
            [tstl.createBooleanLiteral(true)],
            expression
        );
    }

    public transformFunctionExpression(
        node: ts.FunctionLikeDeclaration,
        context: tstl.Identifier | undefined
    ): ExpressionVisitResult
    {
        const type = this.checker.getTypeAtLocation(node);
        const hasContext = tsHelper.getFunctionContextType(type, this.checker) !== ContextType.Void;
        // Build parameter string
        const [paramNames, dotsLiteral, spreadIdentifier] = this.transformParameters(
            node.parameters,
            hasContext ? context : undefined
        );

        let body: ts.Block;
        if (ts.isBlock(node.body)) {
            body = node.body;
        } else {
            const returnExpression = ts.createReturn(node.body);
            body = ts.createBlock([returnExpression]);
            returnExpression.parent = body;
            body.parent = node.body.parent;
        }
        const [transformedBody] = this.transformFunctionBody(node.parameters, body, spreadIdentifier);

        return tstl.createFunctionExpression(
            tstl.createBlock(transformedBody),
            paramNames,
            dotsLiteral,
            spreadIdentifier,
            node
        );
    }

    public transformNewExpression(node: ts.NewExpression): tstl.CallExpression {
        const name = this.transformExpression(node.expression);
        const sig = this.checker.getResolvedSignature(node);
        const params = node.arguments
            ? this.transformArguments(node.arguments, sig)
            : [tstl.createBooleanLiteral(true)];

        const type = this.checker.getTypeAtLocation(node);
        const classDecorators = tsHelper.getCustomDecorators(type, this.checker);

        this.checkForLuaLibType(type);

        if (classDecorators.has(DecoratorKind.Extension) || classDecorators.has(DecoratorKind.MetaExtension)) {
            throw TSTLErrors.InvalidNewExpressionOnExtension(node);
        }

        if (classDecorators.has(DecoratorKind.CustomConstructor)) {
            const customDecorator = classDecorators.get(DecoratorKind.CustomConstructor);
            if (!customDecorator.args[0]) {
                throw TSTLErrors.InvalidDecoratorArgumentNumber("!CustomConstructor", 0, 1, node);
            }
            return tstl.createCallExpression(
                tstl.createIdentifier(customDecorator.args[0]),
                this.transformArguments(node.arguments),
                node
            );
        }

        return tstl.createCallExpression(
            tstl.createTableIndexExpression(name, tstl.createStringLiteral("new")),
            params,
            node
        );
    }

    public transformParenthesizedExpression(expression: ts.ParenthesizedExpression): tstl.Expression {
        return tstl.createParenthesizedExpression(
            this.transformExpression(expression.expression),
            expression
        );
    }

    public transformSuperKeyword(expression: ts.SuperExpression): tstl.Expression {
        const classDeclaration = this.classStack[this.classStack.length - 1];
        const extendsExpression = tsHelper.getExtendedTypeNode(classDeclaration, this.checker).expression;
        let baseClassName: tstl.IdentifierOrTableIndexExpression;
        if (ts.isIdentifier(extendsExpression)) {
            // Use "baseClassName" if base is a simple identifier
            baseClassName = this.addExportToIdentifier(this.transformIdentifier(extendsExpression));
        } else {
            // Use "className.____super" if the base is not a simple identifier
            baseClassName = tstl.createTableIndexExpression(
                this.addExportToIdentifier(this.transformIdentifier(classDeclaration.name)),
                tstl.createStringLiteral("____super"),
                expression
            );
        }
        return tstl.createTableIndexExpression(baseClassName, tstl.createStringLiteral("prototype"));
    }

    public transformCallExpression(node: ts.CallExpression): tstl.Expression {
        // Check for calls on primitives to override
        let parameters: tstl.Expression[] = [];

        const isTupleReturn = tsHelper.isTupleReturnCall(node, this.checker);
        const isTupleReturnForward =
            node.parent && ts.isReturnStatement(node.parent) && tsHelper.isInTupleReturnFunction(node, this.checker);
        const isInDestructingAssignment = tsHelper.isInDestructingAssignment(node);
        const isInSpread = node.parent && ts.isSpreadElement(node.parent);
        const returnValueIsUsed = node.parent && !ts.isExpressionStatement(node.parent);
        const wrapResult = isTupleReturn && !isTupleReturnForward && !isInDestructingAssignment
            && !isInSpread && returnValueIsUsed;

        if (ts.isPropertyAccessExpression(node.expression)) {
            const result = this.transformPropertyCall(node);
            return wrapResult ? this.wrapInTable(result) : result;
        }

        if (ts.isElementAccessExpression(node.expression)) {
            const result = this.transformElementCall(node);
            return wrapResult ? this.wrapInTable(result) : result;
        }

        const signature = this.checker.getResolvedSignature(node);

        // Handle super calls properly
        if (node.expression.kind === ts.SyntaxKind.SuperKeyword) {
            parameters = this.transformArguments(node.arguments, signature, ts.createThis());

            return tstl.createCallExpression(
                tstl.createTableIndexExpression(
                    this.transformSuperKeyword(ts.createSuper()),
                    tstl.createStringLiteral("____constructor")
                ),
                parameters
            );
        }

        const callPath = this.transformExpression(node.expression);
        const signatureDeclaration = signature.getDeclaration();
        if (signatureDeclaration
            && !ts.isPropertyAccessExpression(node.expression)
            && tsHelper.getDeclarationContextType(signatureDeclaration, this.checker) === ContextType.NonVoid
            && !ts.isElementAccessExpression(node.expression))
        {
            const context = this.isStrict ? ts.createNull() : ts.createIdentifier("_G");
            parameters = this.transformArguments(node.arguments, signature, context);
        } else {
            parameters = this.transformArguments(node.arguments, signature);
        }

        const expressionType = this.checker.getTypeAtLocation(node.expression);
        if (expressionType.symbol && expressionType.symbol.escapedName === "SymbolConstructor") {
            return this.transformLuaLibFunction(LuaLibFeature.Symbol, node, ...parameters);
        }

        const callExpression = tstl.createCallExpression(callPath, parameters);
        return wrapResult ? this.wrapInTable(callExpression) : callExpression;
    }

    public transformPropertyCall(node: ts.CallExpression): tstl.Expression {
        let parameters: tstl.Expression[] = [];

        // Check if call is actually on a property access expression
        if (!ts.isPropertyAccessExpression(node.expression)) {
            throw TSTLErrors.InvalidPropertyCall(node);
        }

        // If the function being called is of type owner.func, get the type of owner
        const ownerType = this.checker.getTypeAtLocation(node.expression.expression);

<<<<<<< HEAD
        if (ownerType.symbol) {
            switch (ownerType.symbol.escapedName) {
                case "Math":
                    return tstl.createCallExpression(
                        this.transformMathExpression(node.expression.name),
                        this.transformArguments(node.arguments),
                        node
                    );
                case "StringConstructor":
                    return tstl.createCallExpression(
                        this.transformStringExpression(node.expression.name),
                        this.transformArguments(node.arguments),
                        node
                    );
                case "Console":
                    return this.transformConsoleCallExpression(node);
                case "ObjectConstructor":
                    return this.transformObjectCallExpression(node);
                case "SymbolConstructor":
                    return this.transformSymbolCallExpression(node);
            }
=======
        if (ownerType.symbol && ownerType.symbol.escapedName === "Math") {
            return this.transformMathCallExpression(node);
        }

        if (ownerType.symbol && ownerType.symbol.escapedName === "StringConstructor") {
            return tstl.createCallExpression(
                this.transformStringExpression(node.expression.name),
                this.transformArguments(node.arguments),
                node
            );
        }

        if (ownerType.symbol && ownerType.symbol.escapedName === "ObjectConstructor") {
            return this.transformObjectCallExpression(node);
        }

        if (ownerType.symbol && ownerType.symbol.escapedName === "SymbolConstructor") {
            return this.transformSymbolCallExpression(node);
>>>>>>> d8a1898d
        }

        switch (ownerType.flags) {
            case ts.TypeFlags.String:
            case ts.TypeFlags.StringLiteral:
                return this.transformStringCallExpression(node);
        }

        // if ownerType is a array, use only supported functions
        if (tsHelper.isExplicitArrayType(ownerType, this.checker)) {
            return this.transformArrayCallExpression(node);
        }

        // if ownerType inherits from an array, use array calls where appropriate
        if (tsHelper.isArrayType(ownerType, this.checker) &&
            tsHelper.isDefaultArrayCallMethodName(node.expression.name.escapedText as string)) {
            return this.transformArrayCallExpression(node);
        }

        if (tsHelper.isFunctionType(ownerType, this.checker)) {
            return this.transformFunctionCallExpression(node);
        }

        const signature = this.checker.getResolvedSignature(node);

        // Get the type of the function
        if (node.expression.expression.kind === ts.SyntaxKind.SuperKeyword) {
            // Super calls take the format of super.call(self,...)
            parameters = this.transformArguments(node.arguments, signature, ts.createThis());
            return tstl.createCallExpression(this.transformExpression(node.expression), parameters);
        } else {
            // Replace last . with : here
            const name = node.expression.name.escapedText;
            if (name === "toString") {
                const toStringIdentifier = tstl.createIdentifier("tostring");
                return tstl.createCallExpression(
                    toStringIdentifier, [this.transformExpression(node.expression.expression)], node);
            } else if (name === "hasOwnProperty") {
                const expr = this.transformExpression(node.expression.expression);
                parameters = this.transformArguments(node.arguments, signature);
                const rawGetIdentifier = tstl.createIdentifier("rawget");
                const rawGetCall = tstl.createCallExpression(rawGetIdentifier, [expr, ...parameters]);
                return tstl.createBinaryExpression(
                    rawGetCall, tstl.createNilLiteral(), tstl.SyntaxKind.InequalityOperator, node);
            } else {
                const parameters = this.transformArguments(node.arguments, signature);
                const table = this.transformExpression(node.expression.expression);
                const signatureDeclaration = signature.getDeclaration();
                if (!signatureDeclaration
                    || tsHelper.getDeclarationContextType(signatureDeclaration, this.checker) !== ContextType.Void)
                {
                    // table:name()
                    return tstl.createMethodCallExpression(
                        table,
                        tstl.createIdentifier(name),
                        parameters,
                        node
                    );
                } else {
                    // table.name()
                    const callPath = tstl.createTableIndexExpression(table, tstl.createStringLiteral(name));
                    return tstl.createCallExpression(callPath, parameters, node);
                }
            }
        }
    }

    public transformElementCall(node: ts.CallExpression): tstl.CallExpression {
        if (!ts.isElementAccessExpression(node.expression)) {
            throw TSTLErrors.InvalidElementCall(node);
        }

        const signature = this.checker.getResolvedSignature(node);
        let parameters = this.transformArguments(node.arguments, signature);

        const signatureDeclaration = signature.getDeclaration();
        if (!signatureDeclaration
            || tsHelper.getDeclarationContextType(signatureDeclaration, this.checker) !== ContextType.Void) {
            // Pass left-side as context

            const context = this.transformExpression(node.expression.expression);
            if (tsHelper.isExpressionWithEvaluationEffect(node.expression.expression)) {
                // Inject context parameter
                if (node.arguments.length > 0) {
                    parameters.unshift(tstl.createIdentifier("____TS_self"));
                } else {
                    parameters = [tstl.createIdentifier("____TS_self")];
                }

                // Cache left-side if it has effects
                //(function() local ____TS_self = context; return ____TS_self[argument](parameters); end)()
                const argument = this.transformExpression(node.expression.argumentExpression);
                const selfIdentifier = tstl.createIdentifier("____TS_self");
                const selfAssignment = tstl.createVariableDeclarationStatement(selfIdentifier, context);
                const index = tstl.createTableIndexExpression(selfIdentifier, argument);
                const callExpression = tstl.createCallExpression(index, parameters);
                return this.createImmediatelyInvokedFunctionExpression([selfAssignment], callExpression, node);
            } else {
                return tstl.createCallExpression(this.transformExpression(node.expression), [context, ...parameters]);
            }
        } else {
            // No context
            return tstl.createCallExpression(this.transformExpression(node.expression), parameters);
        }
    }

    public transformArguments<T extends ts.Expression>(
        params: ts.NodeArray<ts.Expression>,
        sig?: ts.Signature, context?: T
    ): tstl.Expression[]
    {
        const parameters: tstl.Expression[] = [];

        // Add context as first param if present
        if (context) {
            parameters.push(this.transformExpression(context));
        }

        if (sig && sig.parameters.length >= params.length) {
            for (let i = 0; i < params.length; ++i) {
                const param = params[i];
                const paramType = this.checker.getTypeAtLocation(param);
                const sigType = this.checker.getTypeAtLocation(sig.parameters[i].valueDeclaration);
                this.validateFunctionAssignment(param, paramType, sigType, sig.parameters[i].name);
                parameters.push(this.transformExpression(param));
            }
        } else {
            params.forEach(param => {
                parameters.push(this.transformExpression(param));
            });
        }

        return parameters;
    }

    public transformPropertyAccessExpression(node: ts.PropertyAccessExpression): tstl.Expression {
        const property = node.name.text;

        // Check for primitive types to override
        const type = this.checker.getTypeAtLocation(node.expression);
        if (tsHelper.isStringType(type)) {
            return this.transformStringProperty(node);

        } else if (tsHelper.isArrayType(type, this.checker)) {
            const arrayPropertyAccess = this.transformArrayProperty(node);
            if (arrayPropertyAccess) {
                return arrayPropertyAccess;
            }

        } else if (type.symbol && (type.symbol.flags & ts.SymbolFlags.ConstEnum)) {
            return this.transformConstEnumValue(type, property, node);
        }

        this.checkForLuaLibType(type);

        const decorators = tsHelper.getCustomDecorators(type, this.checker);
        // Do not output path for member only enums
        if (decorators.has(DecoratorKind.CompileMembersOnly)) {
            return tstl.createIdentifier(property, node);
        }

        // Catch math expressions
        if (ts.isIdentifier(node.expression)) {
            if (node.expression.escapedText === "Math") {
                return this.transformMathExpression(node.name);
            } else if (node.expression.escapedText === "Symbol") {
                // Pull in Symbol lib
                this.importLuaLibFeature(LuaLibFeature.Symbol);
            }
        }

        const callPath = this.transformExpression(node.expression);
        return tstl.createTableIndexExpression(callPath, tstl.createStringLiteral(property), node);
    }

    // Transpile a Math._ property
    public transformMathExpression(identifier: ts.Identifier): tstl.Expression {
        const name = identifier.escapedText as string;
        switch (name) {
            case "PI":
                const property = tstl.createStringLiteral("pi");
                const math = tstl.createIdentifier("math");
                return tstl.createTableIndexExpression(math, property, identifier);

            case "E":
            case "LN10":
            case "LN2":
            case "LOG10E":
            case "LOG2E":
            case "SQRT1_2":
            case "SQRT2":
                return tstl.createNumericLiteral(Math[name], identifier);

            default:
                throw TSTLErrors.UnsupportedProperty("math", name, identifier);
        }
    }

    // Transpile a Math._ property
    public transformMathCallExpression(node: ts.CallExpression): tstl.Expression {
        const expression = node.expression as ts.PropertyAccessExpression;
        const params = this.transformArguments(node.arguments);
        const expressionName = expression.name.escapedText as string;
        switch (expressionName) {
            // math.tan(x / y)
            case "atan2":
            {
                const math = tstl.createIdentifier("math");
                const atan = tstl.createStringLiteral("atan");
                const div = tstl.createBinaryExpression(params[0], params[1], tstl.SyntaxKind.DivisionOperator);
                return tstl.createCallExpression(tstl.createTableIndexExpression(math, atan), [div], node);
            }

            // (math.log(x) / Math.LNe)
            case "log10":
            case "log2":
            {
                const math = tstl.createIdentifier("math");
                const log1 = tstl.createTableIndexExpression(math, tstl.createStringLiteral("log"));
                const logCall1 = tstl.createCallExpression(log1, params);
                const e = tstl.createNumericLiteral(expressionName === "log10" ? Math.LN10 : Math.LN2);
                const div = tstl.createBinaryExpression(logCall1, e, tstl.SyntaxKind.DivisionOperator);
                return tstl.createParenthesizedExpression(div, node);
            }

            // math.log(1 + x)
            case "log1p":
            {
                const math = tstl.createIdentifier("math");
                const log = tstl.createStringLiteral("log");
                const one = tstl.createNumericLiteral(1);
                const add = tstl.createBinaryExpression(one, params[0], tstl.SyntaxKind.AdditionOperator);
                return tstl.createCallExpression(tstl.createTableIndexExpression(math, log), [add], node);
            }

            // math.floor(x + 0.5)
            case "round":
            {
                const math = tstl.createIdentifier("math");
                const floor = tstl.createStringLiteral("floor");
                const half = tstl.createNumericLiteral(0.5);
                const add = tstl.createBinaryExpression(params[0], half, tstl.SyntaxKind.AdditionOperator);
                return tstl.createCallExpression(tstl.createTableIndexExpression(math, floor), [add], node);
            }

            case "abs":
            case "acos":
            case "asin":
            case "atan":
            case "ceil":
            case "cos":
            case "exp":
            case "floor":
            case "log":
            case "max":
            case "min":
            case "pow":
            case "random":
            case "sin":
            case "sqrt":
            case "tan":
            {
                const math = tstl.createIdentifier("math");
                const method = tstl.createStringLiteral(expressionName);
                return tstl.createCallExpression(tstl.createTableIndexExpression(math, method), params, node);
            }

            default:
                throw TSTLErrors.UnsupportedProperty("math", name, expression);
        }
    }

    // Transpile access of string properties, only supported properties are allowed
    public transformStringProperty(node: ts.PropertyAccessExpression): tstl.UnaryExpression {
        switch (node.name.escapedText) {
            case "length":
                return tstl.createUnaryExpression(
                    this.transformExpression(node.expression), tstl.SyntaxKind.LengthOperator, node);
            default:
                throw TSTLErrors.UnsupportedProperty("string", node.name.escapedText as string, node);
        }
    }

    // Transpile access of array properties, only supported properties are allowed
    public transformArrayProperty(node: ts.PropertyAccessExpression): tstl.UnaryExpression | undefined {
        switch (node.name.escapedText) {
            case "length":
                return tstl.createUnaryExpression(
                    this.transformExpression(node.expression), tstl.SyntaxKind.LengthOperator, node);
            default:
                return undefined;
        }
    }

    public transformElementAccessExpression(node: ts.ElementAccessExpression): tstl.Expression {
        const table = this.transformExpression(node.expression);
        const index = this.transformExpression(node.argumentExpression);

        const type = this.checker.getTypeAtLocation(node.expression);

        if (type.symbol && (type.symbol.flags & ts.SymbolFlags.ConstEnum)
            && ts.isStringLiteral(node.argumentExpression))
        {
            return this.transformConstEnumValue(type, node.argumentExpression.text, node);
        }

        if (tsHelper.isArrayType(type, this.checker)) {
            return tstl.createTableIndexExpression(table, this.expressionPlusOne(index), node);
        } else if (tsHelper.isStringType(type)) {
            return tstl.createCallExpression(
                tstl.createTableIndexExpression(tstl.createIdentifier("string"), tstl.createStringLiteral("sub")),
                [table, this.expressionPlusOne(index), this.expressionPlusOne(index)],
                node
            );
        } else {
            return tstl.createTableIndexExpression(table, index, node);
        }
    }

    private transformConstEnumValue(enumType: ts.EnumType, memberName: string, tsOriginal: ts.Node): tstl.Expression {
        // Assumption: the enum only has one declaration
        const enumDeclaration = enumType.symbol.declarations.find(d => ts.isEnumDeclaration(d)) as ts.EnumDeclaration;
        const enumMember = enumDeclaration.members
            .find(m => ts.isIdentifier(m.name) && m.name.text === memberName);

        if (enumMember) {
            if (enumMember.initializer) {
                if (ts.isIdentifier(enumMember.initializer)) {
                    const [isEnumMember, valueName] = tsHelper.isEnumMember(enumDeclaration, enumMember.initializer);
                    if (isEnumMember) {
                        if (ts.isIdentifier(valueName)) {
                            return this.transformConstEnumValue(enumType, valueName.text, tsOriginal);
                        }
                    } else {
                        return tstl.setNodeOriginal(this.transformExpression(enumMember.initializer), tsOriginal);
                    }
                } else {
                    return tstl.setNodeOriginal(this.transformExpression(enumMember.initializer), tsOriginal);
                }
            } else {
                let enumValue = 0;
                for (const member of enumDeclaration.members) {
                    if (member === enumMember) {
                        return tstl.createNumericLiteral(enumValue, tsOriginal);
                    }
                    if (member.initializer === undefined) {
                        enumValue++;
                    } else if (ts.isNumericLiteral(member.initializer)) {
                        enumValue = Number(member.initializer.text) + 1;
                    }
                }

                throw TSTLErrors.CouldNotFindEnumMember(enumDeclaration, memberName, tsOriginal);
            }
        }
        throw TSTLErrors.CouldNotFindEnumMember(enumDeclaration, memberName, tsOriginal);
    }

    public transformStringCallExpression(node: ts.CallExpression): tstl.Expression {
        const expression = node.expression as ts.PropertyAccessExpression;
        const params = this.transformArguments(node.arguments);
        const caller = this.transformExpression(expression.expression);

        const expressionName = expression.name.escapedText as string;
        switch (expressionName) {
            case "replace":
                return this.transformLuaLibFunction(LuaLibFeature.StringReplace, node, caller, ...params);
            case "concat":
                return this.transformLuaLibFunction(LuaLibFeature.StringConcat, node, caller, ...params);
            case "indexOf":
                const stringExpression =
                    node.arguments.length === 1
                        ? this.createStringCall("find", node, caller, params[0])
                        : this.createStringCall(
                              "find", node, caller, params[0],
                              this.expressionPlusOne(params[1]),
                              tstl.createBooleanLiteral(true)
                            );

                return tstl.createBinaryExpression(
                    tstl.createBinaryExpression(
                        stringExpression,
                        tstl.createNumericLiteral(0),
                        tstl.SyntaxKind.OrOperator
                    ),
                    tstl.createNumericLiteral(1),
                    tstl.SyntaxKind.SubractionOperator,
                    node
                );
            case "substr":
                if (node.arguments.length === 1) {
                    const arg1 = this.expressionPlusOne(this.transformExpression(node.arguments[0]));
                    return this.createStringCall("sub", node, caller, arg1);
                } else {
                    const arg1 = params[0];
                    const arg2 = params[1];
                    const sumArg = tstl.createBinaryExpression(arg1, arg2, tstl.SyntaxKind.AdditionOperator);
                    return this.createStringCall("sub", node, caller, this.expressionPlusOne(arg1), sumArg);
                }
            case "substring":
                if (node.arguments.length === 1) {
                    const arg1 = this.expressionPlusOne(params[0]);
                    return this.createStringCall("sub", node, caller, arg1);
                } else {
                    const arg1 = this.expressionPlusOne(params[0]);
                    const arg2 = params[1];
                    return this.createStringCall("sub", node, caller, arg1, arg2);
                }
            case "slice":
                if (node.arguments.length === 0) {
                    return caller;
                }
                else if (node.arguments.length === 1) {
                    const arg1 = this.expressionPlusOne(params[0]);
                    return this.createStringCall("sub", node, caller, arg1);
                } else {
                    const arg1 = this.expressionPlusOne(params[0]);
                    const arg2 = params[1];
                    return this.createStringCall("sub", node, caller, arg1, arg2);
                }
            case "toLowerCase":
                return this.createStringCall("lower", node, caller);
            case "toUpperCase":
                return this.createStringCall("upper", node, caller);
            case "split":
                return this.transformLuaLibFunction(LuaLibFeature.StringSplit, node, caller, ...params);
            case "charAt":
                const firstParamPlusOne = this.expressionPlusOne(params[0]);
                return this.createStringCall("sub", node, caller, firstParamPlusOne, firstParamPlusOne);
            case "charCodeAt":
            {
                const firstParamPlusOne = this.expressionPlusOne(params[0]);
                return this.createStringCall("byte", node, caller, firstParamPlusOne);
            }
            case "byte":
            case "char":
            case "dump":
            case "find":
            case "format":
            case "gmatch":
            case "gsub":
            case "len":
            case "lower":
            case "match":
            case "pack":
            case "packsize":
            case "rep":
            case "reverse":
            case "sub":
            case "unpack":
            case "upper":
                // Allow lua's string instance methods
                let stringVariable = this.transformExpression(expression.expression);
                if (ts.isStringLiteral(expression.expression)) {
                    // "foo":method() needs to be ("foo"):method()
                    stringVariable = tstl.createParenthesizedExpression(stringVariable);
                }
                return tstl.createMethodCallExpression(
                    stringVariable,
                    this.transformIdentifier(expression.name),
                    params,
                    node
                );
            default:
                throw TSTLErrors.UnsupportedProperty("string", expressionName, node);
        }
    }

    public createStringCall(
        methodName: string,
        tsOriginal: ts.Node,
        ...params: tstl.Expression[]
    ): tstl.CallExpression
    {
        const stringIdentifier = tstl.createIdentifier("string");
        return tstl.createCallExpression(
            tstl.createTableIndexExpression(stringIdentifier, tstl.createStringLiteral(methodName)),
            params,
            tsOriginal
        );
    }

    // Transpile a String._ property
    public transformStringExpression(identifier: ts.Identifier): ExpressionVisitResult {
        const identifierString = identifier.escapedText as string;

        switch (identifierString) {
            case "fromCharCode":
                return tstl.createTableIndexExpression(
                    tstl.createIdentifier("string"),
                    tstl.createStringLiteral("char")
                );
            default:
                throw TSTLErrors.UnsupportedForTarget(
                    `string property ${identifierString}`,
                    this.options.luaTarget,
                    identifier
                );
        }
    }

    public transformConsoleCallExpression(expression: ts.CallExpression): ExpressionVisitResult {
        const method = expression.expression as ts.PropertyAccessExpression;
        const methodName = method.name.escapedText;

        switch (methodName) {
            case "log":
                if (expression.arguments.length > 0) {
                    if (ts.isStringLiteral(expression.arguments[0])
                        && expression.arguments[0].getText().includes("%")) {
                        // print(string.format([arguments]))
                        return tstl.createCallExpression(
                            tstl.createIdentifier("print"),
                            [tstl.createCallExpression(
                                tstl.createTableIndexExpression(
                                    tstl.createIdentifier("string"),
                                    tstl.createStringLiteral("format")),
                                this.transformArguments(expression.arguments))]
                        );
                    }
                }
                // print([arguments])
                return tstl.createCallExpression(
                    tstl.createIdentifier("print"),
                    this.transformArguments(expression.arguments)
                );
            case "assert":
                const args = this.transformArguments(expression.arguments);
                if (expression.arguments.length > 1) {
                    if (ts.isStringLiteral(expression.arguments[1])
                        && expression.arguments[1].getText().includes("%")) {
                        // assert([condition], string.format([arguments]))
                        return tstl.createCallExpression(
                            tstl.createIdentifier("assert"),
                            [args[0],
                            tstl.createCallExpression(
                                tstl.createTableIndexExpression(
                                    tstl.createIdentifier("string"),
                                    tstl.createStringLiteral("format")),
                                args.slice(1))]
                        );
                    }
                }
                // assert()
                return tstl.createCallExpression(
                    tstl.createIdentifier("assert"),
                    args
                );
            case "trace":
                if (expression.arguments.length > 0) {
                    if (ts.isStringLiteral(expression.arguments[0])
                        && expression.arguments[0].getText().includes("%")) {
                        // print(debug.traceback(string.format([arguments])))
                        return tstl.createCallExpression(
                            tstl.createIdentifier("print"),
                            [tstl.createCallExpression(
                                tstl.createTableIndexExpression(
                                    tstl.createIdentifier("debug"),
                                    tstl.createStringLiteral("traceback")),
                                [tstl.createCallExpression(
                                    tstl.createTableIndexExpression(
                                        tstl.createIdentifier("string"),
                                        tstl.createStringLiteral("format")),
                                    this.transformArguments(expression.arguments))])]
                        );
                    }
                }
                // print(debug.traceback([arguments])))
                return tstl.createCallExpression(
                    tstl.createIdentifier("print"),
                    [tstl.createCallExpression(
                        tstl.createTableIndexExpression(
                            tstl.createIdentifier("debug"),
                            tstl.createStringLiteral("traceback")),
                        this.transformArguments(expression.arguments))]
                );
            default:
                throw TSTLErrors.UnsupportedForTarget(
                    `console property ${methodName}`,
                    this.options.luaTarget,
                    expression
                );
        }
    }

    // Transpile an Object._ property
    public transformObjectCallExpression(expression: ts.CallExpression): ExpressionVisitResult {
        const method = expression.expression as ts.PropertyAccessExpression;
        const parameters = this.transformArguments(expression.arguments);
        const caller = this.transformExpression(expression.expression);
        const methodName = method.name.escapedText;

        switch (methodName) {
            case "assign":
                return this.transformLuaLibFunction(LuaLibFeature.ObjectAssign, expression, ...parameters);
            case "entries":
                return this.transformLuaLibFunction(LuaLibFeature.ObjectEntries, expression, ...parameters);
            case "keys":
                return this.transformLuaLibFunction(LuaLibFeature.ObjectKeys, expression, ...parameters);
            case "values":
                return this.transformLuaLibFunction(LuaLibFeature.ObjectValues, expression, ...parameters);
            default:
                throw TSTLErrors.UnsupportedForTarget(
                    `object property ${methodName}`,
                    this.options.luaTarget,
                    expression
                );
        }
    }

    // Transpile a Symbol._ property
    public transformSymbolCallExpression(expression: ts.CallExpression): tstl.CallExpression {
        const method = expression.expression as ts.PropertyAccessExpression;
        const parameters = this.transformArguments(expression.arguments);
        const methodName = method.name.escapedText;

        switch (methodName) {
            case "for":
            case "keyFor":
                this.importLuaLibFeature(LuaLibFeature.SymbolRegistry);
                const upperMethodName = methodName[0].toUpperCase() + methodName.slice(1);
                const functionIdentifier = tstl.createIdentifier(`__TS__SymbolRegistry${upperMethodName}`);
                return tstl.createCallExpression(functionIdentifier, parameters, expression);
            default:
                throw TSTLErrors.UnsupportedForTarget(
                    `symbol property ${methodName}`,
                    this.options.luaTarget,
                    expression
                );
        }
    }

    public transformArrayCallExpression(node: ts.CallExpression): tstl.CallExpression {
        const expression = node.expression as ts.PropertyAccessExpression;
        const params = this.transformArguments(node.arguments);
        const caller = this.transformExpression(expression.expression);
        const expressionName = expression.name.escapedText;
        switch (expressionName) {
            case "concat":
                return this.transformLuaLibFunction(LuaLibFeature.ArrayConcat, node, caller, ...params);
            case "push":
                return this.transformLuaLibFunction(LuaLibFeature.ArrayPush, node, caller, ...params);
            case "reverse":
                return this.transformLuaLibFunction(LuaLibFeature.ArrayReverse, node, caller);
            case "shift":
                return this.transformLuaLibFunction(LuaLibFeature.ArrayShift, node, caller);
            case "unshift":
                return this.transformLuaLibFunction(LuaLibFeature.ArrayUnshift, node, caller, ...params);
            case "sort":
                return this.transformLuaLibFunction(LuaLibFeature.ArraySort, node, caller);
            case "pop":
                return tstl.createCallExpression(
                    tstl.createTableIndexExpression(tstl.createIdentifier("table"), tstl.createStringLiteral("remove")),
                    [caller],
                    node
                );
            case "forEach":
                return this.transformLuaLibFunction(LuaLibFeature.ArrayForEach, node, caller, ...params);
            case "indexOf":
                return this.transformLuaLibFunction(LuaLibFeature.ArrayIndexOf, node, caller, ...params);
            case "map":
                return this.transformLuaLibFunction(LuaLibFeature.ArrayMap, node, caller, ...params);
            case "filter":
                return this.transformLuaLibFunction(LuaLibFeature.ArrayFilter, node, caller, ...params);
            case "some":
                return this.transformLuaLibFunction(LuaLibFeature.ArraySome, node, caller, ...params);
            case "every":
                return this.transformLuaLibFunction(LuaLibFeature.ArrayEvery, node, caller, ...params);
            case "slice":
                return this.transformLuaLibFunction(LuaLibFeature.ArraySlice, node, caller, ...params);
            case "splice":
                return this.transformLuaLibFunction(LuaLibFeature.ArraySplice, node, caller, ...params);
            case "join":
                const parameters = node.arguments.length === 0
                    ? [caller, tstl.createStringLiteral(",")]
                    : [caller].concat(params);

                return tstl.createCallExpression(
                    tstl.createTableIndexExpression(tstl.createIdentifier("table"), tstl.createStringLiteral("concat")),
                    parameters,
                    node
                );
            default:
                throw TSTLErrors.UnsupportedProperty("array", expressionName as string, node);
        }
    }

    public transformFunctionCallExpression(node: ts.CallExpression): tstl.CallExpression {
        const expression = node.expression as ts.PropertyAccessExpression;
        const callerType = this.checker.getTypeAtLocation(expression.expression);
        if (tsHelper.getFunctionContextType(callerType, this.checker) === ContextType.Void) {
            throw TSTLErrors.UnsupportedMethodConversion(node);
        }
        const params = this.transformArguments(node.arguments);
        const caller = this.transformExpression(expression.expression);
        const expressionName = expression.name.escapedText;
        switch (expressionName) {
            case "apply":
                return this.transformLuaLibFunction(LuaLibFeature.FunctionApply, node, caller, ...params);
            case "bind":
                return this.transformLuaLibFunction(LuaLibFeature.FunctionBind, node, caller, ...params);
            case "call":
                return this.transformLuaLibFunction(LuaLibFeature.FunctionCall, node, caller, ...params);
            default:
                throw TSTLErrors.UnsupportedProperty("function", expressionName as string, node);
        }
    }

    public transformArrayBindingElement(name: ts.ArrayBindingElement): tstl.Identifier {
        if (ts.isOmittedExpression(name)) {
            return tstl.createIdentifier("__", name);
        } else if (ts.isIdentifier(name)) {
            return this.transformIdentifier(name);
        } else if (ts.isBindingElement(name) && ts.isIdentifier(name.name)) {
            return this.transformIdentifier(name.name);
        } else {
            throw TSTLErrors.UnsupportedKind("array binding element", name.kind, name);
        }
    }

    public transformAssertionExpression(node: ts.AssertionExpression): tstl.Expression {
        this.validateFunctionAssignment(
            node,
            this.checker.getTypeAtLocation(node.expression),
            this.checker.getTypeAtLocation(node.type)
        );
        return this.transformExpression(node.expression);
    }

    public transformTypeOfExpression(node: ts.TypeOfExpression): ExpressionVisitResult {
        const expression = this.transformExpression(node.expression);
        const typeFunctionIdentifier = tstl.createIdentifier("type");
        const typeCall = tstl.createCallExpression(typeFunctionIdentifier, [expression]);
        const tableString = tstl.createStringLiteral("table");
        const objectString = tstl.createStringLiteral("object");
        const condition = tstl.createBinaryExpression(typeCall, tableString, tstl.SyntaxKind.EqualityOperator);
        const andClause = tstl.createBinaryExpression(condition, objectString, tstl.SyntaxKind.AndOperator);

        return tstl.createBinaryExpression(
            andClause,
            tstl.cloneNode(typeCall),
            tstl.SyntaxKind.OrOperator,
            node
        );
    }

    public transformSpreadElement(expression: ts.SpreadElement): ExpressionVisitResult {
        const innerExpression = this.transformExpression(expression.expression);
        if (tsHelper.isTupleReturnCall(expression.expression, this.checker)) {
            return innerExpression;
        } else {
            return this.createUnpackCall(innerExpression, expression);
        }
    }

    public transformStringLiteral(literal: ts.StringLiteralLike): tstl.StringLiteral {
        const text = tsHelper.escapeString(literal.text);
        return tstl.createStringLiteral(text);
    }

    public transformNumericLiteral(literal: ts.NumericLiteral): tstl.NumericLiteral {
        const value = Number(literal.text);
        return tstl.createNumericLiteral(value, literal);
    }

    public transformTrueKeyword(trueKeyword: ts.BooleanLiteral): tstl.BooleanLiteral {
        return tstl.createBooleanLiteral(true, trueKeyword);
    }

    public transformFalseKeyword(falseKeyword: ts.BooleanLiteral): tstl.BooleanLiteral {
        return tstl.createBooleanLiteral(false, falseKeyword);
    }

    public transformNullOrUndefinedKeyword(originalNode: ts.Node): tstl.NilLiteral {
        return tstl.createNilLiteral(originalNode);
    }

    public transformThisKeyword(thisKeyword: ts.ThisExpression): tstl.Expression {
        return this.createSelfIdentifier(thisKeyword);
    }

    public transformTemplateExpression(expression: ts.TemplateExpression): tstl.BinaryExpression {
        const parts: tstl.Expression[] = [tstl.createStringLiteral(tsHelper.escapeString(expression.head.text))];
        expression.templateSpans.forEach(span => {
            const expr = this.transformExpression(span.expression);
            const text = tstl.createStringLiteral(tsHelper.escapeString(span.literal.text));

            // tostring(expr).."text"
            parts.push(tstl.createBinaryExpression(
                tstl.createCallExpression(tstl.createIdentifier("tostring"), [expr]),
                text,
                tstl.SyntaxKind.ConcatOperator)
            );
        });
        return parts.reduce((prev, current) => tstl.createBinaryExpression(
            prev,
            current,
            tstl.SyntaxKind.ConcatOperator)
        ) as tstl.BinaryExpression;
    }

    public transformPropertyName(propertyName: ts.PropertyName): tstl.Expression {
        if (ts.isComputedPropertyName(propertyName)) {
            return this.transformExpression(propertyName.expression);
        } else if (ts.isStringLiteral(propertyName)) {
            return this.transformStringLiteral(propertyName);
        } else if (ts.isNumericLiteral(propertyName)) {
            const value = Number(propertyName.text);
            return tstl.createNumericLiteral(value, propertyName);
        } else {
            return tstl.createStringLiteral(this.transformIdentifier(propertyName).text);
        }
    }

    public transformIdentifier(expression: ts.Identifier): tstl.Identifier {
        if (expression.originalKeywordKind === ts.SyntaxKind.UndefinedKeyword) {
            return tstl.createIdentifier("nil");  // TODO this is a hack that allows use to keep Identifier
                                                  // as return time as changing that would break a lot of stuff.
                                                  // But this should be changed to retun tstl.createNilLiteral()
                                                  // at some point.
        }

        let escapedText = expression.escapedText as string;
        const underScoreCharCode = "_".charCodeAt(0);
        if (escapedText.length >= 3 && escapedText.charCodeAt(0) === underScoreCharCode &&
            escapedText.charCodeAt(1) === underScoreCharCode && escapedText.charCodeAt(2) === underScoreCharCode) {
            escapedText = escapedText.substr(1);
        }

        if (this.luaKeywords.has(escapedText)) {
            throw TSTLErrors.KeywordIdentifier(expression);
        }

        const symbolId = this.getIdentifierSymbolId(expression);
        return tstl.createIdentifier(escapedText, expression, symbolId);
    }

    public transformIdentifierExpression(expression: ts.Identifier): tstl.IdentifierOrTableIndexExpression {
        const identifier = this.transformIdentifier(expression);
        if (this.isIdentifierExported(identifier)) {
            return this.createExportedIdentifier(identifier);
        }
        return identifier;
    }

    public isIdentifierExported(identifier: tstl.Identifier): boolean {
        if (!this.isModule && !this.currentNamespace) {
            return false;
        }

        const symbolInfo = identifier.symbolId && this.symbolInfo.get(identifier.symbolId);
        if (!symbolInfo) {
            return false;
        }

        const currentScope = this.currentNamespace ? this.currentNamespace : this.currentSourceFile;
        const scopeSymbol = this.checker.getSymbolAtLocation(currentScope)
            ? this.checker.getSymbolAtLocation(currentScope)
            : this.checker.getTypeAtLocation(currentScope).getSymbol();

        const it: Iterable<ts.Symbol> = {
            [Symbol.iterator]: () => scopeSymbol.exports.values(), // Why isn't ts.SymbolTable.values() iterable?
        };
        for (const symbol of it) {
            if (symbol === symbolInfo.symbol) {
                return true;
            }
        }
        return false;
    }

    public addExportToIdentifier(identifier: tstl.Identifier): tstl.IdentifierOrTableIndexExpression {
        if (this.isIdentifierExported(identifier)) {
            return this.createExportedIdentifier(identifier);
        }
        return identifier;
    }

    public createExportedIdentifier(identifier: tstl.Identifier): tstl.TableIndexExpression {
        const exportTable = this.currentNamespace
            ? this.transformIdentifier(this.currentNamespace.name as ts.Identifier)
            : tstl.createIdentifier("exports");

        return tstl.createTableIndexExpression(
            exportTable,
            tstl.createStringLiteral(identifier.text));
    }

    public transformLuaLibFunction(
        func: LuaLibFeature,
        tsParent: ts.Expression,
        ...params: tstl.Expression[]
    ): tstl.CallExpression
    {
        this.importLuaLibFeature(func);
        const functionIdentifier = tstl.createIdentifier(`__TS__${func}`);
        return tstl.createCallExpression(functionIdentifier, params, tsParent);
    }

    public checkForLuaLibType(type: ts.Type): void {
        if (type.symbol) {
            switch (this.checker.getFullyQualifiedName(type.symbol)) {
                case "Map":
                    this.importLuaLibFeature(LuaLibFeature.Map);
                    return;
                case "Set":
                    this.importLuaLibFeature(LuaLibFeature.Set);
                    return;
                case "WeakMap":
                    this.importLuaLibFeature(LuaLibFeature.WeakMap);
                    return;
                case "WeakSet":
                    this.importLuaLibFeature(LuaLibFeature.WeakSet);
                    return;
            }
        }
    }

    public importLuaLibFeature(feature: LuaLibFeature): void {
        // Add additional lib requirements
        if (feature === LuaLibFeature.Map || feature === LuaLibFeature.Set) {
            this.luaLibFeatureSet.add(LuaLibFeature.InstanceOf);
        }

        this.luaLibFeatureSet.add(feature);
    }

    public createImmediatelyInvokedFunctionExpression(
        statements: tstl.Statement[],
        result: tstl.Expression | tstl.Expression[],
        tsOriginal: ts.Node
    ): tstl.CallExpression
    {
        const body = statements ? statements.slice(0) : [];
        body.push(tstl.createReturnStatement(Array.isArray(result) ? result : [result]));
        const iife = tstl.createFunctionExpression(tstl.createBlock(body));
        return tstl.createCallExpression(tstl.createParenthesizedExpression(iife), [], tsOriginal);
    }

    public createUnpackCall(expression: tstl.Expression, tsOriginal: ts.Node): tstl.Expression {
        switch (this.options.luaTarget) {
            case LuaTarget.Lua51:
            case LuaTarget.LuaJIT:
                return tstl.createCallExpression(tstl.createIdentifier("unpack"), [expression], tsOriginal);

            case LuaTarget.Lua52:
            case LuaTarget.Lua53:
            default:
                return tstl.createCallExpression(
                    tstl.createTableIndexExpression(tstl.createIdentifier("table"), tstl.createStringLiteral("unpack")),
                    [expression],
                    tsOriginal
                );
        }
    }

    private getAbsoluteImportPath(relativePath: string): string {
        if (relativePath.charAt(0) !== "." && this.options.baseUrl) {
            return path.resolve(this.options.baseUrl, relativePath);
        }
        return path.resolve(path.dirname(this.currentSourceFile.fileName), relativePath);
    }

    private getImportPath(relativePath: string): string {
        const rootDir = this.options.rootDir ? path.resolve(this.options.rootDir) : path.resolve(".");
        const absoluteImportPath = path.format(path.parse(this.getAbsoluteImportPath(relativePath)));
        const absoluteRootDirPath = path.format(path.parse(rootDir));
        if (absoluteImportPath.includes(absoluteRootDirPath)) {
            return this.formatPathToLuaPath(
                absoluteImportPath.replace(absoluteRootDirPath, "").slice(1));
        } else {
            throw TSTLErrors.UnresolvableRequirePath(undefined,
                `Cannot create require path. Module does not exist within --rootDir`,
                relativePath);
        }
    }

    private formatPathToLuaPath(filePath: string): string {
        filePath = filePath.replace(/\.json$/, "");
        if (process.platform === "win32") {
            // Windows can use backslashes
            filePath = filePath
                .replace(/\.\\/g, "")
                .replace(/\\/g, ".");
        }
        return filePath
            .replace(/\.\//g, "")
            .replace(/\//g, ".");
    }

    private shouldExportIdentifier(identifier: tstl.Identifier | tstl.Identifier[]): boolean {
        if (!this.isModule && !this.currentNamespace) {
            return false;
        }
        if (Array.isArray(identifier)) {
            return identifier.some(i => this.isIdentifierExported(i));
        } else {
            return this.isIdentifierExported(identifier);
        }
    }

    private createSelfIdentifier(tsOriginal?: ts.Node): tstl.Identifier {
        return tstl.createIdentifier("self", tsOriginal);
    }

    private createLocalOrExportedOrGlobalDeclaration(
        lhs: tstl.Identifier | tstl.Identifier[],
        rhs?: tstl.Expression,
        tsOriginal?: ts.Node,
        parent?: tstl.Node
    ): tstl.Statement[]
    {
        let declaration: tstl.VariableDeclarationStatement | undefined;
        let assignment: tstl.AssignmentStatement | undefined;

        const functionDeclaration = tsOriginal && ts.isFunctionDeclaration(tsOriginal) ? tsOriginal : undefined;

        if (this.shouldExportIdentifier(lhs)) {
            // exported
            if (!rhs) {
                return [];

            } else if (Array.isArray(lhs)) {
                assignment = tstl.createAssignmentStatement(
                    lhs.map(i => this.createExportedIdentifier(i)),
                    rhs,
                    tsOriginal,
                    parent
                );

            } else {
                assignment = tstl.createAssignmentStatement(
                    this.createExportedIdentifier(lhs),
                    rhs,
                    tsOriginal,
                    parent
                );
            }

        } else {
            const insideFunction = this.findScope(ScopeType.Function) !== undefined;
            let isLetOrConst = false;
            let isFirstDeclaration = true; // var can have multiple declarations for the same variable :/
            if (tsOriginal && ts.isVariableDeclaration(tsOriginal) && tsOriginal.parent) {
                isLetOrConst = (tsOriginal.parent.flags & (ts.NodeFlags.Let | ts.NodeFlags.Const)) !== 0;
                isFirstDeclaration = isLetOrConst || tsHelper.isFirstDeclaration(tsOriginal, this.checker);
            }
            if ((this.isModule || this.currentNamespace || insideFunction || isLetOrConst) && isFirstDeclaration) {
                // local
                const isFunctionType = functionDeclaration
                    || (tsOriginal && ts.isVariableDeclaration(tsOriginal) && tsOriginal.initializer
                        && tsHelper.isFunctionTypeAtLocation(tsOriginal.initializer, this.checker));
                if (isFunctionType) {
                    // Split declaration and assignment for cuntions to allow recursion
                    declaration = tstl.createVariableDeclarationStatement(lhs, undefined, tsOriginal, parent);
                    assignment = tstl.createAssignmentStatement(lhs, rhs, tsOriginal, parent);

                } else {
                    declaration = tstl.createVariableDeclarationStatement(lhs, rhs, tsOriginal, parent);
                }

                if (!this.options.noHoisting) {
                    // Remember local variable declarations for hoisting later
                    const scope = isLetOrConst || functionDeclaration
                        ? this.peekScope()
                        : this.findScope(ScopeType.Function | ScopeType.File);

                    if (!scope.variableDeclarations) { scope.variableDeclarations = []; }
                    scope.variableDeclarations.push(declaration);
                }

            } else if (rhs) {
                // global
                assignment = tstl.createAssignmentStatement(lhs, rhs, tsOriginal, parent);

            } else {
                return [];
            }
        }

        if (!this.options.noHoisting && functionDeclaration) {
            // Remember function definitions for hoisting later
            const functionSymbolId = (lhs as tstl.Identifier).symbolId;
            if (functionSymbolId !== undefined) {
                this.peekScope().functionDefinitions.get(functionSymbolId).assignment = assignment;
            }
        }

        if (declaration && assignment) {
            return [declaration, assignment];
        } else if (declaration) {
            return [declaration];
        } else {
            return [assignment];
        }
    }

    private validateFunctionAssignment(node: ts.Node, fromType: ts.Type, toType: ts.Type, toName?: string): void {
        if (toType === fromType) {
            return;
        }

        if ((toType.flags & ts.TypeFlags.Any) !== 0) {
            // Assigning to un-typed variable
            return;
        }

        // Use cache to avoid repeating check for same types (protects against infinite loop in recursive types)
        let fromTypeCache = this.typeValidationCache.get(fromType);
        if (fromTypeCache) {
            if (fromTypeCache.has(toType)) {
                return;
            }
        } else {
            fromTypeCache = new Set();
            this.typeValidationCache.set(fromType, fromTypeCache);
        }
        fromTypeCache.add(toType);

        // Check function assignments
        const fromContext = tsHelper.getFunctionContextType(fromType, this.checker);
        const toContext = tsHelper.getFunctionContextType(toType, this.checker);

        if (fromContext === ContextType.Mixed || toContext === ContextType.Mixed) {
            throw TSTLErrors.UnsupportedOverloadAssignment(node, toName);
        } else if (fromContext !== toContext && fromContext !== ContextType.None && toContext !== ContextType.None) {
            if (toContext === ContextType.Void) {
                throw TSTLErrors.UnsupportedFunctionConversion(node, toName);
            } else {
                throw TSTLErrors.UnsupportedMethodConversion(node, toName);
            }
        }

        const fromTypeNode = this.checker.typeToTypeNode(fromType);
        const toTypeNode = this.checker.typeToTypeNode(toType);

        if ((ts.isArrayTypeNode(toTypeNode) || ts.isTupleTypeNode(toTypeNode))
            && (ts.isArrayTypeNode(fromTypeNode) || ts.isTupleTypeNode(fromTypeNode))) {
            // Recurse into arrays/tuples
            const fromTypeReference = fromType as ts.TypeReference;
            const toTypeReference = toType as ts.TypeReference;
            const count = Math.min(fromTypeReference.typeArguments.length, toTypeReference.typeArguments.length);
            for (let i = 0; i < count; ++i) {
                this.validateFunctionAssignment(
                    node,
                    fromTypeReference.typeArguments[i],
                    toTypeReference.typeArguments[i],
                    toName
                );
            }
        }

        if ((toType.flags & ts.TypeFlags.Object) !== 0
            && ((toType as ts.ObjectType).objectFlags & ts.ObjectFlags.ClassOrInterface) !== 0
            && toType.symbol && toType.symbol.members && fromType.symbol && fromType.symbol.members)
        {
            // Recurse into interfaces
            toType.symbol.members.forEach((toMember, memberName) => {
                const fromMember = fromType.symbol.members.get(memberName);
                if (fromMember) {
                    const toMemberType = this.checker.getTypeOfSymbolAtLocation(toMember, node);
                    const fromMemberType = this.checker.getTypeOfSymbolAtLocation(fromMember, node);
                    this.validateFunctionAssignment(
                        node, fromMemberType, toMemberType, toName ? `${toName}.${memberName}` : memberName.toString());
                }
            });
        }
    }

    private wrapInFunctionCall(expression: tstl.Expression): tstl.FunctionExpression {
        const returnStatement = tstl.createReturnStatement([expression]);
        return tstl.createFunctionExpression(tstl.createBlock([returnStatement]));
    }

    private wrapInTable(...expressions: tstl.Expression[]): tstl.ParenthesizedExpression {
        const fields = expressions.map(e => tstl.createTableFieldExpression(e));
        return tstl.createParenthesizedExpression(tstl.createTableExpression(fields));
    }

    private expressionPlusOne(expression: tstl.Expression): tstl.BinaryExpression {
        return tstl.createBinaryExpression(expression, tstl.createNumericLiteral(1), tstl.SyntaxKind.AdditionOperator);
    }

    private getIdentifierSymbolId(identifier: ts.Identifier): tstl.SymbolId {
        const symbol = this.checker.getSymbolAtLocation(identifier);
        let symbolId: number | undefined;
        if (symbol) {
            // Track first time symbols are seen
            if (!this.symbolIds.has(symbol)) {
                symbolId = this.genSymbolIdCounter++;
                const symbolInfo: SymbolInfo = {symbol, firstSeenAtPos: identifier.pos};
                this.symbolIds.set(symbol, symbolId);
                this.symbolInfo.set(symbolId, symbolInfo);
            } else {
                symbolId = this.symbolIds.get(symbol);
            }

            if (this.options.noHoisting) {
                // Check for reference-before-declaration
                const declaration = tsHelper.getFirstDeclaration(symbol, this.currentSourceFile);
                if (declaration && identifier.pos < declaration.pos) {
                    throw TSTLErrors.ReferencedBeforeDeclaration(identifier);
                }

            } else {
                //Mark symbol as seen in all current scopes
                this.scopeStack.forEach(s => {
                    if (!s.referencedSymbols) { s.referencedSymbols = new Set(); }
                    s.referencedSymbols.add(symbolId);
                });
            }
        }
        return symbolId;
    }

    protected findScope(scopeTypes: ScopeType): Scope | undefined {
        return this.scopeStack.slice().reverse().find(s => (scopeTypes & s.type) !== 0);
    }

    protected peekScope(): Scope {
        return this.scopeStack[this.scopeStack.length - 1];
    }

    protected pushScope(scopeType: ScopeType, node: ts.Node): void {
        this.scopeStack.push({
            type: scopeType,
            id: this.genVarCounter,
        });
        this.genVarCounter++;
    }

    private shouldHoist(symbolId: tstl.SymbolId, scope: Scope): boolean {
        const symbolInfo = this.symbolInfo.get(symbolId);
        if (!symbolInfo) {
            return false;
        }

        const declaration = tsHelper.getFirstDeclaration(symbolInfo.symbol, this.currentSourceFile);
        if (!declaration) {
            return false;
        }

        if (symbolInfo.firstSeenAtPos < declaration.pos) {
            return true;
        }

        if (scope.functionDefinitions) {
            for (const [functionSymbolId, functionDefinition] of scope.functionDefinitions) {
                if (functionSymbolId !== symbolId // Don't recurse into self
                    && declaration.pos < functionDefinition.assignment.pos // Ignore functions before symbol declaration
                    && functionDefinition.referencedSymbols.has(symbolId)
                    && this.shouldHoist(functionSymbolId, scope))
                {
                    return true;
                }
            }
        }

        return false;
    }

    protected replaceStatementInParent(oldNode: tstl.Statement, newNode?: tstl.Statement): void {
        if (!oldNode.parent) {
            throw new Error("node has not yet been assigned a parent");
        }

        if (tstl.isBlock(oldNode.parent) || tstl.isDoStatement(oldNode.parent)) {
            if (newNode) {
                oldNode.parent.statements.splice(oldNode.parent.statements.indexOf(oldNode), 1, newNode);
            } else {
                oldNode.parent.statements.splice(oldNode.parent.statements.indexOf(oldNode), 1);
            }
        } else {
            throw new Error("unexpected parent type");
        }
    }

    protected hoistFunctionDefinitions(scope: Scope, statements: tstl.Statement[]): tstl.Statement[] {
        if (!scope.functionDefinitions) {
            return statements;
        }

        const result = statements.slice();
        const hoistedFunctions: tstl.AssignmentStatement[] = [];
        for (const [functionSymbolId, functionDefinition] of scope.functionDefinitions) {
            if (this.shouldHoist(functionSymbolId, scope)) {
                const i = result.indexOf(functionDefinition.assignment);
                result.splice(i, 1);
                hoistedFunctions.push(functionDefinition.assignment);
            }
        }
        if (hoistedFunctions.length > 0) {
            result.unshift(...hoistedFunctions);
        }
        return result;
    }

    protected hoistVariableDeclarations(scope: Scope, statements: tstl.Statement[]): tstl.Statement[] {
        if (!scope.variableDeclarations) {
            return statements;
        }

        const result = statements.slice();
        const hoistedLocals: tstl.Identifier[] = [];
        for (const declaration of scope.variableDeclarations) {
            const symbols = declaration.left.map(i => i.symbolId).filter(s => s !== undefined);
            if (symbols.some(s => this.shouldHoist(s, scope))) {
                let assignment: tstl.AssignmentStatement | undefined;
                if (declaration.right) {
                    assignment = tstl.createAssignmentStatement(
                        declaration.left,
                        declaration.right
                    );
                }
                const i = result.indexOf(declaration);
                if (i >= 0) {
                    if (assignment) {
                        result.splice(i, 1, assignment);
                    } else {
                        result.splice(i, 1);
                    }
                } else {
                    // Special case for 'var's declared in child scopes
                    this.replaceStatementInParent(declaration, assignment);
                }
                hoistedLocals.push(...declaration.left);
            }
        }
        if (hoistedLocals.length > 0) {
            result.unshift(tstl.createVariableDeclarationStatement(hoistedLocals));
        }
        return result;
    }

    protected performHoisting(statements: tstl.Statement[]): tstl.Statement[] {
        if (this.options.noHoisting) {
            return statements;
        }

        const scope = this.peekScope();

        let result = this.hoistFunctionDefinitions(scope, statements);

        result = this.hoistVariableDeclarations(scope, result);

        return result;
    }

    protected popScope(): Scope {
        const scope = this.scopeStack.pop();
        return scope;
    }

    protected createHoistableVariableDeclarationStatement(
        identifier: ts.Identifier,
        initializer?: tstl.Expression,
        tsOriginal?: ts.Node,
        parent?: tstl.Node
    ): tstl.AssignmentStatement | tstl.VariableDeclarationStatement
    {
        const variable = this.transformIdentifier(identifier);
        const declaration = tstl.createVariableDeclarationStatement(variable, initializer, tsOriginal, parent);
        if (!this.options.noHoisting && variable.symbolId) {
            const scope = this.peekScope();
            if (!scope.variableDeclarations) { scope.variableDeclarations = []; }
            scope.variableDeclarations.push(declaration);
        }
        return declaration;
    }

    private statementVisitResultToStatementArray(visitResult: StatementVisitResult): tstl.Statement[] {
        if (!Array.isArray(visitResult)) {
            if (visitResult) {
                return [visitResult];
            }
            return [];
        }
        const flatten = (arr, result = []) => {
            for (let i = 0, length = arr.length; i < length; i++) {
                const value = arr[i];
                if (Array.isArray(value)) {
                    flatten(value, result);
                } else if (value) {
                    // ignore value if undefined
                    result.push(value);
                }
            }
            return result;
        };
        return flatten(visitResult);
    }
}<|MERGE_RESOLUTION|>--- conflicted
+++ resolved
@@ -3130,29 +3130,6 @@
         // If the function being called is of type owner.func, get the type of owner
         const ownerType = this.checker.getTypeAtLocation(node.expression.expression);
 
-<<<<<<< HEAD
-        if (ownerType.symbol) {
-            switch (ownerType.symbol.escapedName) {
-                case "Math":
-                    return tstl.createCallExpression(
-                        this.transformMathExpression(node.expression.name),
-                        this.transformArguments(node.arguments),
-                        node
-                    );
-                case "StringConstructor":
-                    return tstl.createCallExpression(
-                        this.transformStringExpression(node.expression.name),
-                        this.transformArguments(node.arguments),
-                        node
-                    );
-                case "Console":
-                    return this.transformConsoleCallExpression(node);
-                case "ObjectConstructor":
-                    return this.transformObjectCallExpression(node);
-                case "SymbolConstructor":
-                    return this.transformSymbolCallExpression(node);
-            }
-=======
         if (ownerType.symbol && ownerType.symbol.escapedName === "Math") {
             return this.transformMathCallExpression(node);
         }
@@ -3171,7 +3148,6 @@
 
         if (ownerType.symbol && ownerType.symbol.escapedName === "SymbolConstructor") {
             return this.transformSymbolCallExpression(node);
->>>>>>> d8a1898d
         }
 
         switch (ownerType.flags) {
@@ -3673,90 +3649,6 @@
         }
     }
 
-    public transformConsoleCallExpression(expression: ts.CallExpression): ExpressionVisitResult {
-        const method = expression.expression as ts.PropertyAccessExpression;
-        const methodName = method.name.escapedText;
-
-        switch (methodName) {
-            case "log":
-                if (expression.arguments.length > 0) {
-                    if (ts.isStringLiteral(expression.arguments[0])
-                        && expression.arguments[0].getText().includes("%")) {
-                        // print(string.format([arguments]))
-                        return tstl.createCallExpression(
-                            tstl.createIdentifier("print"),
-                            [tstl.createCallExpression(
-                                tstl.createTableIndexExpression(
-                                    tstl.createIdentifier("string"),
-                                    tstl.createStringLiteral("format")),
-                                this.transformArguments(expression.arguments))]
-                        );
-                    }
-                }
-                // print([arguments])
-                return tstl.createCallExpression(
-                    tstl.createIdentifier("print"),
-                    this.transformArguments(expression.arguments)
-                );
-            case "assert":
-                const args = this.transformArguments(expression.arguments);
-                if (expression.arguments.length > 1) {
-                    if (ts.isStringLiteral(expression.arguments[1])
-                        && expression.arguments[1].getText().includes("%")) {
-                        // assert([condition], string.format([arguments]))
-                        return tstl.createCallExpression(
-                            tstl.createIdentifier("assert"),
-                            [args[0],
-                            tstl.createCallExpression(
-                                tstl.createTableIndexExpression(
-                                    tstl.createIdentifier("string"),
-                                    tstl.createStringLiteral("format")),
-                                args.slice(1))]
-                        );
-                    }
-                }
-                // assert()
-                return tstl.createCallExpression(
-                    tstl.createIdentifier("assert"),
-                    args
-                );
-            case "trace":
-                if (expression.arguments.length > 0) {
-                    if (ts.isStringLiteral(expression.arguments[0])
-                        && expression.arguments[0].getText().includes("%")) {
-                        // print(debug.traceback(string.format([arguments])))
-                        return tstl.createCallExpression(
-                            tstl.createIdentifier("print"),
-                            [tstl.createCallExpression(
-                                tstl.createTableIndexExpression(
-                                    tstl.createIdentifier("debug"),
-                                    tstl.createStringLiteral("traceback")),
-                                [tstl.createCallExpression(
-                                    tstl.createTableIndexExpression(
-                                        tstl.createIdentifier("string"),
-                                        tstl.createStringLiteral("format")),
-                                    this.transformArguments(expression.arguments))])]
-                        );
-                    }
-                }
-                // print(debug.traceback([arguments])))
-                return tstl.createCallExpression(
-                    tstl.createIdentifier("print"),
-                    [tstl.createCallExpression(
-                        tstl.createTableIndexExpression(
-                            tstl.createIdentifier("debug"),
-                            tstl.createStringLiteral("traceback")),
-                        this.transformArguments(expression.arguments))]
-                );
-            default:
-                throw TSTLErrors.UnsupportedForTarget(
-                    `console property ${methodName}`,
-                    this.options.luaTarget,
-                    expression
-                );
-        }
-    }
-
     // Transpile an Object._ property
     public transformObjectCallExpression(expression: ts.CallExpression): ExpressionVisitResult {
         const method = expression.expression as ts.PropertyAccessExpression;
