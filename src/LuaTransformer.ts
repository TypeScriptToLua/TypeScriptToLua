--- conflicted
+++ resolved
@@ -176,28 +176,16 @@
         return tstlStatements;
     }
 
-<<<<<<< HEAD
-    public transformBlock(block: ts.Block, pushScope?: boolean): tstl.Block {
-        if (pushScope) {
-            this.pushScope(ScopeType.Block, block);
-        }
-=======
     public transformBlock(block: ts.Block): tstl.Block {
-        this.pushScope(ScopeType.Block);
->>>>>>> b4157b31
+        this.pushScope(ScopeType.Block, block);
         const statements = this.transformStatements(block.statements);
         const [, hoistedStatements] = this.popScope();
         statements.unshift(...hoistedStatements);
         return tstl.createBlock(statements, block);
     }
 
-<<<<<<< HEAD
-    public transformScopeBlock(block: ts.Block): tstl.DoStatement {
+    public transformBlockAsDoStatement(block: ts.Block): tstl.DoStatement {
         this.pushScope(ScopeType.Block, block);
-=======
-    public transformBlockAsDoStatement(block: ts.Block): tstl.DoStatement {
-        this.pushScope(ScopeType.Block);
->>>>>>> b4157b31
         const statements = this.transformStatements(block.statements);
         const [, hoistedStatements] = this.popScope();
         statements.unshift(...hoistedStatements);
