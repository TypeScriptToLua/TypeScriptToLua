import * as path from "path";
import * as ts from "typescript";

import {CompilerOptions, LuaLibImportKind, LuaTarget} from "./CompilerOptions";
import {DecoratorKind} from "./Decorator";
import * as tstl from "./LuaAST";
import {LuaLib, LuaLibFeature} from "./LuaLib";
import {ContextType, TSHelper as tsHelper} from "./TSHelper";
import {TSTLErrors} from "./TSTLErrors";

type StatementVisitResult = tstl.Statement | tstl.Statement[] | undefined;
type ExpressionVisitResult = tstl.Expression | undefined;

export enum ScopeType {
    Function,
    Switch,
    Loop,
}

interface Scope {
    type: ScopeType;
    id: number;
}

export class LuaTransformer {
    public luaKeywords: Set<string> = new Set([
        "and", "break", "do",  "else", "elseif", "end",    "false",  "for",  "function", "if",
        "in",  "local", "nil", "not",  "or",     "repeat", "return", "then", "until",    "while",
    ]);

    private selfIdentifier = tstl.createIdentifier("self");

    private isStrict = true;

    private checker: ts.TypeChecker;
    private options: CompilerOptions;
    private isModule: boolean;

    private currentSourceFile?: ts.SourceFile;

    private currentNamespace: ts.ModuleDeclaration;
    private classStack: tstl.Identifier[];

    private scopeStack: Scope[];
    private genVarCounter: number;

    private luaLibFeatureSet: Set<LuaLibFeature>;

    private readonly typeValidationCache: Map<ts.Type, Set<ts.Type>> = new Map<ts.Type, Set<ts.Type>>();

    public constructor(program: ts.Program) {
        this.checker = program.getTypeChecker();
        this.options = program.getCompilerOptions();
        this.isStrict = this.options.alwaysStrict || (this.options.strict && this.options.alwaysStrict !== false) ||
                        (this.isModule && this.options.target && this.options.target >= ts.ScriptTarget.ES2015);

        if (!this.options.luaTarget) {
            this.options.luaTarget = LuaTarget.LuaJIT;
        }

        this.setupState();
    }

    public setupState(): void {
        this.scopeStack = [];
        this.genVarCounter = 0;
        this.currentSourceFile = undefined;
        this.isModule = false;
        this.scopeStack = [];
        this.classStack = [];
        this.luaLibFeatureSet = new Set<LuaLibFeature>();
    }

    // TODO make all other methods private???
    public transformSourceFile(node: ts.SourceFile): tstl.Block {
        this.setupState();

        this.currentSourceFile = node;
        this.isModule = tsHelper.isFileModule(node);

        const statements = this.transformStatements(node.statements);

        const luaLibStatements = [];
        if ((this.options.luaLibImport === LuaLibImportKind.Require && this.luaLibFeatureSet.size > 0)
            || this.options.luaLibImport === LuaLibImportKind.Always) {
            // require helper functions
            const requireStatement = tstl.createExpressionStatement((tstl.createCallExpression(
                tstl.createIdentifier("require"),
                [tstl.createStringLiteral("lualib_bundle")]
            )));
            luaLibStatements.push(requireStatement);
        }

        // Inline lualib features
        if (this.options.luaLibImport === LuaLibImportKind.Inline && this.luaLibFeatureSet.size > 0) {
            //result += "\n" + "-- Lua Library Imports\n";
            luaLibStatements.push(tstl.createIdentifier(LuaLib.loadFeatures(this.luaLibFeatureSet)));
        }

        return tstl.createBlock(luaLibStatements.concat(statements), undefined, node);
    }

    public transformStatement(node: ts.Statement): StatementVisitResult {
        switch (node.kind) {
            // Block
            case ts.SyntaxKind.Block:
                return this.transformScopeBlock(node as ts.Block);
            // Declaration Statements
            case ts.SyntaxKind.ImportDeclaration:
                return this.transformImportDeclaration(node as ts.ImportDeclaration);
            case ts.SyntaxKind.ClassDeclaration:
                return this.transformClassDeclaration(node as ts.ClassDeclaration);
            case ts.SyntaxKind.ModuleDeclaration:
                return this.transformModuleDeclaration(node as ts.ModuleDeclaration);
            case ts.SyntaxKind.EnumDeclaration:
                return this.transformEnumDeclaration(node as ts.EnumDeclaration);
            case ts.SyntaxKind.FunctionDeclaration:
                return this.transformFunctionDeclaration(node as ts.FunctionDeclaration);
            case ts.SyntaxKind.TypeAliasDeclaration:
                return this.transformTypeAliasDeclaration(node as ts.TypeAliasDeclaration);
            case ts.SyntaxKind.InterfaceDeclaration:
                return this.transformInterfaceDeclaration(node as ts.InterfaceDeclaration);
            // Statements
            case ts.SyntaxKind.VariableStatement:
                return this.transformVariableStatement(node as ts.VariableStatement);
            case ts.SyntaxKind.ExpressionStatement:
                return this.transformExpressionStatement(node as ts.ExpressionStatement);
            case ts.SyntaxKind.ReturnStatement:
                return this.transformReturn(node as ts.ReturnStatement);
            case ts.SyntaxKind.IfStatement:
                return this.transformIfStatement(node as ts.IfStatement);
            case ts.SyntaxKind.WhileStatement:
                return this.transformWhileStatement(node as ts.WhileStatement);
            case ts.SyntaxKind.DoStatement:
                return this.transformDoStatement(node as ts.DoStatement);
            case ts.SyntaxKind.ForStatement:
                return this.transformForStatement(node as ts.ForStatement);
            case ts.SyntaxKind.ForOfStatement:
                return this.transformForOfStatement(node as ts.ForOfStatement);
            case ts.SyntaxKind.ForInStatement:
                return this.transformForInStatement(node as ts.ForInStatement);
            case ts.SyntaxKind.SwitchStatement:
                return this.transformSwitchStatement(node as ts.SwitchStatement);
            case ts.SyntaxKind.BreakStatement:
                return this.transformBreakStatement(node as ts.BreakStatement);
            case ts.SyntaxKind.TryStatement:
                return this.transformTryStatement(node as ts.TryStatement);
            case ts.SyntaxKind.ThrowStatement:
                return this.transformThrowStatement(node as ts.ThrowStatement);
            case ts.SyntaxKind.ContinueStatement:
                return this.transformContinueStatement(node as ts.ContinueStatement);
            case ts.SyntaxKind.EmptyStatement:
                return this.transformEmptyStatement(node as ts.EmptyStatement);
            default:
                throw TSTLErrors.UnsupportedKind("Statement", node.kind, node);
        }
    }

    /** Convers an array of ts.Statements into an array of tstl.Statements */
    public transformStatements(statements: ts.Statement[] | ReadonlyArray<ts.Statement>): tstl.Statement[] {
        const tstlStatements: tstl.Statement[] = [];
        (statements as ts.Statement[]).forEach(statement => {
            tstlStatements.push(...this.statementVisitResultToStatementArray(this.transformStatement(statement)));
        });
        return tstlStatements;
    }

    public transformBlock(block: ts.Block): tstl.Block {
        return tstl.createBlock(this.transformStatements(block.statements), undefined, block);
    }

    public transformScopeBlock(block: ts.Block): tstl.DoStatement {
        return tstl.createDoStatement(this.transformStatements(block.statements), undefined, block);
    }

    public transformImportDeclaration(statement: ts.ImportDeclaration): StatementVisitResult {
        if (!statement.importClause || !statement.importClause.namedBindings) {
            throw TSTLErrors.DefaultImportsNotSupported(statement);
        }

        const imports = statement.importClause.namedBindings;

        const result: tstl.Statement[] = [];

        const moduleSpecifier = statement.moduleSpecifier as ts.StringLiteral;
        const importPath = moduleSpecifier.text.replace(new RegExp("\"", "g"), "");
        const resolvedModuleSpecifier = tstl.createStringLiteral(this.getImportPath(importPath));

        const requireCall = tstl.createCallExpression(tstl.createIdentifier("require"), [resolvedModuleSpecifier]);

        if (ts.isNamedImports(imports)) {
            const filteredElements = imports.elements.filter(e => {
                const decorators = tsHelper.getCustomDecorators(this.checker.getTypeAtLocation(e), this.checker);
                return !decorators.has(DecoratorKind.Extension) && !decorators.has(DecoratorKind.MetaExtension);
            });

            // Elide import if all imported types are extension classes
            if (filteredElements.length === 0) {
                return undefined;
            }

            const importUniqueName = tstl.createIdentifier(path.basename((importPath)));
            const requireStatement = tstl.createVariableDeclarationStatement(
                tstl.createIdentifier(path.basename(importPath)), requireCall, undefined, statement);
            result.push(requireStatement);

            filteredElements.forEach(importSpecifier => {
                if (importSpecifier.propertyName) {
                    const propertyIdentifier = this.transformIdentifier(importSpecifier.propertyName);
                    const propertyName = tstl.createStringLiteral(propertyIdentifier.text);
                    const renamedImport = tstl.createVariableDeclarationStatement(
                        this.transformIdentifier(importSpecifier.name),
                        tstl.createTableIndexExpression(importUniqueName, propertyName),
                        undefined,
                        importSpecifier);
                    result.push(renamedImport);
                } else {
                    const nameIdentifier = this.transformIdentifier(importSpecifier.name);
                    const name = tstl.createStringLiteral(nameIdentifier.text);
                    const namedImport = tstl.createVariableDeclarationStatement(
                        nameIdentifier, tstl.createTableIndexExpression(importUniqueName, name), undefined, importSpecifier);
                    result.push(namedImport);
                }
            });
            return result;
        } else if (ts.isNamespaceImport(imports)) {
            const requireStatement =
                tstl.createVariableDeclarationStatement(this.transformIdentifier(imports.name), requireCall, undefined, statement);
            result.push(requireStatement);
            return result;
        } else {
            throw TSTLErrors.UnsupportedImportType(imports);
        }
    }

    public transformClassDeclaration(statement: ts.ClassDeclaration, nameOverride?: tstl.Identifier): tstl.Statement[] {
        let className = statement.name ? this.transformIdentifier(statement.name) : nameOverride;
        if (!className) {
            throw TSTLErrors.MissingClassName(statement);
        }

        const decorators = tsHelper.getCustomDecorators(this.checker.getTypeAtLocation(statement), this.checker);

        // Find out if this class is extension of existing class
        const isExtension = decorators.has(DecoratorKind.Extension);

        const isMetaExtension = decorators.has(DecoratorKind.MetaExtension);

        if (isExtension && isMetaExtension) {
            throw TSTLErrors.InvalidExtensionMetaExtension(statement);
        }

        // Get type that is extended
        const extendsType = tsHelper.getExtendedType(statement, this.checker);

        // Get all properties with value
        const properties = statement.members.filter(ts.isPropertyDeclaration).filter(member => member.initializer);

        // Divide properties into static and non-static
        const isStatic = prop => prop.modifiers && prop.modifiers.some(m => m.kind === ts.SyntaxKind.StaticKeyword);
        const staticFields = properties.filter(isStatic);
        const instanceFields = properties.filter(prop => !isStatic(prop));

        const result: tstl.Statement[] = [];

        // Overwrite the original className with the class we are overriding for extensions
        if (isMetaExtension) {
            if (!extendsType) {
                throw TSTLErrors.MissingMetaExtension(statement);
            }

            const extendsName = tstl.createStringLiteral(extendsType.symbol.escapedName as string);
            className = tstl.createIdentifier("__meta__" + extendsName.value);

            // local className = debug.getregistry()["extendsName"]
            const assignDebugCallIndex = tstl.createVariableDeclarationStatement(
                className,
                tstl.createTableIndexExpression(
                    tstl.createCallExpression(
                        tstl.createTableIndexExpression(tstl.createIdentifier("debug"), tstl.createStringLiteral("getregistry")), []),
                    extendsName),
                undefined,
                statement);

            result.push(assignDebugCallIndex);
        }

        if (isExtension) {
            const extensionNameArg = decorators.get(DecoratorKind.Extension).args[0];
            if (extensionNameArg) {
                className = tstl.createIdentifier(extensionNameArg);
            } else if (extendsType) {
                className = tstl.createIdentifier(extendsType.symbol.escapedName as string);
            }
        }

        if (!isExtension && !isMetaExtension) {
            const classCreationMethods = this.createClassCreationMethods(statement, className, instanceFields, extendsType);
            result.push(...classCreationMethods);
        } else {
            for (const f of instanceFields) {
                const fieldName = this.transformPropertyName(f.name);

                const value = this.transformExpression(f.initializer);

                // className["fieldName"]
                const classField = tstl.createTableIndexExpression(className, fieldName);

                // className["fieldName"] = value;
                const assignClassField = tstl.createAssignmentStatement(classField, value);

                result.push(assignClassField);
            }
        }

        // Add static declarations
        for (const field of staticFields) {
            const fieldName = this.transformPropertyName(field.name);
            const value = this.transformExpression(field.initializer);

            const fieldAssign = tstl.createAssignmentStatement(tstl.createTableIndexExpression(className, fieldName), value);

            result.push(fieldAssign);
        }

        // Find first constructor with body
        const constructor = statement.members.filter(n => ts.isConstructorDeclaration(n) && n.body)[0] as ts.ConstructorDeclaration;
        if (constructor) {
            // Add constructor plus initialization of instance fields
            result.push(this.transformConstructor(constructor, className));
        } else if (!isExtension && !extendsType) {
            // Generate a constructor if none was defined
            result.push(this.transformConstructor(ts.createConstructor([], [], [], ts.createBlock([], true)), className));
        }

        // Transform get accessors
        statement.members.filter(ts.isGetAccessor).forEach(getAccessor => {
            result.push(this.transformGetAccessorDeclaration(getAccessor, className));
        });

        // Transform set accessors
        statement.members.filter(ts.isSetAccessor).forEach(setAccessor => {
            result.push(this.transformSetAccessorDeclaration(setAccessor, className));
        });

        // Transform methods
        statement.members.filter(ts.isMethodDeclaration).forEach(method => {
            result.push(this.transformMethodDeclaration(method, className));
        });

        return result;
    }

    public createClassCreationMethods(
        statement: ts.ClassLikeDeclarationBase,
        className: tstl.Identifier,
        instanceFields: ts.PropertyDeclaration[],
        extendsType: ts.Type): tstl.Statement[] {
        let noClassOr = false;
        if (extendsType) {
            const decorators = tsHelper.getCustomDecorators(extendsType, this.checker);
            noClassOr = decorators.has(DecoratorKind.NoClassOr);
        }

        const result: tstl.Statement[] = [];

        // Write class declaration
        if (extendsType) {
            const baseName = tstl.createIdentifier(extendsType.symbol.escapedName as string);

            // baseName.new
            const newIndex = tstl.createTableIndexExpression(baseName, tstl.createStringLiteral("new"));

            // baseName.new()
            let rhs: tstl.Expression = tstl.createCallExpression(newIndex, []);

            if (!noClassOr) {
                // className or baseName.new()
                rhs = tstl.createBinaryExpression(className, rhs, tstl.SyntaxKind.OrOperator);
            }

            // (local) className = className or baseName.new()
            // (local) className = baseName.new()
            // exports.className = baseName.new()
            const classVar = this.createLocalOrGlobalDeclaration(className, rhs, undefined, statement);

            result.push(classVar);
        } else {
            // {}
            let rhs: tstl.Expression = tstl.createTableExpression();

            if (!noClassOr) {
                // className or {}
                rhs = tstl.createBinaryExpression(className, rhs, tstl.SyntaxKind.OrOperator);
            }

            // (local) className = className or {}
            // (local) className = {}
            // exports.className = {}
            const classVar = this.createLocalOrGlobalDeclaration(className, rhs, undefined, statement);

            result.push(classVar);
        }

        // className.__index
        const classIndex = tstl.createTableIndexExpression(className, tstl.createStringLiteral("__index"));
        // className.__index = className
        const assignClassIndex = tstl.createAssignmentStatement(classIndex, className, undefined, statement);

        result.push(assignClassIndex);

        if (extendsType) {
            const baseName = tstl.createIdentifier(extendsType.symbol.escapedName as string);
            // className.__base = baseName
            const classBase = tstl.createTableIndexExpression(className, tstl.createStringLiteral("__base"));

            const assignClassBase = tstl.createAssignmentStatement(classBase, baseName, undefined, statement);

            result.push(assignClassBase);
        }

        const newFuncStatements: tstl.Statement[] = [];

        // local self = setmetatable({}, className)
        const assignSelf = tstl.createVariableDeclarationStatement(
            this.selfIdentifier,
            tstl.createCallExpression(tstl.createIdentifier("setmetatable"), [tstl.createTableExpression(), className]));

        newFuncStatements.push(assignSelf);

        for (const f of instanceFields) {
            // Get identifier
            const fieldName = this.transformPropertyName(f.name);

            const value = this.transformExpression(f.initializer);

            // self[fieldName]
            const selfIndex = tstl.createTableIndexExpression(this.selfIdentifier, fieldName);

            // self[fieldName] = value
            const assignClassField = tstl.createAssignmentStatement(selfIndex, value);

            newFuncStatements.push(assignClassField);
        }

        /*
        if construct and className.constructor then
            className.constructor(self, ...)
        end
        */
        const ifConstructor = tstl.createIfStatement(
            tstl.createBinaryExpression(
                tstl.createIdentifier("construct"),
                tstl.createTableIndexExpression(className, tstl.createStringLiteral("constructor")),
                tstl.SyntaxKind.AndOperator),
            tstl.createBlock([
                tstl.createExpressionStatement(tstl.createCallExpression(
                    tstl.createTableIndexExpression(className, tstl.createStringLiteral("constructor")),
                    [this.selfIdentifier, tstl.createDotsLiteral()])),
            ]));

        newFuncStatements.push(ifConstructor);

        // return self
        const returnSelf = tstl.createReturnStatement([this.selfIdentifier]);

        newFuncStatements.push(returnSelf);

        // function className.new(construct, ...) ... end
        const newFunc = tstl.createAssignmentStatement(
            tstl.createTableIndexExpression(className, tstl.createStringLiteral("new")),
            tstl.createFunctionExpression(
                tstl.createBlock(newFuncStatements),
                [tstl.createIdentifier("construct")],
                tstl.createDotsLiteral(),
                undefined,
                undefined,
                statement));

        result.push(newFunc);

        return result;
    }

    public transformConstructor(statement: ts.ConstructorDeclaration, className: tstl.Identifier): tstl.AssignmentStatement {
        // Don't transform methods without body (overload declarations)
        if (!statement.body) {
            return undefined;
        }

        // Check for field declarations in constructor
        const constructorFieldsDeclarations = statement.parameters.filter(p => p.modifiers !== undefined);

        // Transform constructor body
        this.classStack.push(className);

        const bodyStatements: tstl.Statement[] = [];

        // Add in instance field declarations
        for (const declaration of constructorFieldsDeclarations) {
            const declarationName = this.transformIdentifier(declaration.name as ts.Identifier);
            if (declaration.initializer) {
                // self.declarationName = declarationName or initializer
                const assignement = tstl.createAssignmentStatement(
                    tstl.createTableIndexExpression(this.selfIdentifier, tstl.createStringLiteral(declarationName.text)),
                    tstl.createBinaryExpression(
                        declarationName, this.transformExpression(declaration.initializer), tstl.SyntaxKind.OrOperator));
                bodyStatements.push(assignement);
            } else {
                // self.declarationName = declarationName
                const assignement = tstl.createAssignmentStatement(
                    tstl.createTableIndexExpression(this.selfIdentifier, tstl.createStringLiteral(declarationName.text)), declarationName);
                bodyStatements.push(assignement);
            }
        }

        // function className.constructor(params) ... end

        const [params, dotsLiteral, restParamName] = this.transformParameters(statement.parameters, this.selfIdentifier);

        bodyStatements.push(...this.transformFunctionBody(statement.parameters, statement.body, restParamName));

        const body: tstl.Block = tstl.createBlock(bodyStatements);

        const result = tstl.createAssignmentStatement(
            tstl.createTableIndexExpression(className, tstl.createStringLiteral("constructor")),
            tstl.createFunctionExpression(body, params, dotsLiteral, restParamName, undefined, undefined),
            undefined,
            statement);

        this.classStack.pop();

        return result;
    }

    public transformGetAccessorDeclaration(getAccessor: ts.GetAccessorDeclaration, className: tstl.Identifier): tstl.AssignmentStatement {
        const name = this.transformIdentifier(getAccessor.name as ts.Identifier);

        const accessorFunction = tstl.createFunctionExpression(
            tstl.createBlock(this.transformFunctionBody(getAccessor.parameters, getAccessor.body)), [this.selfIdentifier]);

        return tstl.createAssignmentStatement(
            tstl.createTableIndexExpression(className, tstl.createStringLiteral("get__" + name.text)), accessorFunction);
    }

    public transformSetAccessorDeclaration(setAccessor: ts.SetAccessorDeclaration, className: tstl.Identifier): tstl.AssignmentStatement {
        const name = this.transformIdentifier(setAccessor.name as ts.Identifier);

        const [params, dot, restParam] = this.transformParameters(setAccessor.parameters, this.selfIdentifier);

        const accessorFunction = tstl.createFunctionExpression(
            tstl.createBlock(this.transformFunctionBody(setAccessor.parameters, setAccessor.body, restParam)), params, dot, restParam);

        return tstl.createAssignmentStatement(
            tstl.createTableIndexExpression(className, tstl.createStringLiteral("set__" + name.text)), accessorFunction);
    }

    public transformMethodDeclaration(node: ts.MethodDeclaration, className: tstl.Identifier): tstl.AssignmentStatement {
        // Don't transform methods without body (overload declarations)
        if (!node.body) {
            return undefined;
        }

        let methodName = this.transformPropertyName(node.name);
        if (tstl.isStringLiteral(methodName) && methodName.value === "toString") {
            methodName = tstl.createStringLiteral("__tostring", undefined, node.name);
        }

        const type = this.checker.getTypeAtLocation(node);
        const context = tsHelper.getFunctionContextType(type, this.checker) !== ContextType.Void ? this.selfIdentifier : undefined;
        const [paramNames, dots, restParamName] = this.transformParameters(node.parameters, context);

        const functionExpression = tstl.createFunctionExpression(
            tstl.createBlock(this.transformFunctionBody(node.parameters, node.body, restParamName)), paramNames, dots, restParamName);

        return tstl.createAssignmentStatement(tstl.createTableIndexExpression(className, methodName), functionExpression);
    }

    public transformParameters(parameters: ts.NodeArray<ts.ParameterDeclaration>, context?: tstl.Identifier):
        [tstl.Identifier[], tstl.DotsLiteral, tstl.Identifier | undefined] {
        // Build parameter string
        const paramNames: tstl.Identifier[] = [];
        if (context) {
            paramNames.push(context);
        }

        let restParamName: tstl.Identifier;
        let dotsLiteral: tstl.DotsLiteral;

        // Only push parameter name to paramName array if it isn't a spread parameter
        for (const param of parameters) {
            if (ts.isIdentifier(param.name) && param.name.originalKeywordKind === ts.SyntaxKind.ThisKeyword) {
                continue;
            }
            const paramName = this.transformIdentifier(param.name as ts.Identifier);

            // This parameter is a spread parameter (...param)
            if (!param.dotDotDotToken) {
                paramNames.push(paramName);
            } else {
                restParamName = paramName;
                // Push the spread operator into the paramNames array
                dotsLiteral = tstl.createDotsLiteral();
            }
        }

        return [paramNames, dotsLiteral, restParamName];
    }

    public transformFunctionBody(parameters: ts.NodeArray<ts.ParameterDeclaration>, body: ts.Block, spreadIdentifier?: tstl.Identifier):
        tstl.Statement[] {
        this.pushScope(ScopeType.Function);

        const headerStatements = [];

        // Add default parameters
        const defaultValueDeclarations =
            parameters.filter(declaration => declaration.initializer !== undefined).map(this.transformParameterDefaultValueDeclaration);

        headerStatements.push(...defaultValueDeclarations);

        // Push spread operator here
        if (spreadIdentifier) {
            const spreadTable = this.wrapInTable(tstl.createDotsLiteral());
            headerStatements.push(this.createLocalOrGlobalDeclaration(spreadIdentifier, spreadTable));
        }

        const bodyStatements = this.transformStatements(body.statements);

        this.popScope();

        return headerStatements.concat(bodyStatements);
    }

    public transformParameterDefaultValueDeclaration(declaration: ts.ParameterDeclaration): tstl.Statement {
        const parameterName = this.transformIdentifier(declaration.name as ts.Identifier);
        const parameterValue = this.transformExpression(declaration.initializer);
        const assignment = tstl.createAssignmentStatement(parameterName, parameterValue);

        const nilCondition = tstl.createBinaryExpression(parameterName, tstl.createNilLiteral(), tstl.SyntaxKind.EqualityOperator);

        const ifBlock = tstl.createBlock([assignment]);

        return tstl.createIfStatement(nilCondition, ifBlock, undefined, undefined, declaration);
    }

    public transformModuleDeclaration(statement: ts.ModuleDeclaration): tstl.Statement[] {
        const decorators = tsHelper.getCustomDecorators(this.checker.getTypeAtLocation(statement), this.checker);
        // If phantom namespace elide the declaration and return the body
        if (decorators.has(DecoratorKind.Phantom) && statement.body && ts.isModuleBlock(statement.body)) {
            return this.transformStatements(statement.body.statements);
        }

        const result: tstl.Statement[] = [];

        if (this.currentNamespace) {
            // outerNS.innerNS = outerNS.innerNS or {}
            const namespaceDeclaration = tstl.createAssignmentStatement(
                tstl.createTableIndexExpression(
                    this.transformIdentifier(this.currentNamespace.name as ts.Identifier),
                    this.transformIdentifier(statement.name as ts.Identifier)),
                tstl.createBinaryExpression(
                    tstl.createTableIndexExpression(
                        this.transformIdentifier(this.currentNamespace.name as ts.Identifier),
                        this.transformIdentifier(statement.name as ts.Identifier)),
                    tstl.createTableExpression(),
                    tstl.SyntaxKind.OrOperator));

            result.push(namespaceDeclaration);

            // local innerNS = outerNS.innerNS
            const localDeclaration = tstl.createVariableDeclarationStatement(
                this.transformIdentifier(statement.name as ts.Identifier),
                tstl.createTableIndexExpression(
                    this.transformIdentifier(this.currentNamespace.name as ts.Identifier),
                    this.transformIdentifier(statement.name as ts.Identifier)));

            result.push(localDeclaration);
        } else if (this.isModule && (ts.getCombinedModifierFlags(statement) & ts.ModifierFlags.Export)) {
            // exports.NS = exports.NS or {}
            const namespaceDeclaration = tstl.createAssignmentStatement(
                tstl.createTableIndexExpression(
                    this.transformIdentifier(ts.createIdentifier("exports")), this.transformIdentifier(statement.name as ts.Identifier)),
                tstl.createBinaryExpression(
                    tstl.createTableIndexExpression(
                        this.transformIdentifier(ts.createIdentifier("exports")),
                        this.transformIdentifier(statement.name as ts.Identifier)),
                    tstl.createTableExpression(),
                    tstl.SyntaxKind.OrOperator));

            result.push(namespaceDeclaration);

            // local NS = exports.NS
            const localDeclaration = tstl.createVariableDeclarationStatement(
                this.transformIdentifier(statement.name as ts.Identifier),
                tstl.createTableIndexExpression(
                    this.transformIdentifier(ts.createIdentifier("exports") as ts.Identifier),
                    this.transformIdentifier(statement.name as ts.Identifier)));

            result.push(localDeclaration);
        } else {
            // local NS = NS or {}
            const localDeclaration = tstl.createVariableDeclarationStatement(
                this.transformIdentifier(statement.name as ts.Identifier),
                tstl.createBinaryExpression(tstl.createIdentifier("NS"), tstl.createTableExpression(), tstl.SyntaxKind.OrOperator));

            result.push(localDeclaration);
        }

        // Set current namespace for nested NS
        // Keep previous currentNS to reset after block transpilation
        const previousNamespace = this.currentNamespace;
        this.currentNamespace = statement;

        // Transform moduleblock to block and visit it
        if (statement.body && ts.isModuleBlock(statement.body)) {
            result.push(...this.transformStatements(statement.body.statements));
        }

        this.currentNamespace = previousNamespace;

        return result;
    }

    public transformEnumDeclaration(enumDeclaration: ts.EnumDeclaration): StatementVisitResult {
        const type = this.checker.getTypeAtLocation(enumDeclaration);

        // Const enums should never appear in the resulting code
        if (type.symbol.getFlags() & ts.SymbolFlags.ConstEnum) {
            return undefined;
        }

        const membersOnly = tsHelper.getCustomDecorators(type, this.checker).has(DecoratorKind.CompileMembersOnly);

        const result = [];

        if (!membersOnly) {
            const name = this.transformIdentifier(enumDeclaration.name);
            const table = tstl.createTableExpression();
            result.push(this.createLocalOrGlobalDeclaration(name, table, undefined, enumDeclaration));
        }

        for (const enumMember of this.computeEnumMembers(enumDeclaration)) {
            const memberName = this.transformPropertyName(enumMember.name);
            if (membersOnly) {
                if (tstl.isIdentifier(memberName)) {
                    result.push(this.createLocalOrGlobalDeclaration(memberName, enumMember.value, undefined, enumDeclaration));
                } else {
                    result.push(this.createLocalOrGlobalDeclaration(
                        tstl.createIdentifier(enumMember.name.getText(), undefined, enumMember.name),
                        enumMember.value,
                        undefined,
                        enumDeclaration));
                }
            } else {
                const table = this.transformIdentifier(enumDeclaration.name);
                const property = tstl.createTableIndexExpression(table, memberName, undefined);
                result.push(tstl.createAssignmentStatement(property, enumMember.value, undefined, enumMember.original));
            }
        }

        return result;
    }

    public computeEnumMembers(node: ts.EnumDeclaration):
        Array<{name: ts.PropertyName, value: tstl.NumericLiteral | tstl.StringLiteral, original: ts.Node}> {
        let val: tstl.NumericLiteral | tstl.StringLiteral;
        let hasStringInitializers = false;

        return node.members.map(member => {
            if (member.initializer) {
                if (ts.isNumericLiteral(member.initializer)) {
                    val = tstl.createNumericLiteral(Number(member.initializer.text));
                } else if (ts.isStringLiteral(member.initializer)) {
                    hasStringInitializers = true;
                    val = tstl.createStringLiteral(member.initializer.text);
                } else {
                    throw TSTLErrors.InvalidEnumMember(member.initializer);
                }
            } else if (hasStringInitializers) {
                throw TSTLErrors.HeterogeneousEnum(node);
            }

            const enumMember = {
                name: member.name,
                original: member,
                value: val,
            };

            if (typeof val === "number") {
                val++;
            }

            return enumMember;
        });
    }

    public transformFunctionDeclaration(functionDeclaration: ts.FunctionDeclaration): tstl.Statement {
        // Don't transform functions without body (overload declarations)
        if (!functionDeclaration.body) {
            return undefined;
        }

        const type = this.checker.getTypeAtLocation(functionDeclaration);
        const context = tsHelper.getFunctionContextType(type, this.checker) !== ContextType.Void ? this.selfIdentifier : undefined;
        const [params, dotsLiteral, restParamName] = this.transformParameters(functionDeclaration.parameters, context);

        const name = this.transformIdentifier(functionDeclaration.name);
        const body = tstl.createBlock(this.transformFunctionBody(functionDeclaration.parameters, functionDeclaration.body, restParamName));
        const functionExpression = tstl.createFunctionExpression(body, params, dotsLiteral, restParamName);

        return this.createLocalOrGlobalDeclaration(name, functionExpression, undefined, functionDeclaration);
    }

    public transformTypeAliasDeclaration(statement: ts.TypeAliasDeclaration): undefined {
        return undefined;
    }

    public transformInterfaceDeclaration(statement: ts.InterfaceDeclaration): undefined {
        return undefined;
    }

    public transformVariableDeclaration(statement: ts.VariableDeclaration)
        : [tstl.VariableDeclarationStatement] | [tstl.VariableDeclarationStatement, tstl.AssignmentStatement] {
        if (statement.initializer) {
            // Validate assignment
            const initializerType = this.checker.getTypeAtLocation(statement.initializer);
            const varType = this.checker.getTypeFromTypeNode(statement.type);
            this.validateFunctionAssignment(statement.initializer, initializerType, varType);
        }

        if (ts.isIdentifier(statement.name)) {
            // Find variable identifier
            const identifierName = this.transformIdentifier(statement.name);
            if (statement.initializer) {
                const value = this.transformExpression(statement.initializer);
                if (ts.isFunctionExpression(statement.initializer) || ts.isArrowFunction(statement.initializer)) {
                    // Separate declaration and assignment for functions to allow recursion

                    // local identifierName; identifierName = value;
                    return [tstl.createVariableDeclarationStatement(identifierName), tstl.createAssignmentStatement(identifierName, value)];
                } else {
                    // local identifierName = value;
                    return [tstl.createVariableDeclarationStatement(identifierName, value)];
                }
            } else {
                // local identifierName = nil;
                return [tstl.createVariableDeclarationStatement(identifierName, tstl.createNilLiteral())];
            }
        } else if (ts.isArrayBindingPattern(statement.name)) {
            // Destructuring type

            // Disallow ellipsis destruction
            if (statement.name.elements.some(elem => !ts.isBindingElement(elem) || elem.dotDotDotToken !== undefined)) {
                throw TSTLErrors.ForbiddenEllipsisDestruction(statement);
            }

            const vars = statement.name.elements.map(e => this.transformArrayBindingElement(e));

            // Don't unpack TupleReturn decorated functions
            if (statement.initializer) {
                if (tsHelper.isTupleReturnCall(statement.initializer, this.checker)) {
                    // local vars = initializer;
                    return [tstl.createVariableDeclarationStatement(vars, this.transformExpression(statement.initializer))];
                } else {
                    // local vars = this.transpileDestructingAssignmentValue(node.initializer);
                    const initializer = this.createUnpackCall(this.transformExpression(statement.initializer));
                    return [tstl.createVariableDeclarationStatement(vars, initializer)];
                }
            } else {
                return [tstl.createVariableDeclarationStatement(vars)];
            }
        } else {
            throw TSTLErrors.UnsupportedKind("variable declaration", statement.name.kind, statement);
        }
    }

    public transformVariableStatement(statement: ts.VariableStatement): tstl.Statement[] {
        const result: tstl.Statement[] = [];
        statement.declarationList.declarations.forEach(declaration => result.push(...this.transformVariableDeclaration(declaration)));
        return result;
    }

    public transformExpressionStatement(statement: ts.ExpressionStatement | ts.Expression): tstl.Statement {
        const expression = ts.isExpressionStatement(statement) ? statement.expression : statement;
        if (ts.isBinaryExpression(expression)) {
            const [isCompound, replacementOperator] = tsHelper.isBinaryAssignmentToken(expression.operatorToken.kind);
            if (isCompound) {
                // +=, -=, etc...
                return this.transformCompoundAssignmentStatement(expression.left, expression.right, replacementOperator);

            } else if (expression.operatorToken.kind === ts.SyntaxKind.EqualsToken) {
                // = assignment
                return this.transformAssignmentStatement(expression);
            }

        } else if (
            ts.isPrefixUnaryExpression(expression) &&
            (expression.operator === ts.SyntaxKind.PlusPlusToken || expression.operator === ts.SyntaxKind.MinusMinusToken)) {
            // ++i, --i
            const replacementOperator =
                expression.operator === ts.SyntaxKind.PlusPlusToken ? tstl.SyntaxKind.AdditionOperator : tstl.SyntaxKind.SubractionOperator;
            return this.transformCompoundAssignmentStatement(expression.operand, ts.createLiteral(1), replacementOperator);
        }

        else if (ts.isPostfixUnaryExpression(expression)) {
            // i++, i--
            const replacementOperator =
                expression.operator === ts.SyntaxKind.PlusPlusToken ? tstl.SyntaxKind.AdditionOperator : tstl.SyntaxKind.SubractionOperator;
            return this.transformCompoundAssignmentStatement(expression.operand, ts.createLiteral(1), replacementOperator);
        }

        return tstl.createExpressionStatement(this.transformExpression(expression));
    }

    public transformReturn(statement: ts.ReturnStatement): tstl.Statement {
        if (statement.expression) {
            const returnType = tsHelper.getContainingFunctionReturnType(statement, this.checker);
            if (returnType) {
                const expressionType = this.checker.getTypeAtLocation(statement.expression);
                this.validateFunctionAssignment(statement, expressionType, returnType);
            }
            if (tsHelper.isInTupleReturnFunction(statement, this.checker)) {
                // Parent function is a TupleReturn function
                if (ts.isArrayLiteralExpression(statement.expression)) {
                    // If return expression is an array literal, leave out brackets.
                    return tstl.createReturnStatement(statement.expression.elements.map(elem => this.transformExpression(elem)));
                } else if (!tsHelper.isTupleReturnCall(statement.expression, this.checker)) {
                    // If return expression is not another TupleReturn call, unpack it
                    const expression = this.createUnpackCall(this.transformExpression(statement.expression));
                    return tstl.createReturnStatement([expression]);
                }
            }
            return tstl.createReturnStatement([this.transformExpression(statement.expression)]);
        } else {
            // Empty return
            return tstl.createReturnStatement();
        }
    }

    public transformIfStatement(statement: ts.IfStatement): tstl.IfStatement {
        const condition = this.transformExpression(statement.expression);
        const ifBlock = tstl.createBlock(this.statementVisitResultToStatementArray(this.transformStatement(statement.thenStatement)));
        if (statement.elseStatement) {
            if (ts.isIfStatement(statement.elseStatement)) {
                return tstl.createIfStatement(condition, ifBlock, this.transformIfStatement(statement.elseStatement));
            } else {
                const elseBlock =
                    tstl.createBlock(this.statementVisitResultToStatementArray(this.transformStatement(statement.elseStatement)));
                return tstl.createIfStatement(condition, ifBlock, elseBlock);
            }
        }
        return tstl.createIfStatement(condition, ifBlock);
    }

    public transformWhileStatement(statement: ts.WhileStatement): tstl.WhileStatement {
        return tstl.createWhileStatement(
            tstl.createBlock(this.statementVisitResultToStatementArray(this.transformStatement(statement.statement))),
            this.transformExpression(statement.expression));
    }

    public transformDoStatement(statement: ts.DoStatement): tstl.RepeatStatement {
        return tstl.createRepeatStatement(
            tstl.createBlock(this.statementVisitResultToStatementArray(this.transformStatement(statement.statement))),
            tstl.createUnaryExpression(this.transformExpression(statement.expression), tstl.SyntaxKind.NotOperator));
    }

    public transformForStatement(statement: ts.ForStatement): tstl.Statement[] {
        const result: tstl.Statement[] = [];

        if (statement.initializer) {
            for (const variableDeclaration of (statement.initializer as ts.VariableDeclarationList).declarations) {
                // local initializer = value
                result.push(...this.transformVariableDeclaration(variableDeclaration));
            }
        }

        const condition = statement.condition ? this.transformExpression(statement.condition) : tstl.createBooleanLiteral(true);

        // Add body
        const body: tstl.Statement[] = [];
        body.push(...this.statementVisitResultToStatementArray(this.transformStatement(statement.statement)));

        if (statement.incrementor) {
            body.push(this.transformExpressionStatement(statement.incrementor));
        }

        // while (condition) do ... end
        result.push(tstl.createWhileStatement(tstl.createBlock(body), condition));

        return result;
    }

    public transformForOfInitializer(initializer: ts.ForInitializer, expression: tstl.Expression): tstl.Statement {
        if (ts.isVariableDeclarationList(initializer)) {
            // Declaration of new variable
            const variableDeclarations = this.transformVariableDeclaration(initializer.declarations[0]);
            if (ts.isArrayBindingPattern(initializer.declarations[0].name)) {
                expression = this.createUnpackCall(expression);
            }
            return tstl.createVariableDeclarationStatement(variableDeclarations[0].left, expression);

<<<<<<< HEAD
        } else {
            // Assignment to existing variable
            let variables: tstl.IdentifierOrTableIndexExpression | tstl.IdentifierOrTableIndexExpression[];
            if (ts.isArrayLiteralExpression(initializer)) {
                expression = this.createUnpackCall(expression);
                variables = initializer.elements.map(e => this.transformExpression(e)) as tstl.IdentifierOrTableIndexExpression[];
            } else {
                variables = this.transformExpression(initializer) as tstl.IdentifierOrTableIndexExpression;
            }
            return tstl.createAssignmentStatement(variables, expression);
        }
    }

    public transformForOfArrayStatement(statement: ts.ForOfStatement, block: tstl.Block): StatementVisitResult {
        const arrayExpression = this.transformExpression(statement.expression);

        // Arrays use numeric for loop (performs better than ipairs)
        const indexVariable = tstl.createIdentifier("____TS_index");
        if (!ts.isIdentifier(statement.expression)) {
            // Cache iterable expression if it's not a simple identifier
            // local ____TS_array = ${iterable};
            // for ____TS_index = 1, #____TS_array do
            //     local ${initializer} = ____TS_array[____TS_index]
            const arrayVariable = tstl.createIdentifier("____TS_array");
            const arrayAccess = tstl.createTableIndexExpression(arrayVariable, indexVariable);
            const initializer = this.transformForOfInitializer(statement.initializer, arrayAccess);
            block.statements.splice(0, 0, initializer);
            return [
                tstl.createVariableDeclarationStatement(arrayVariable, arrayExpression),
                tstl.createForStatement(
                    block,
                    indexVariable,
                    tstl.createNumericLiteral(1),
                    tstl.createUnaryExpression(arrayVariable, tstl.SyntaxKind.LengthOperator)
                ),
            ];

        } else {
            // Simple identifier version
            // for ____TS_index = 1, #${iterable} do
            //     local ${initializer} = ${iterable}[____TS_index]
            const iterableAccess = tstl.createTableIndexExpression(arrayExpression, indexVariable);
            const initializer = this.transformForOfInitializer(statement.initializer, iterableAccess);
            block.statements.splice(0, 0, initializer);
            return tstl.createForStatement(
                block,
                indexVariable,
                tstl.createNumericLiteral(1),
                tstl.createUnaryExpression(arrayExpression, tstl.SyntaxKind.LengthOperator)
            );
        }
    }

    public transformForOfLuaIteratorStatement(statement: ts.ForOfStatement, block: tstl.Block): StatementVisitResult {
        const luaIterator = this.transformExpression(statement.expression);
        if (tsHelper.isTupleReturnCall(statement.expression, this.checker)) {
            // LuaIterator + TupleReturn
            if (ts.isVariableDeclarationList(statement.initializer)) {
                // Variables declared in for loop
                // for ${initializer} in ${iterable} do
                const initializerVariable = statement.initializer.declarations[0].name;
                if (ts.isArrayBindingPattern(initializerVariable)) {
                    return tstl.createForInStatement(
                        block,
                        initializerVariable.elements.map(e => this.transformArrayBindingElement(e)),
                        [luaIterator]
                    );

=======
        /*if (tsHelper.isArrayType(this.checker.getTypeAtLocation(statement.expression), this.checker)) {
           // Implemented below
        } else {
            // TODO
            // Custom iterators
            let variableName: string;
            const isLuaIterator = tsHelper.isLuaIteratorCall(node.expression, this.checker);
            if (isLuaIterator && tsHelper.isTupleReturnCall(node.expression, this.checker)) {
                if (ts.isVariableDeclarationList(node.initializer)) {
                    // Variables declared in for loop
                    if (!ts.isIdentifier(node.initializer.declarations[0].name)) {
                        variableName = (node.initializer.declarations[0].name as ts.ArrayBindingPattern).elements
                            .map(e => this.transpileArrayBindingElement(e)).join(", ");
                    } else {
                        // Single variable is not allowed
                        throw TSTLErrors.UnsupportedNonDestructuringLuaIterator(node.initializer);
                    }
>>>>>>> 624825a2
                } else {
                    // Single variable is not allowed
                    throw TSTLErrors.UnsupportedNonDestructuringLuaIterator(statement.initializer);
                }

            } else {
                // Variables NOT declared in for loop - catch iterator values in temps and assign
                // for ____TS_value0 in ${iterable} do
                //     ${initializer} = ____TS_value0
                if (ts.isArrayLiteralExpression(statement.initializer)) {
                    const tmps = statement.initializer.elements.map((_, i) => tstl.createIdentifier(`____TS_value${i}`));
                    const assign = tstl.createAssignmentStatement(
                        statement.initializer.elements.map(e => this.transformExpression(e)) as tstl.IdentifierOrTableIndexExpression[],
                        tmps
                    );
                    block.statements.splice(0, 0, assign);
                    return tstl.createForInStatement(block, tmps, [luaIterator]);

                } else {
                    // Single variable is not allowed
                    throw TSTLErrors.UnsupportedNonDestructuringLuaIterator(statement.initializer);
                }
            }

<<<<<<< HEAD
        } else {
            // LuaIterator (no TupleReturn)
            if (ts.isVariableDeclarationList(statement.initializer) && ts.isIdentifier(statement.initializer.declarations[0].name)) {
                // Single variable declared in for loop
                // for ${initializer} in ${iterator} do
                return tstl.createForInStatement(
                    block,
                    [this.transformIdentifier(statement.initializer.declarations[0].name as ts.Identifier)],
                    [luaIterator]
                );

            } else {
                // Destructuring or variable NOT declared in for loop
                // for ____TS_value in ${iterator} do
                //     local ${initializer} = unpack(____TS_value)
                const valueVariable = tstl.createIdentifier("____TS_value");
                const initializer = this.transformForOfInitializer(statement.initializer, valueVariable);
                block.statements.splice(0, 0, initializer);
                return tstl.createForInStatement(
                    block,
                    [valueVariable],
                    [luaIterator]
                );
            }
        }
    }

    public transformForOfIteratorStatement(statement: ts.ForOfStatement, block: tstl.Block): StatementVisitResult {
        const iterable = this.transformExpression(statement.expression);
        if (ts.isVariableDeclarationList(statement.initializer) && ts.isIdentifier(statement.initializer.declarations[0].name)) {
            // Single variable declared in for loop
            // for ${initializer} in __TS__iterator(${iterator}) do
            return tstl.createForInStatement(
                block,
                [this.transformIdentifier(statement.initializer.declarations[0].name as ts.Identifier)],
                [this.transformLuaLibFunction(LuaLibFeature.Iterator, iterable)]
            );

        } else {
            // Destructuring or variable NOT declared in for loop
            // for ____TS_value in __TS__iterator(${iterator}) do
            //     local ${initializer} = ____TS_value
            const valueVariable = tstl.createIdentifier("____TS_value");
            const initializer = this.transformForOfInitializer(statement.initializer, valueVariable);
            block.statements.splice(0, 0, initializer);
            return tstl.createForInStatement(
                block,
                [valueVariable],
                [this.transformLuaLibFunction(LuaLibFeature.Iterator, iterable)]
            );
        }
    }

    public transformForOfStatement(statement: ts.ForOfStatement): StatementVisitResult {
        // Transpile block
        let block: tstl.Block;
        if (ts.isBlock(statement.statement)) {
            block = this.transformBlock(statement.statement);
        } else {
            const statements = this.transformStatement(statement.statement);
            block = tstl.createBlock(Array.isArray(statements) ? statements : [statements]);
        }

        if (tsHelper.isArrayType(this.checker.getTypeAtLocation(statement.expression), this.checker)) {
            // Arrays
            return this.transformForOfArrayStatement(statement, block);

        } else if (tsHelper.isLuaIteratorCall(statement.expression, this.checker)) {
            // LuaIterators
            return this.transformForOfLuaIteratorStatement(statement, block);

        } else {
            // TS Iterables
            return this.transformForOfIteratorStatement(statement, block);
        }
    }
=======
            const iterator = isLuaIterator ? iterable : this.transpileLuaLibFunction(LuaLibFeature.Iterator, iterable);
            result = this.indent + `for ${variableName} in ${iterator} do\n`;
        }*/
        
        const indexVariable = tstl.createIdentifier("____TS_index");
        let arrayVariable = iterable;
        const bodyStatements = [];

        if (!ts.isIdentifier) {
            // Cache expression
            arrayVariable = tstl.createIdentifier("____TS_array");
            const arrayVariableInitialize = this.createLocalOrGlobalDeclaration(
                tstl.createIdentifier("____TS_array"),
                iterable
            );
            bodyStatements.push(arrayVariableInitialize);
        }

        if (!ts.isVariableDeclarationList(statement.initializer)) {
            throw new Error("Anything other than a variable declaration list as loop initializer is not supported.");
        }

        const valueVariable = this.transformIdentifier(statement.initializer.declarations[0].name as ts.Identifier);

        const valueAssignment = this.createLocalOrGlobalDeclaration(
            valueVariable,
            tstl.createTableIndexExpression(arrayVariable, indexVariable)
        );
        bodyStatements.push(valueAssignment);

        const statements = ts.isBlock(statement.statement)
            ? [...bodyStatements, ...this.transformStatements(statement.statement.statements)]
            : this.transformStatements([statement.statement]);

        return tstl.createForStatement(
            tstl.createBlock(statements),
            indexVariable,
            tstl.createNumericLiteral(1),
            tstl.createUnaryExpression(iterable, tstl.SyntaxKind.LengthOperator),
            tstl.createNumericLiteral(1),
            undefined,
            statement
        );
    }

    public transformForInStatement(statement: ts.ForInStatement): StatementVisitResult {
        // Get variable identifier
        const variable = (statement.initializer as ts.VariableDeclarationList).declarations[0] as ts.VariableDeclaration;
        const identifier = variable.name as ts.Identifier;

        // Transpile expression
        const expression = this.transformExpression(statement.expression);

        if (tsHelper.isArrayType(this.checker.getTypeAtLocation(statement.expression), this.checker)) {
            throw TSTLErrors.ForbiddenForIn(statement);
        }
>>>>>>> 624825a2

        const body = ts.isBlock(statement.statement)
            ? this.transformBlock(statement.statement)
            : tstl.createBlock(this.transformStatements([statement.statement]));

        return tstl.createForInStatement(
            body,
            [this.transformIdentifier(identifier)],
            [expression],
            undefined,
            statement
        );
    }

    public transformSwitchStatement(arg0: ts.SwitchStatement): StatementVisitResult {
        throw new Error("Method not implemented.");
    }

    public transformBreakStatement(breakStatement: ts.BreakStatement): StatementVisitResult {
        return tstl.createBreakStatement(undefined, breakStatement);
    }

    public transformTryStatement(arg0: ts.TryStatement): StatementVisitResult {
        throw new Error("Method not implemented.");
    }

    public transformThrowStatement(arg0: ts.ThrowStatement): StatementVisitResult {
        throw new Error("Method not implemented.");
    }

    public transformContinueStatement(arg0: ts.ContinueStatement): StatementVisitResult {
        throw new Error("Method not implemented.");
    }

    public transformEmptyStatement(arg0: ts.EmptyStatement): StatementVisitResult {
        return undefined;
    }

    // Expressions
    public transformExpression(expression: ts.Expression): ExpressionVisitResult {
        switch (expression.kind) {
            case ts.SyntaxKind.BinaryExpression:
                return this.transformBinaryExpression(expression as ts.BinaryExpression);
            case ts.SyntaxKind.ConditionalExpression:
                return this.transformConditionalExpression(expression as ts.ConditionalExpression);
            case ts.SyntaxKind.CallExpression:
                return this.transformCallExpression(expression as ts.CallExpression);
            case ts.SyntaxKind.PropertyAccessExpression:
                return this.transformPropertyAccessExpression(expression as ts.PropertyAccessExpression);
            case ts.SyntaxKind.ElementAccessExpression:
                return this.transformElementAccessExpression(expression as ts.ElementAccessExpression);
            case ts.SyntaxKind.Identifier:
                return this.transformIdentifier(expression as ts.Identifier);
            case ts.SyntaxKind.StringLiteral:
            case ts.SyntaxKind.NoSubstitutionTemplateLiteral:
                return this.transformStringLiteral(expression as ts.StringLiteral);
            case ts.SyntaxKind.TemplateExpression:
                return this.transformTemplateExpression(expression as ts.TemplateExpression);
            case ts.SyntaxKind.NumericLiteral:
                // TODO move to extra function (consistency)
                return tstl.createNumericLiteral(Number((expression as ts.NumericLiteral).text), undefined, expression);
            case ts.SyntaxKind.TrueKeyword:
                // TODO move to extra function (consistency)
                return tstl.createBooleanLiteral(true, undefined, expression);
            case ts.SyntaxKind.FalseKeyword:
                // TODO move to extra function (consistency)
                return tstl.createBooleanLiteral(false, undefined, expression);
            case ts.SyntaxKind.NullKeyword:
            case ts.SyntaxKind.UndefinedKeyword:
                // TODO move to extra function (consistency)
                return tstl.createNilLiteral(undefined, expression);
            case ts.SyntaxKind.ThisKeyword:
                // TODO move to extra function (consistency)
                return this.selfIdentifier;
            case ts.SyntaxKind.PostfixUnaryExpression:
                return this.transformPostfixUnaryExpression(expression as ts.PostfixUnaryExpression);
            case ts.SyntaxKind.PrefixUnaryExpression:
                return this.transformPrefixUnaryExpression(expression as ts.PrefixUnaryExpression);
            case ts.SyntaxKind.ArrayLiteralExpression:
                return this.transformArrayLiteral(expression as ts.ArrayLiteralExpression);
            case ts.SyntaxKind.ObjectLiteralExpression:
                return this.transformObjectLiteral(expression as ts.ObjectLiteralExpression);
            case ts.SyntaxKind.FunctionExpression:
                return this.transformFunctionExpression(expression as ts.ArrowFunction, this.selfIdentifier);
            case ts.SyntaxKind.ArrowFunction:
                return this.transformFunctionExpression(expression as ts.ArrowFunction, tstl.createIdentifier("____"));
            case ts.SyntaxKind.NewExpression:
                return this.transformNewExpression(expression as ts.NewExpression);
            case ts.SyntaxKind.ComputedPropertyName:
                // return "[" + this.transpileExpression((node as ts.ComputedPropertyName).expression) + "]";
            case ts.SyntaxKind.ParenthesizedExpression:
                // TODO move to extra function (consistency)
                return tstl.createParenthesizedExpression(
                    this.transformExpression((expression as ts.ParenthesizedExpression).expression), undefined, expression);
            case ts.SyntaxKind.SuperKeyword:
                // TODO move to extra function (consistency)
                return tstl.createTableIndexExpression(this.selfIdentifier, tstl.createStringLiteral("__base"), undefined, expression);
            case ts.SyntaxKind.TypeAssertionExpression:
            case ts.SyntaxKind.AsExpression:
                return this.transformAssertionExpression(expression as ts.AssertionExpression);
            case ts.SyntaxKind.TypeOfExpression:
                return this.transformTypeOfExpression(expression as ts.TypeOfExpression);
            case ts.SyntaxKind.EmptyStatement:
                // TODO move to extra function (consistency)
                return undefined;
            case ts.SyntaxKind.ClassExpression:
                /*this.namespace.push("");
                const classDeclaration =  this.transformClassDeclaration(node as ts.ClassExpression, "_");
                this.namespace.pop();
                return `(function() ${classDeclaration}; return _ end)()`;*/
                throw new Error("Not yet implemented");
            default:
                throw TSTLErrors.UnsupportedKind("expression", expression.kind, expression);
        }
    }

    public transformBinaryExpression(expression: ts.BinaryExpression): tstl.Expression {
        // Check if this is an assignment token, then handle accordingly

        const [isCompound, replacementOperator] = tsHelper.isBinaryAssignmentToken(expression.operatorToken.kind);
        if (isCompound) {
            return this.transformCompoundAssignmentExpression(expression.left, expression.right, replacementOperator, false);
        }

        const lhs = this.transformExpression(expression.left);
        const rhs = this.transformExpression(expression.right);

        // Transpile Bitops
        switch (expression.operatorToken.kind) {
            case ts.SyntaxKind.AmpersandToken:
            case ts.SyntaxKind.BarToken:
            case ts.SyntaxKind.CaretToken:
            case ts.SyntaxKind.LessThanLessThanToken:
            case ts.SyntaxKind.GreaterThanGreaterThanToken:
            case ts.SyntaxKind.GreaterThanGreaterThanGreaterThanToken:
                return this.transformBitOperation(expression, lhs, rhs);
        }

        // Transpile operators
        switch (expression.operatorToken.kind) {
            case ts.SyntaxKind.AmpersandAmpersandToken:
                return tstl.createBinaryExpression(lhs, rhs, tstl.SyntaxKind.AndOperator);
            case ts.SyntaxKind.BarBarToken:
                return tstl.createBinaryExpression(lhs, rhs, tstl.SyntaxKind.OrOperator);
            case ts.SyntaxKind.PlusToken:
                // Replace string + with ..
                const typeLeft = this.checker.getTypeAtLocation(expression.left);
                const typeRight = this.checker.getTypeAtLocation(expression.right);
                if (tsHelper.isStringType(typeLeft) || tsHelper.isStringType(typeRight)) {
                    return tstl.createBinaryExpression(lhs, rhs, tstl.SyntaxKind.ConcatOperator);
                }
                return tstl.createBinaryExpression(lhs, rhs, tstl.SyntaxKind.AdditionOperator);
            case ts.SyntaxKind.MinusToken:
                return tstl.createBinaryExpression(lhs, rhs, tstl.SyntaxKind.SubractionOperator);
            case ts.SyntaxKind.AsteriskToken:
                return tstl.createBinaryExpression(lhs, rhs, tstl.SyntaxKind.MultiplicationOperator);
            case ts.SyntaxKind.AsteriskAsteriskToken:
                return tstl.createBinaryExpression(lhs, rhs, tstl.SyntaxKind.PowerOperator);
            case ts.SyntaxKind.SlashToken:
                return tstl.createBinaryExpression(lhs, rhs, tstl.SyntaxKind.DivisionOperator);
            case ts.SyntaxKind.PercentToken:
                return tstl.createBinaryExpression(lhs, rhs, tstl.SyntaxKind.ModuloOperator);
            case ts.SyntaxKind.GreaterThanToken:
                return tstl.createBinaryExpression(lhs, rhs, tstl.SyntaxKind.GreaterThanOperator);
            case ts.SyntaxKind.GreaterThanEqualsToken:
                return tstl.createBinaryExpression(lhs, rhs, tstl.SyntaxKind.GreaterEqualOperator);
            case ts.SyntaxKind.LessThanToken:
                return tstl.createBinaryExpression(lhs, rhs, tstl.SyntaxKind.LessThanOperator);
            case ts.SyntaxKind.LessThanEqualsToken:
                return tstl.createBinaryExpression(lhs, rhs, tstl.SyntaxKind.LessEqualOperator);
            case ts.SyntaxKind.EqualsToken:
                return this.transformAssignmentExpression(expression);
            case ts.SyntaxKind.EqualsEqualsToken:
            case ts.SyntaxKind.EqualsEqualsEqualsToken:
                return tstl.createBinaryExpression(lhs, rhs, tstl.SyntaxKind.EqualityOperator);
            case ts.SyntaxKind.ExclamationEqualsToken:
            case ts.SyntaxKind.ExclamationEqualsEqualsToken:
                return tstl.createBinaryExpression(lhs, rhs, tstl.SyntaxKind.InequalityOperator);
            case ts.SyntaxKind.InKeyword:
                const indexExpression = tstl.createTableIndexExpression(rhs, lhs);
                return tstl.createBinaryExpression(indexExpression, tstl.createNilLiteral(), tstl.SyntaxKind.InequalityOperator);
            case ts.SyntaxKind.InstanceOfKeyword:
                return this.transformLuaLibFunction(LuaLibFeature.InstanceOf, lhs, rhs);
            default:
                throw TSTLErrors.UnsupportedKind("binary operator", expression.operatorToken.kind, expression);
        }
    }

    public transformAssignmentStatement(expression: ts.BinaryExpression): tstl.Statement {
        if (ts.isArrayLiteralExpression(expression.left)) {
            // Destructuring assignment
            const left = expression.left.elements.map(e => this.transformExpression(e));
            let right: tstl.Expression[];
            if (ts.isArrayLiteralExpression(expression.right)) {
                right = expression.right.elements.map(e => this.transformExpression(e));
            } else if (tsHelper.isTupleReturnCall(expression.right, this.checker)) {
                right = [this.transformExpression(expression.right)];
            } else {
                right = [this.createUnpackCall(this.transformExpression(expression.right))];
            }
            return tstl.createAssignmentStatement(left as tstl.IdentifierOrTableIndexExpression[], right);
        } else {
            // Simple assignment
            return tstl.createAssignmentStatement(
                this.transformExpression(expression.left) as tstl.IdentifierOrTableIndexExpression,
                this.transformExpression(expression.right));
        }
    }

    public transformAssignmentExpression(expression: ts.BinaryExpression): tstl.CallExpression {
        if (ts.isArrayLiteralExpression(expression.left)) {
            // Destructuring assignment
            // (function() local ${tmps} = ${right}; ${left} = ${tmps}; return {${tmps}} end)()
            const left = expression.left.elements.map(e => this.transformExpression(e));
            let right: tstl.Expression[];
            if (ts.isArrayLiteralExpression(expression.right)) {
                right = expression.right.elements.map(e => this.transformExpression(e));
            } else if (tsHelper.isTupleReturnCall(expression.right, this.checker)) {
                right = [this.transformExpression(expression.right)];
            } else {
                right = [this.createUnpackCall(this.transformExpression(expression.right))];
            }
            const tmps = expression.left.elements.map((_, i) => tstl.createIdentifier(`____TS_tmp${i}`));
            const statements: tstl.Statement[] = [
                tstl.createVariableDeclarationStatement(tmps, right),
                tstl.createAssignmentStatement(left as tstl.IdentifierOrTableIndexExpression[], tmps),
            ];
            return this.createImmediatelyInvokedFunctionExpression(
                statements, tstl.createTableExpression(tmps.map(t => tstl.createTableFieldExpression(t))));
        }

        if (ts.isPropertyAccessExpression(expression.left) || ts.isElementAccessExpression(expression.left)) {
            // Left is property/element access: cache result while maintaining order of evaluation
            // (function(o, i, v) o[i] = v; return v end)(${objExpression}, ${indexExpression}, ${right})
            const objParameter = tstl.createIdentifier("o");
            const indexParameter = tstl.createIdentifier("i");
            const valueParameter = tstl.createIdentifier("v");
            const indexStatement = tstl.createTableIndexExpression(objParameter, indexParameter);
            const statements: tstl.Statement[] = [
                tstl.createAssignmentStatement(indexStatement, valueParameter),
                tstl.createReturnStatement([valueParameter]),
            ];
            const iife = tstl.createFunctionExpression(tstl.createBlock(statements), [objParameter, indexParameter, valueParameter]);
            const objExpression = this.transformExpression(expression.left.expression);
            let indexExpression: tstl.Expression;
            if (ts.isPropertyAccessExpression(expression.left)) {
                // Property access
                indexExpression = tstl.createStringLiteral(expression.left.name.text);
            } else {
                // Element access
                indexExpression = this.transformExpression(expression.left.argumentExpression);
                const argType = this.checker.getTypeAtLocation(expression.left.expression);
                if (tsHelper.isArrayType(argType, this.checker)) {
                    // Array access needs a +1
                    indexExpression = this.expressionPlusOne(indexExpression);
                }
            }
            const args = [objExpression, indexExpression, this.transformExpression(expression.right)];
            return tstl.createCallExpression(tstl.createParenthesizedExpression(iife), args);

        } else {
            // Simple assignment
            // (function() ${left} = ${right}; return ${left} end)()
            const left = this.transformExpression(expression.left);
            const right = this.transformExpression(expression.right);
            return this.createImmediatelyInvokedFunctionExpression(
                [tstl.createAssignmentStatement(left as tstl.IdentifierOrTableIndexExpression, right)], left);
        }
    }

    public transformCompoundAssignmentExpression(
        lhs: ts.Expression,
        rhs: ts.Expression,
        replacementOperator: tstl.BinaryOperator,
        isPostfix: boolean): tstl.CallExpression {
        if (replacementOperator === tstl.SyntaxKind.AdditionOperator) {
            // Check is we need to use string concat operator
            const typeLeft = this.checker.getTypeAtLocation(lhs);
            const typeRight = this.checker.getTypeAtLocation(rhs);
            if (tsHelper.isStringType(typeLeft) || tsHelper.isStringType(typeRight)) {
                replacementOperator = tstl.SyntaxKind.ConcatOperator;
            }
        }

        const left = this.transformExpression(lhs) as tstl.IdentifierOrTableIndexExpression;
        let right = this.transformExpression(rhs);

        const [hasEffects, objExpression, indexExpression] = tsHelper.isAccessExpressionWithEvaluationEffects(lhs, this.checker);
        if (hasEffects) {
            // Complex property/element accesses need to cache object/index expressions to avoid repeating side-effects
            // local __TS_obj, __TS_index = ${objExpression}, ${indexExpression};
            const obj = tstl.createIdentifier("____TS_obj");
            const index = tstl.createIdentifier("____TS_index");
            const objAndIndexDeclaration = tstl.createVariableDeclarationStatement(
                [obj, index], [this.transformExpression(objExpression), this.transformExpression(indexExpression)]);
            const accessExpression = tstl.createTableIndexExpression(obj, index);

            const tmp = tstl.createIdentifier("____TS_tmp");
            right = tstl.createParenthesizedExpression(right);
            let tmpDeclaration: tstl.VariableDeclarationStatement;
            let assignStatement: tstl.AssignmentStatement;
            if (isPostfix) {
                // local ____TS_tmp = ____TS_obj[____TS_index];
                // ____TS_obj[____TS_index] = ____TS_tmp ${replacementOperator} ${right};
                tmpDeclaration = tstl.createVariableDeclarationStatement(tmp, accessExpression);
                const operatorExpression = tstl.createBinaryExpression(tmp, right, replacementOperator);
                assignStatement = tstl.createAssignmentStatement(accessExpression, operatorExpression);
            } else {
                // local ____TS_tmp = ____TS_obj[____TS_index] ${replacementOperator} ${right};
                // ____TS_obj[____TS_index] = ____TS_tmp;
                const operatorExpression = tstl.createBinaryExpression(accessExpression, right, replacementOperator);
                tmpDeclaration = tstl.createVariableDeclarationStatement(tmp, operatorExpression);
                assignStatement = tstl.createAssignmentStatement(accessExpression, tmp);
            }
            // return ____TS_tmp
            return this.createImmediatelyInvokedFunctionExpression([objAndIndexDeclaration, tmpDeclaration, assignStatement], tmp);

        } else if (isPostfix) {
            // Postfix expressions need to cache original value in temp
            // local ____TS_tmp = ${left};
            // ${left} = ____TS_tmp ${replacementOperator} ${right};
            // return ____TS_tmp
            const tmpIdentifier = tstl.createIdentifier("____TS_tmp");
            const tmpDeclaration = tstl.createVariableDeclarationStatement(tmpIdentifier, left);
            const operatorExpression = tstl.createBinaryExpression(tmpIdentifier, right, replacementOperator);
            const assignStatement = tstl.createAssignmentStatement(left, operatorExpression);
            return this.createImmediatelyInvokedFunctionExpression([tmpDeclaration, assignStatement], tmpIdentifier);

        } else if (ts.isPropertyAccessExpression(lhs) || ts.isElementAccessExpression(lhs)) {
            // Simple property/element access expressions need to cache in temp to avoid double-evaluation
            // local ____TS_tmp = ${left} ${replacementOperator} ${right};
            // ${left} = ____TS_tmp;
            // return ____TS_tmp
            const tmpIdentifier = tstl.createIdentifier("____TS_tmp");
            const operatorExpression = tstl.createBinaryExpression(left, right, replacementOperator);
            const tmpDeclaration = tstl.createVariableDeclarationStatement(tmpIdentifier, operatorExpression);
            const assignStatement = tstl.createAssignmentStatement(left, tmpIdentifier);
            return this.createImmediatelyInvokedFunctionExpression([tmpDeclaration, assignStatement], tmpIdentifier);

        } else {
            // Simple expressions
            // ${left} = ${right}; return ${right}
            const operatorExpression = tstl.createBinaryExpression(left, right, replacementOperator);
            const assignStatement = tstl.createAssignmentStatement(left, operatorExpression);
            return this.createImmediatelyInvokedFunctionExpression([assignStatement], left);
        }
    }

    public transformCompoundAssignmentStatement(lhs: ts.Expression, rhs: ts.Expression, replacementOperator: tstl.BinaryOperator):
        tstl.Statement {
        if (replacementOperator === tstl.SyntaxKind.AdditionOperator) {
            // Check is we need to use string concat operator
            const typeLeft = this.checker.getTypeAtLocation(lhs);
            const typeRight = this.checker.getTypeAtLocation(rhs);
            if (tsHelper.isStringType(typeLeft) || tsHelper.isStringType(typeRight)) {
                replacementOperator = tstl.SyntaxKind.ConcatOperator;
            }
        }

        const left = this.transformExpression(lhs) as tstl.IdentifierOrTableIndexExpression;
        const right = this.transformExpression(rhs);

        const [hasEffects, objExpression, indexExpression] = tsHelper.isAccessExpressionWithEvaluationEffects(lhs, this.checker);
        if (hasEffects) {
            // Complex property/element accesses need to cache object/index expressions to avoid repeating side-effects
            // local __TS_obj, __TS_index = ${objExpression}, ${indexExpression};
            // ____TS_obj[____TS_index] = ____TS_obj[____TS_index] ${replacementOperator} ${right};
            const obj = tstl.createIdentifier("____TS_obj");
            const index = tstl.createIdentifier("____TS_index");
            const objAndIndexDeclaration = tstl.createVariableDeclarationStatement(
                [obj, index], [this.transformExpression(objExpression), this.transformExpression(indexExpression)]);
            const accessExpression = tstl.createTableIndexExpression(obj, index);
            const operatorExpression =
                tstl.createBinaryExpression(accessExpression, tstl.createParenthesizedExpression(right), replacementOperator);
            const assignStatement = tstl.createAssignmentStatement(accessExpression, operatorExpression);
            return tstl.createDoStatement([objAndIndexDeclaration, assignStatement]);

        } else {
            // Simple statements
            // ${left} = ${left} ${replacementOperator} ${right}
            const operatorExpression = tstl.createBinaryExpression(left, right, replacementOperator);
            return tstl.createAssignmentStatement(left, operatorExpression);
        }
    }

    public transformBitOperation(node: ts.BinaryExpression, lhs: tstl.Expression, rhs: tstl.Expression): ExpressionVisitResult {
        throw TSTLErrors.UnsupportedForTarget("Bitwise operations", this.options.luaTarget, node);
    }

    public transformConditionalExpression(node: ts.ConditionalExpression, brackets?: boolean): tstl.CallExpression {
        const condition = this.transformExpression(node.condition);
        const val1 = this.transformExpression(node.whenTrue);
        const val2 = this.transformExpression(node.whenFalse);

        return this.transformLuaLibFunction(LuaLibFeature.Ternary, condition, this.wrapInFunctionCall(val1), this.wrapInFunctionCall(val2));
    }

    public transformPostfixUnaryExpression(expression: ts.PostfixUnaryExpression): tstl.Expression {
        const replacementOperator =
            expression.operator === ts.SyntaxKind.PlusPlusToken ? tstl.SyntaxKind.AdditionOperator : tstl.SyntaxKind.SubractionOperator;
        return this.transformCompoundAssignmentExpression(expression.operand, ts.createLiteral(1), replacementOperator, true);
    }

    public transformPrefixUnaryExpression(expression: ts.PrefixUnaryExpression): tstl.Expression {
        switch (expression.operator) {
            case ts.SyntaxKind.PlusPlusToken:
                return this.transformCompoundAssignmentExpression(
                    expression.operand, ts.createLiteral(1), tstl.SyntaxKind.AdditionOperator, false);

            case ts.SyntaxKind.MinusMinusToken:
                return this.transformCompoundAssignmentExpression(
                    expression.operand, ts.createLiteral(1), tstl.SyntaxKind.SubractionOperator, false);

            case ts.SyntaxKind.PlusToken:
                return this.transformExpression(expression.operand);

            case ts.SyntaxKind.MinusToken:
                return tstl.createUnaryExpression(this.transformExpression(expression.operand), tstl.SyntaxKind.NegationOperator);

            case ts.SyntaxKind.ExclamationToken:
                return tstl.createUnaryExpression(this.transformExpression(expression.operand), tstl.SyntaxKind.NotOperator);

            case ts.SyntaxKind.TildeToken:
                return tstl.createUnaryExpression(this.transformExpression(expression.operand), tstl.SyntaxKind.BitwiseNotOperator);
        }
    }

    public transformArrayLiteral(node: ts.ArrayLiteralExpression): tstl.TableExpression {
        const values: tstl.TableFieldExpression[] = [];

        node.elements.forEach(child => {
            values.push(tstl.createTableFieldExpression(this.transformExpression(child), undefined, undefined, child));
        });

        return tstl.createTableExpression(values, undefined, node);
    }

    public transformObjectLiteral(node: ts.ObjectLiteralExpression): tstl.TableExpression {
        const properties: tstl.TableFieldExpression[] = [];
        // Add all property assignments
        node.properties.forEach(element => {
<<<<<<< HEAD
            const name = this.transformPropertyName(element.name);
=======
            let name: tstl.Expression;
            if (ts.isIdentifier(element.name)) {
                name = this.transformIdentifier(element.name);
            } else if (ts.isComputedPropertyName(element.name)) {
                name = this.transformPropertyName(element.name);
             } else {
                // Numeric or string literal
                name = tstl.createTableFieldExpression(this.transformExpression(element.name));
            }

>>>>>>> 624825a2
            if (ts.isPropertyAssignment(element)) {
                const expression = this.transformExpression(element.initializer);
                properties.push(tstl.createTableFieldExpression(expression, name, undefined, element));
            } else if (ts.isShorthandPropertyAssignment(element)) {
                properties.push(tstl.createTableFieldExpression(name, name, undefined, element));
            } else if (ts.isMethodDeclaration(element)) {
                const expression = this.transformFunctionExpression(element, this.selfIdentifier);
                properties.push(tstl.createTableFieldExpression(expression, name, undefined, element));
            } else {
                throw TSTLErrors.UnsupportedKind("object literal element", element.kind, node);
            }
        });

        return tstl.createTableExpression(properties, undefined, node);
    }

    public transformFunctionExpression(node: ts.FunctionLikeDeclaration, context: tstl.Identifier | undefined): ExpressionVisitResult {
        const type = this.checker.getTypeAtLocation(node);
        const hasContext = tsHelper.getFunctionContextType(type, this.checker) !== ContextType.Void;
        // Build parameter string
        const [paramNames, dotsLiteral, spreadIdentifier] = this.transformParameters(node.parameters, hasContext ? context : undefined);

        const body = ts.isBlock(node.body) ? node.body : ts.createBlock([ts.createReturn(node.body)]);
        const transformedBody = this.transformFunctionBody(node.parameters, body, spreadIdentifier);

        return tstl.createFunctionExpression(tstl.createBlock(transformedBody), paramNames, dotsLiteral, spreadIdentifier, undefined, node);
    }

    public transformNewExpression(node: ts.NewExpression): tstl.CallExpression {
        const name = this.transformExpression(node.expression);
        const sig = this.checker.getResolvedSignature(node);
        const params = node.arguments ? this.transformArguments(node.arguments, sig, ts.createTrue()) : [tstl.createBooleanLiteral(true)];

        const type = this.checker.getTypeAtLocation(node);
        const classDecorators = tsHelper.getCustomDecorators(type, this.checker);

        this.checkForLuaLibType(type);

        if (classDecorators.has(DecoratorKind.Extension) || classDecorators.has(DecoratorKind.MetaExtension)) {
            throw TSTLErrors.InvalidNewExpressionOnExtension(node);
        }

        if (classDecorators.has(DecoratorKind.CustomConstructor)) {
            const customDecorator = classDecorators.get(DecoratorKind.CustomConstructor);
            if (!customDecorator.args[0]) {
                throw TSTLErrors.InvalidDecoratorArgumentNumber("!CustomConstructor", 0, 1, node);
            }
            return tstl.createCallExpression(
                tstl.createIdentifier(customDecorator.args[0]), this.transformArguments(node.arguments), undefined, node);
        }

        return tstl.createCallExpression(tstl.createTableIndexExpression(name, tstl.createStringLiteral("new")), params, undefined, node);
    }

    public transformCallExpression(node: ts.CallExpression): tstl.Expression {
        // Check for calls on primitives to override
        let parameters: tstl.Expression[] = [];

        const isLuaIterator = tsHelper.isLuaIteratorCall(node, this.checker);
        const isTupleReturn = tsHelper.isTupleReturnCall(node, this.checker);
        const isTupleReturnForward =
            node.parent && ts.isReturnStatement(node.parent) && tsHelper.isInTupleReturnFunction(node, this.checker);
        const isInDestructingAssignment = tsHelper.isInDestructingAssignment(node);
        const returnValueIsUsed = node.parent && !ts.isExpressionStatement(node.parent);
        const wrapResult = isTupleReturn && !isTupleReturnForward && !isInDestructingAssignment && returnValueIsUsed && !isLuaIterator;

        if (ts.isPropertyAccessExpression(node.expression)) {
            const result = this.transformPropertyCall(node);
            return wrapResult ? this.wrapInTable(result) : result;
        }

        if (ts.isElementAccessExpression(node.expression)) {
            const result = this.transformElementCall(node);
            return wrapResult ? this.wrapInTable(result) : result;
        }

        const signature = this.checker.getResolvedSignature(node);

        // Handle super calls properly
        if (node.expression.kind === ts.SyntaxKind.SuperKeyword) {
            parameters = this.transformArguments(node.arguments, signature, ts.createThis());
            const classIdentifier = this.classStack[this.classStack.length - 1];
            const baseIdentifier = tstl.createStringLiteral("__base");
            const constructorIdentifier = tstl.createStringLiteral("constructor");

            return tstl.createCallExpression(
                tstl.createTableIndexExpression(tstl.createTableIndexExpression(classIdentifier, baseIdentifier), constructorIdentifier),
                parameters);
        }

        const callPath = this.transformExpression(node.expression);
        const signatureDeclaration = signature.getDeclaration();
        if (signatureDeclaration && tsHelper.getDeclarationContextType(signatureDeclaration, this.checker) === ContextType.NonVoid &&
            !ts.isPropertyAccessExpression(node.expression) && !ts.isElementAccessExpression(node.expression)) {
            const context = this.isStrict ? ts.createNull() : ts.createIdentifier("_G");
            parameters = this.transformArguments(node.arguments, signature, context);
        } else {
            parameters = this.transformArguments(node.arguments, signature);
        }

        const callExpression = tstl.createCallExpression(callPath, parameters);
        return wrapResult ? this.wrapInTable(callExpression) : callExpression;
    }

    public transformPropertyCall(node: ts.CallExpression): tstl.Expression {
        let parameters: tstl.Expression[] = [];

        // Check if call is actually on a property access expression
        if (!ts.isPropertyAccessExpression(node.expression)) {
            throw TSTLErrors.InvalidPropertyCall(node);
        }

        // If the function being called is of type owner.func, get the type of owner
        const ownerType = this.checker.getTypeAtLocation(node.expression.expression);

        if (ownerType.symbol && ownerType.symbol.escapedName === "Math") {
            parameters = this.transformArguments(node.arguments);
            return tstl.createCallExpression(this.transformMathExpression(node.expression.name), parameters, undefined, node);
        }

        if (ownerType.symbol && ownerType.symbol.escapedName === "String") {
            parameters = this.transformArguments(node.arguments);
            return tstl.createCallExpression(this.transformStringExpression(node.expression.name), parameters, undefined, node);
        }

        switch (ownerType.flags) {
            case ts.TypeFlags.String:
            case ts.TypeFlags.StringLiteral:
                return this.transformStringCallExpression(node);
        }

        // if ownerType is a array, use only supported functions
        if (tsHelper.isExplicitArrayType(ownerType, this.checker)) {
            return this.transformArrayCallExpression(node);
        }

        // if ownerType inherits from an array, use array calls where appropriate
        if (tsHelper.isArrayType(ownerType, this.checker) &&
            tsHelper.isDefaultArrayCallMethodName(node.expression.name.escapedText as string)) {
            return this.transformArrayCallExpression(node);
        }

        if (tsHelper.isFunctionType(ownerType, this.checker)) {
            // TODO - Is this even right?
            // return this.transformFunctionCallExpression(node);
        }

        const signature = this.checker.getResolvedSignature(node);

        // Get the type of the function
        if (node.expression.expression.kind === ts.SyntaxKind.SuperKeyword) {
            // Super calls take the format of super.call(self,...)
            parameters = this.transformArguments(node.arguments, signature, ts.createThis());
            return tstl.createCallExpression(this.transformExpression(node.expression), parameters);
        } else {
            // Replace last . with : here
            const name = node.expression.name.escapedText;
            if (name === "toString") {
                const toStringIdentifier = tstl.createIdentifier("toString");
                return tstl.createCallExpression(
                    toStringIdentifier, [this.transformExpression(node.expression.expression)], undefined, node);
            } else if (name === "hasOwnProperty") {
                const expr = this.transformExpression(node.expression.expression);
                parameters = this.transformArguments(node.arguments, signature);
                const rawGetIdentifier = tstl.createIdentifier("rawget");
                const rawGetCall = tstl.createCallExpression(rawGetIdentifier, [expr, ...parameters]);
                return tstl.createBinaryExpression(
                    rawGetCall, tstl.createNilLiteral(), tstl.SyntaxKind.InequalityOperator, undefined, node);
            } else {
                const signatureDeclaration = signature.getDeclaration();
                const addContextParameter = !signatureDeclaration
                    || tsHelper.getDeclarationContextType(signatureDeclaration, this.checker) !== ContextType.Void;

                const parameters = this.transformArguments(node.arguments, signature);

                const table = this.transformExpression(node.expression.expression);
                const callPath = tstl.createTableIndexExpression(table, tstl.createStringLiteral(name));
                
                return tstl.createCallExpression(
                    callPath,
                    addContextParameter ? [callPath, ...parameters] : parameters,
                    undefined,
                    node
                );
            }
        }
    }

    public transformElementCall(node: ts.CallExpression): tstl.CallExpression {
        if (!ts.isElementAccessExpression(node.expression)) {
            throw TSTLErrors.InvalidElementCall(node);
        }

        const signature = this.checker.getResolvedSignature(node);
        let parameters = this.transformArguments(node.arguments, signature);

        const signatureDeclaration = signature.getDeclaration();
        if (!signatureDeclaration || tsHelper.getDeclarationContextType(signatureDeclaration, this.checker) !== ContextType.Void) {
            // Pass left-side as context

            const context = this.transformExpression(node.expression.expression);
            if (tsHelper.isExpressionWithEvaluationEffect(node.expression.expression)) {
                // Inject context parameter
                if (node.arguments.length > 0) {
                    parameters.unshift(tstl.createIdentifier("____TS_self"));
                } else {
                    parameters = [tstl.createIdentifier("____TS_self")];
                }

                // Cache left-side if it has effects
                //(function() local ____TS_self = context; return ____TS_self[argument](parameters); end)()
                const argument = this.transformExpression(node.expression.argumentExpression);
                const selfIdentifier = tstl.createIdentifier("____TS_self");
                const selfAssignment = this.createLocalOrGlobalDeclaration(selfIdentifier, context);
                const index = tstl.createTableIndexExpression(selfIdentifier, argument);
                const callExpression = tstl.createCallExpression(index, parameters);
                return this.createImmediatelyInvokedFunctionExpression([selfAssignment], callExpression);
            } else {
                return tstl.createCallExpression(this.transformExpression(node.expression), [context, ...parameters]);
            }
        } else {
            // No context
            return tstl.createCallExpression(this.transformExpression(node.expression), parameters);
        }
    }

    public transformArguments<T extends ts.Expression>(params: ts.NodeArray<ts.Expression>, sig?: ts.Signature, context?: T):
        tstl.Expression[] {
        const parameters: tstl.Expression[] = [];

        // Add context as first param if present
        if (context) {
            parameters.push(this.transformExpression(context));
        }

        if (sig && sig.parameters.length >= params.length) {
            for (let i = 0; i < params.length; ++i) {
                const param = params[i];
                const paramType = this.checker.getTypeAtLocation(param);
                const sigType = this.checker.getTypeAtLocation(sig.parameters[i].valueDeclaration);
                this.validateFunctionAssignment(param, paramType, sigType, sig.parameters[i].name);
                parameters.push(this.transformExpression(param));
            }
        } else {
            params.forEach(param => {
                parameters.push(this.transformExpression(param));
            });
        }

        return parameters;
    }

    public transformPropertyAccessExpression(node: ts.PropertyAccessExpression): tstl.Expression {
        const property = node.name.text;

        if (tsHelper.hasGetAccessor(node, this.checker)) {
            return this.transformGetAccessor(node);
        }

        // Check for primitive types to override
        const type = this.checker.getTypeAtLocation(node.expression);
        switch (type.flags) {
            case ts.TypeFlags.String:
            case ts.TypeFlags.StringLiteral:
                return this.transformStringProperty(node);
            case ts.TypeFlags.Object:
                if (tsHelper.isExplicitArrayType(type, this.checker)) {
                    return this.transformArrayProperty(node);
                }
                if (tsHelper.isArrayType(type, this.checker) && tsHelper.isDefaultArrayPropertyName(node.name.escapedText as string)) {
                    return this.transformArrayProperty(node);
                }
        }

        if (type.symbol && (type.symbol.flags & ts.SymbolFlags.ConstEnum)) {
            const propertyValueDeclaration = this.checker.getTypeAtLocation(node).symbol.valueDeclaration;

            if (propertyValueDeclaration && propertyValueDeclaration.kind === ts.SyntaxKind.EnumMember) {
                const enumMember = propertyValueDeclaration as ts.EnumMember;

                if (enumMember.initializer) {
                    return this.transformExpression(enumMember.initializer);
                } else {
                    const enumMembers = this.computeEnumMembers(enumMember.parent);
                    const memberPosition = enumMember.parent.members.indexOf(enumMember);

                    if (memberPosition === -1) {
                        throw TSTLErrors.UnsupportedProperty(type.symbol.name, property, node);
                    }

                    const value = enumMembers[memberPosition].value;

                    if (typeof value === "string") {
                        return tstl.createStringLiteral(value, undefined, node);
                    }

                    return tstl.createIdentifier(value.toString(), undefined, node);
                }
            }
        }

        this.checkForLuaLibType(type);

        const decorators = tsHelper.getCustomDecorators(type, this.checker);
        // Do not output path for member only enums
        if (decorators.has(DecoratorKind.CompileMembersOnly)) {
            return tstl.createIdentifier(property, undefined, node);
        }

        // Catch math expressions
        if (ts.isIdentifier(node.expression)) {
            if (node.expression.escapedText === "Math") {
                return this.transformMathExpression(node.name);
            } else if (node.expression.escapedText === "Symbol") {
                // Pull in Symbol lib
                this.importLuaLibFeature(LuaLibFeature.Symbol);
            }
        }

        const callPath = this.transformExpression(node.expression);
        return tstl.createTableIndexExpression(callPath, tstl.createStringLiteral(property), undefined, node);
    }

    public transformGetAccessor(node: ts.PropertyAccessExpression): tstl.MethodCallExpression {
        const name = tstl.createIdentifier(`get__${node.name.escapedText}`);
        const expression = this.transformExpression(node.expression);
        return tstl.createMethodCallExpression(expression, name, [], undefined, node);
    }

    public transformSetAccessor(node: ts.PropertyAccessExpression, value: tstl.Expression): tstl.MethodCallExpression {
        const name = tstl.createIdentifier(`set__${node.name.escapedText}`);
        const expression = this.transformExpression(node.expression);
        return tstl.createMethodCallExpression(expression, name, [value], undefined, node);
    }

    // Transpile a Math._ property
    public transformMathExpression(identifier: ts.Identifier): tstl.TableIndexExpression {
        const translation = {
            PI: "pi",
            abs: "abs",
            acos: "acos",
            asin: "asin",
            atan: "atan",
            ceil: "ceil",
            cos: "cos",
            exp: "exp",
            floor: "floor",
            log: "log",
            max: "max",
            min: "min",
            pow: "pow",
            random: "random",
            round: "round",
            sin: "sin",
            sqrt: "sqrt",
            tan: "tan",
        };

        if (translation[identifier.escapedText as string]) {
            const property = tstl.createStringLiteral(translation[identifier.escapedText as string]);
            const math = tstl.createIdentifier("math");
            return tstl.createTableIndexExpression(math, property, undefined, identifier);
        } else {
            throw TSTLErrors.UnsupportedProperty("math", identifier.escapedText as string, identifier);
        }
    }

    // Transpile access of string properties, only supported properties are allowed
    public transformStringProperty(node: ts.PropertyAccessExpression): tstl.UnaryExpression {
        switch (node.name.escapedText) {
            case "length":
                return tstl.createUnaryExpression(
                    this.transformExpression(node.expression), tstl.SyntaxKind.LengthOperator, undefined, node);
            default:
                throw TSTLErrors.UnsupportedProperty("string", node.name.escapedText as string, node);
        }
    }

    // Transpile access of array properties, only supported properties are allowed
    public transformArrayProperty(node: ts.PropertyAccessExpression): tstl.UnaryExpression {
        switch (node.name.escapedText) {
            case "length":
                return tstl.createUnaryExpression(
                    this.transformExpression(node.expression), tstl.SyntaxKind.LengthOperator, undefined, node);
            default:
                throw TSTLErrors.UnsupportedProperty("array", node.name.escapedText as string, node);
        }
    }

    public transformElementAccessExpression(node: ts.ElementAccessExpression): tstl.Expression {
        const table = this.transformExpression(node.expression);
        const index = this.transformExpression(node.argumentExpression);

        const type = this.checker.getTypeAtLocation(node.expression);
        if (tsHelper.isArrayType(type, this.checker)) {
            return tstl.createTableIndexExpression(table, this.expressionPlusOne(index), undefined, node);
        } else if (tsHelper.isStringType(type)) {
            return tstl.createCallExpression(
                tstl.createTableIndexExpression(tstl.createIdentifier("string"), tstl.createStringLiteral("sub")),
                [table, this.expressionPlusOne(index), this.expressionPlusOne(index)],
                undefined,
                node);
        } else {
            return tstl.createTableIndexExpression(table, index, undefined, node);
        }
    }

    public transformStringCallExpression(node: ts.CallExpression): tstl.Expression {
        const expression = node.expression as ts.PropertyAccessExpression;
        const params = this.transformArguments(node.arguments);
        const caller = this.transformExpression(expression.expression);

        const expressionName = expression.name.escapedText as string;
        switch (expressionName) {
            case "replace":
                return this.transformLuaLibFunction(LuaLibFeature.StringReplace, caller, ...params);
            case "indexOf":
                const stringExpression =
                    node.arguments.length === 1
                        ? this.createStringCall("find", node, caller, params[0])
                        : this.createStringCall(
                              "find", node, caller, params[0], this.expressionPlusOne(params[1]), tstl.createBooleanLiteral(true));

                return tstl.createBinaryExpression(
                    tstl.createBinaryExpression(stringExpression, tstl.createNumericLiteral(0), tstl.SyntaxKind.OrOperator),
                    tstl.createNumericLiteral(1),
                    tstl.SyntaxKind.SubractionOperator,
                    undefined,
                    node);
            case "substr":
                if (node.arguments.length === 1) {
                    const arg1 = this.expressionPlusOne(this.transformExpression(node.arguments[0]));
                    return this.createStringCall("sub", node, caller, arg1);
                } else {
                    const arg1 = params[0];
                    const arg2 = params[1];
                    const sumArg = tstl.createBinaryExpression(arg1, arg2, tstl.SyntaxKind.AdditionOperator);
                    return this.createStringCall("sub", node, caller, this.expressionPlusOne(arg1), sumArg);
                }
            case "substring":
                if (node.arguments.length === 1) {
                    const arg1 = this.expressionPlusOne(params[0]);
                    return this.createStringCall("sub", node, caller, arg1);
                } else {
                    const arg1 = this.expressionPlusOne(params[0]);
                    const arg2 = params[1];
                    return this.createStringCall("sub", node, caller, arg1, arg2);
                }
            case "toLowerCase":
                return this.createStringCall("lower", node, caller);
            case "toUpperCase":
                return this.createStringCall("upper", node, caller);
            case "split":
                return this.transformLuaLibFunction(LuaLibFeature.StringSplit, caller, ...params);
            case "charAt":
                const firstParamPlusOne = this.expressionPlusOne(params[0]);
                return this.createStringCall("sub", node, caller, firstParamPlusOne, firstParamPlusOne);
            default:
                throw TSTLErrors.UnsupportedProperty("string", expressionName, node);
        }
    }

    public createStringCall(methodName: string, tsOriginal: ts.Node, ...params: tstl.Expression[]): tstl.CallExpression {
        const stringIdentifier = tstl.createIdentifier("string");
        return tstl.createCallExpression(
            tstl.createTableIndexExpression(stringIdentifier, tstl.createStringLiteral(methodName)), params, undefined, tsOriginal);
    }

    // Transpile a String._ property
    public transformStringExpression(identifier: ts.Identifier): tstl.TableIndexExpression {
        const identifierString = identifier.escapedText as string;

        switch (identifierString) {
            case "fromCharCode":
                return tstl.createTableIndexExpression(tstl.createIdentifier("string"), tstl.createStringLiteral("char"));
            default:
                throw TSTLErrors.UnsupportedForTarget(`string property ${identifierString}`, this.options.luaTarget, identifier);
        }
    }

    public transformArrayCallExpression(node: ts.CallExpression): tstl.CallExpression {
        const expression = node.expression as ts.PropertyAccessExpression;
        const params = this.transformArguments(node.arguments);
        const caller = this.transformExpression(expression.expression);
        const expressionName = expression.name.escapedText;
        switch (expressionName) {
            case "concat":
                return this.transformLuaLibFunction(LuaLibFeature.ArrayConcat, caller, ...params);
            case "push":
                return this.transformLuaLibFunction(LuaLibFeature.ArrayPush, caller, ...params);
            case "reverse":
                return this.transformLuaLibFunction(LuaLibFeature.ArrayReverse, caller);
            case "shift":
                return this.transformLuaLibFunction(LuaLibFeature.ArrayShift, caller);
            case "unshift":
                return this.transformLuaLibFunction(LuaLibFeature.ArrayUnshift, caller, ...params);
            case "sort":
                return this.transformLuaLibFunction(LuaLibFeature.ArraySort, caller);
            case "pop":
                return tstl.createCallExpression(
                    tstl.createTableIndexExpression(tstl.createIdentifier("table"), tstl.createStringLiteral("remove")),
                    [caller],
                    undefined,
                    node);
            case "forEach":
                return this.transformLuaLibFunction(LuaLibFeature.ArrayForEach, caller, ...params);
            case "indexOf":
                return this.transformLuaLibFunction(LuaLibFeature.ArrayIndexOf, caller, ...params);
            case "map":
                return this.transformLuaLibFunction(LuaLibFeature.ArrayMap, caller, ...params);
            case "filter":
                return this.transformLuaLibFunction(LuaLibFeature.ArrayFilter, caller, ...params);
            case "some":
                return this.transformLuaLibFunction(LuaLibFeature.ArraySome, caller, ...params);
            case "every":
                return this.transformLuaLibFunction(LuaLibFeature.ArrayEvery, caller, ...params);
            case "slice":
                return this.transformLuaLibFunction(LuaLibFeature.ArraySlice, caller, ...params);
            case "splice":
                return this.transformLuaLibFunction(LuaLibFeature.ArraySplice, caller, ...params);
            case "join":
                const parameters = node.arguments.length === 0 ? [caller, tstl.createStringLiteral(",")] : [caller].concat(params);

                return tstl.createCallExpression(
                    tstl.createTableIndexExpression(tstl.createIdentifier("table"), tstl.createStringLiteral("concat")),
                    parameters,
                    undefined,
                    node);
            default:
                throw TSTLErrors.UnsupportedProperty("array", expressionName as string, node);
        }
    }

    public transformFunctionCallExpression(node: ts.CallExpression): tstl.CallExpression {
        const expression = node.expression as ts.PropertyAccessExpression;
        const callerType = this.checker.getTypeAtLocation(expression.expression);
        if (tsHelper.getFunctionContextType(callerType, this.checker) === ContextType.Void) {
            throw TSTLErrors.UnsupportedMethodConversion(node);
        }
        const params = this.transformArguments(node.arguments);
        const caller = this.transformExpression(expression.expression);
        const expressionName = expression.name.escapedText;
        switch (expressionName) {
            case "apply":
                return this.transformLuaLibFunction(LuaLibFeature.FunctionApply, caller, ...params);
            case "bind":
                return this.transformLuaLibFunction(LuaLibFeature.FunctionBind, caller, ...params);
            case "call":
                return this.transformLuaLibFunction(LuaLibFeature.FunctionCall, caller, ...params);
            default:
                throw TSTLErrors.UnsupportedProperty("function", expressionName as string, node);
        }
    }

    public transformArrayBindingElement(name: ts.ArrayBindingElement): tstl.Identifier {
        if (ts.isOmittedExpression(name)) {
            return tstl.createIdentifier("__", undefined, name);
        } else if (ts.isIdentifier(name)) {
            return this.transformIdentifier(name);
        } else if (ts.isBindingElement(name) && ts.isIdentifier(name.name)) {
            return this.transformIdentifier(name.name);
        } else {
            throw TSTLErrors.UnsupportedKind("array binding element", name.kind, name);
        }
    }

    public transformAssertionExpression(node: ts.AssertionExpression): tstl.Expression {
        this.validateFunctionAssignment(node, this.checker.getTypeAtLocation(node.expression), this.checker.getTypeAtLocation(node.type));
        return this.transformExpression(node.expression);
    }

    public transformTypeOfExpression(node: ts.TypeOfExpression): ExpressionVisitResult {
        const expression = this.transformExpression(node.expression);
        // TODO - Is this even right?
        // return `(type(${expression}) == "table" and "object" or type(${expression}))`;
        throw new Error("Not yet implemented");
    }

    public transformStringLiteral(literal: ts.StringLiteralLike): tstl.StringLiteral {
        const text = this.escapeString(literal.text);
        return tstl.createStringLiteral(text);
    }

    public transformTemplateExpression(expression: ts.TemplateExpression): tstl.BinaryExpression {
        const parts: tstl.Expression[] = [tstl.createStringLiteral(this.escapeString(expression.head.text))];
        expression.templateSpans.forEach(span => {
            const expr = this.transformExpression(span.expression);
            const text = tstl.createStringLiteral(this.escapeString(span.literal.text));

            // tostring(expr).."text"
            parts.push(tstl.createBinaryExpression(
                tstl.createCallExpression(tstl.createIdentifier("tostring"), [expr]), text, tstl.SyntaxKind.ConcatOperator));
        });
        return parts.reduce((prev, current) => tstl.createBinaryExpression(prev, current, tstl.SyntaxKind.ConcatOperator)) as
               tstl.BinaryExpression;
    }

    public transformPropertyName(propertyName: ts.PropertyName): tstl.Expression {
        if (ts.isComputedPropertyName(propertyName)) {
            return this.transformExpression(propertyName.expression);
        } else if (ts.isStringLiteral(propertyName)) {
            return this.transformStringLiteral(propertyName);
        } else if (ts.isNumericLiteral(propertyName)) {
            const value = +propertyName.text;
            return tstl.createNumericLiteral(value, undefined, propertyName);
        } else {
            return tstl.createStringLiteral(this.transformIdentifier(propertyName).text);
        }
    }

    public transformIdentifier(epxression: ts.Identifier, parent?: tstl.Node): tstl.Identifier {
        if (epxression.originalKeywordKind === ts.SyntaxKind.UndefinedKeyword) {
            return tstl.createIdentifier("nil");  // TODO this is a hack that allows use to keep Identifier as return time
                                                  // as changing that would break a lot of stuff.
                                                  // But this should be changed to retunr tstl.createNilLiteral() at somepoint
        }
        let escapedText = epxression.escapedText as string;
        const underScoreCharCode = "_".charCodeAt(0);
        if (escapedText.length >= 3 && escapedText.charCodeAt(0) === underScoreCharCode &&
            escapedText.charCodeAt(1) === underScoreCharCode && escapedText.charCodeAt(2) === underScoreCharCode) {
            escapedText = escapedText.substr(1);
        }

        if (this.luaKeywords.has(escapedText)) {
            throw TSTLErrors.KeywordIdentifier(epxression);
        }
        return tstl.createIdentifier(escapedText, parent, epxression);
    }

    public escapeString(text: string): string {
        // https://developer.mozilla.org/en-US/docs/Web/JavaScript/Reference/Global_Objects/String
        const escapeSequences: Array<[RegExp, string]> = [
            [/[\\]/g, "\\\\"],
            [/[\']/g, "\\\'"],
            [/[\`]/g, "\\\`"],
            [/[\"]/g, "\\\""],
            [/[\n]/g, "\\n"],
            [/[\r]/g, "\\r"],
            [/[\v]/g, "\\v"],
            [/[\t]/g, "\\t"],
            [/[\b]/g, "\\b"],
            [/[\f]/g, "\\f"],
            [/[\0]/g, "\\0"],
        ];

        if (text.length > 0) {
            for (const [regex, replacement] of escapeSequences) {
                text = text.replace(regex, replacement);
            }
        }
        return text;
    }

    public transformLuaLibFunction(func: LuaLibFeature, ...params: tstl.Expression[]): tstl.CallExpression {
        this.importLuaLibFeature(func);
        const functionIdentifier = tstl.createIdentifier(`__TS__${func}`);
        return tstl.createCallExpression(functionIdentifier, params);
    }

    public checkForLuaLibType(type: ts.Type): void {
        if (type.symbol) {
            switch (this.checker.getFullyQualifiedName(type.symbol)) {
                case "Map":
                    this.importLuaLibFeature(LuaLibFeature.Map);
                    return;
                case "Set":
                    this.importLuaLibFeature(LuaLibFeature.Set);
                    return;
            }
        }
    }

    public importLuaLibFeature(feature: LuaLibFeature): void {
        // Add additional lib requirements
        if (feature === LuaLibFeature.Map || feature === LuaLibFeature.Set) {
            this.luaLibFeatureSet.add(LuaLibFeature.InstanceOf);
        }

        // TODO inline imported features in output i option set
        this.luaLibFeatureSet.add(feature);
    }

    public createImmediatelyInvokedFunctionExpression(statements: tstl.Statement[], result: tstl.Expression | tstl.Expression[]):
        tstl.CallExpression {
        const body = statements ? statements.slice(0) : [];
        body.push(tstl.createReturnStatement(Array.isArray(result) ? result : [result]));
        const iife = tstl.createFunctionExpression(tstl.createBlock(body));
        return tstl.createCallExpression(tstl.createParenthesizedExpression(iife));
    }

    public createUnpackCall(expression: tstl.Expression): tstl.Expression {
        return tstl.createCallExpression(
            tstl.createTableIndexExpression(tstl.createIdentifier("table"), tstl.createStringLiteral("unpack")),
            [expression]);
    }

    private getAbsoluteImportPath(relativePath: string): string {
        if (relativePath.charAt(0) !== "." && this.options.baseUrl) {
            return path.resolve(this.options.baseUrl, relativePath);
        }
        return path.resolve(path.dirname(this.currentSourceFile.fileName), relativePath);
    }

    private getImportPath(relativePath: string): string {
        // Calculate absolute path to import
        const absolutePathToImport = this.getAbsoluteImportPath(relativePath);
        if (this.options.rootDir) {
            // Calculate path relative to project root
            // and replace path.sep with dots (lua doesn't know paths)
            const relativePathToRoot = this.pathToLuaRequirePath(absolutePathToImport.replace(this.options.rootDir, "").slice(1));
            return relativePathToRoot;
        }

        return this.pathToLuaRequirePath(relativePath);
    }

    private pathToLuaRequirePath(filePath: string): string {
        return filePath.replace(new RegExp("\\\\|\/", "g"), ".");
    }

    private createLocalOrGlobalDeclaration(lhs: tstl.Identifier, rhs: tstl.Expression, parent?: tstl.Node, tsOriginal?: ts.Node):
        tstl.Statement {
        if (this.isModule || this.currentNamespace) {
            return tstl.createVariableDeclarationStatement(lhs, rhs, parent, tsOriginal);
        } else {
            return tstl.createAssignmentStatement(lhs, rhs, parent, tsOriginal);
        }
    }

    private validateFunctionAssignment(node: ts.Node, fromType: ts.Type, toType: ts.Type, toName?: string): void {
        if (toType === fromType) {
            return;
        }

        if ((toType.flags & ts.TypeFlags.Any) !== 0) {
            // Assigning to un-typed variable
            return;
        }

        // Use cache to avoid repeating check for same types (protects against infinite loop in recursive types)
        let fromTypeCache = this.typeValidationCache.get(fromType);
        if (fromTypeCache) {
            if (fromTypeCache.has(toType)) {
                return;
            }
        } else {
            fromTypeCache = new Set();
            this.typeValidationCache.set(fromType, fromTypeCache);
        }
        fromTypeCache.add(toType);

        // Check function assignments
        const fromContext = tsHelper.getFunctionContextType(fromType, this.checker);
        const toContext = tsHelper.getFunctionContextType(toType, this.checker);

        if (fromContext === ContextType.Mixed || toContext === ContextType.Mixed) {
            throw TSTLErrors.UnsupportedOverloadAssignment(node, toName);
        } else if (fromContext !== toContext && fromContext !== ContextType.None && toContext !== ContextType.None) {
            if (toContext === ContextType.Void) {
                throw TSTLErrors.UnsupportedFunctionConversion(node, toName);
            } else {
                throw TSTLErrors.UnsupportedMethodConversion(node, toName);
            }
        }

        const fromTypeReference = fromType as ts.TypeReference;
        const toTypeReference = toType as ts.TypeReference;
        if (fromTypeReference.typeArguments && toTypeReference.typeArguments) {
            // Recurse into tuples/arrays
            toTypeReference.typeArguments.forEach((t, i) => {
                this.validateFunctionAssignment(node, fromTypeReference.typeArguments[i], t, toName);
            });
        }

        if ((toType.flags & ts.TypeFlags.Object) !== 0 && ((toType as ts.ObjectType).objectFlags & ts.ObjectFlags.ClassOrInterface) !== 0 &&
            toType.symbol && toType.symbol.members && fromType.symbol && fromType.symbol.members) {
            // Recurse into interfaces
            toType.symbol.members.forEach((toMember, memberName) => {
                const fromMember = fromType.symbol.members.get(memberName);
                if (fromMember) {
                    const toMemberType = this.checker.getTypeOfSymbolAtLocation(toMember, node);
                    const fromMemberType = this.checker.getTypeOfSymbolAtLocation(fromMember, node);
                    this.validateFunctionAssignment(
                        node, fromMemberType, toMemberType, toName ? `${toName}.${memberName}` : memberName.toString());
                }
            });
        }
    }

    private wrapInFunctionCall(expression: tstl.Expression): tstl.FunctionExpression {
        const returnStatement = tstl.createReturnStatement([expression]);
        return tstl.createFunctionExpression(tstl.createBlock([returnStatement]));
    }

    private wrapInTable(...expressions: tstl.Expression[]): tstl.ParenthesizedExpression {
        const fields = expressions.map(e => tstl.createTableFieldExpression(e));
        return tstl.createParenthesizedExpression(tstl.createTableExpression(fields));
    }

    private expressionPlusOne(expression: tstl.Expression): tstl.BinaryExpression {
        return tstl.createBinaryExpression(expression, tstl.createNumericLiteral(1), tstl.SyntaxKind.AdditionOperator);
    }

    private peekScope(): Scope {
        return this.scopeStack[this.scopeStack.length - 1];
    }

    private pushScope(scopeType: ScopeType): void {
        this.scopeStack.push({type: scopeType, id: this.genVarCounter});
        this.genVarCounter++;
    }

    private popScope(): Scope {
        return this.scopeStack.pop();
    }

    private statementVisitResultToStatementArray(visitResult: StatementVisitResult): tstl.Statement[] {
        if (!Array.isArray(visitResult)) {
            if (visitResult) {
                return [visitResult];
            }
            return [];
        }
        const flatten = (arr, result = []) => {
            for (let i = 0, length = arr.length; i < length; i++) {
                const value = arr[i];
                if (Array.isArray(value)) {
                    flatten(value, result);
                } else if (value) {
                    // ignore value if undefined
                    result.push(value);
                }
            }
            return result;
        };
        return flatten(visitResult);
    }
}<|MERGE_RESOLUTION|>--- conflicted
+++ resolved
@@ -1000,7 +1000,6 @@
             }
             return tstl.createVariableDeclarationStatement(variableDeclarations[0].left, expression);
 
-<<<<<<< HEAD
         } else {
             // Assignment to existing variable
             let variables: tstl.IdentifierOrTableIndexExpression | tstl.IdentifierOrTableIndexExpression[];
@@ -1069,25 +1068,6 @@
                         [luaIterator]
                     );
 
-=======
-        /*if (tsHelper.isArrayType(this.checker.getTypeAtLocation(statement.expression), this.checker)) {
-           // Implemented below
-        } else {
-            // TODO
-            // Custom iterators
-            let variableName: string;
-            const isLuaIterator = tsHelper.isLuaIteratorCall(node.expression, this.checker);
-            if (isLuaIterator && tsHelper.isTupleReturnCall(node.expression, this.checker)) {
-                if (ts.isVariableDeclarationList(node.initializer)) {
-                    // Variables declared in for loop
-                    if (!ts.isIdentifier(node.initializer.declarations[0].name)) {
-                        variableName = (node.initializer.declarations[0].name as ts.ArrayBindingPattern).elements
-                            .map(e => this.transpileArrayBindingElement(e)).join(", ");
-                    } else {
-                        // Single variable is not allowed
-                        throw TSTLErrors.UnsupportedNonDestructuringLuaIterator(node.initializer);
-                    }
->>>>>>> 624825a2
                 } else {
                     // Single variable is not allowed
                     throw TSTLErrors.UnsupportedNonDestructuringLuaIterator(statement.initializer);
@@ -1112,7 +1092,6 @@
                 }
             }
 
-<<<<<<< HEAD
         } else {
             // LuaIterator (no TupleReturn)
             if (ts.isVariableDeclarationList(statement.initializer) && ts.isIdentifier(statement.initializer.declarations[0].name)) {
@@ -1189,51 +1168,6 @@
             return this.transformForOfIteratorStatement(statement, block);
         }
     }
-=======
-            const iterator = isLuaIterator ? iterable : this.transpileLuaLibFunction(LuaLibFeature.Iterator, iterable);
-            result = this.indent + `for ${variableName} in ${iterator} do\n`;
-        }*/
-        
-        const indexVariable = tstl.createIdentifier("____TS_index");
-        let arrayVariable = iterable;
-        const bodyStatements = [];
-
-        if (!ts.isIdentifier) {
-            // Cache expression
-            arrayVariable = tstl.createIdentifier("____TS_array");
-            const arrayVariableInitialize = this.createLocalOrGlobalDeclaration(
-                tstl.createIdentifier("____TS_array"),
-                iterable
-            );
-            bodyStatements.push(arrayVariableInitialize);
-        }
-
-        if (!ts.isVariableDeclarationList(statement.initializer)) {
-            throw new Error("Anything other than a variable declaration list as loop initializer is not supported.");
-        }
-
-        const valueVariable = this.transformIdentifier(statement.initializer.declarations[0].name as ts.Identifier);
-
-        const valueAssignment = this.createLocalOrGlobalDeclaration(
-            valueVariable,
-            tstl.createTableIndexExpression(arrayVariable, indexVariable)
-        );
-        bodyStatements.push(valueAssignment);
-
-        const statements = ts.isBlock(statement.statement)
-            ? [...bodyStatements, ...this.transformStatements(statement.statement.statements)]
-            : this.transformStatements([statement.statement]);
-
-        return tstl.createForStatement(
-            tstl.createBlock(statements),
-            indexVariable,
-            tstl.createNumericLiteral(1),
-            tstl.createUnaryExpression(iterable, tstl.SyntaxKind.LengthOperator),
-            tstl.createNumericLiteral(1),
-            undefined,
-            statement
-        );
-    }
 
     public transformForInStatement(statement: ts.ForInStatement): StatementVisitResult {
         // Get variable identifier
@@ -1246,7 +1180,6 @@
         if (tsHelper.isArrayType(this.checker.getTypeAtLocation(statement.expression), this.checker)) {
             throw TSTLErrors.ForbiddenForIn(statement);
         }
->>>>>>> 624825a2
 
         const body = ts.isBlock(statement.statement)
             ? this.transformBlock(statement.statement)
@@ -1688,20 +1621,7 @@
         const properties: tstl.TableFieldExpression[] = [];
         // Add all property assignments
         node.properties.forEach(element => {
-<<<<<<< HEAD
             const name = this.transformPropertyName(element.name);
-=======
-            let name: tstl.Expression;
-            if (ts.isIdentifier(element.name)) {
-                name = this.transformIdentifier(element.name);
-            } else if (ts.isComputedPropertyName(element.name)) {
-                name = this.transformPropertyName(element.name);
-             } else {
-                // Numeric or string literal
-                name = tstl.createTableFieldExpression(this.transformExpression(element.name));
-            }
-
->>>>>>> 624825a2
             if (ts.isPropertyAssignment(element)) {
                 const expression = this.transformExpression(element.initializer);
                 properties.push(tstl.createTableFieldExpression(expression, name, undefined, element));
@@ -1879,7 +1799,7 @@
 
                 const table = this.transformExpression(node.expression.expression);
                 const callPath = tstl.createTableIndexExpression(table, tstl.createStringLiteral(name));
-                
+
                 return tstl.createCallExpression(
                     callPath,
                     addContextParameter ? [callPath, ...parameters] : parameters,
