--- conflicted
+++ resolved
@@ -3529,19 +3529,15 @@
             );
         }
 
-<<<<<<< HEAD
-        const callPath = this.expectExpression(this.transformExpression(expression.expression));
-=======
-        const expressionType = this.checker.getTypeAtLocation(node.expression);
+        const expressionType = this.checker.getTypeAtLocation(expression.expression);
         if (tsHelper.isStandardLibraryType(expressionType, undefined, this.program)) {
-            const result = this.transformGlobalFunctionCall(node);
+            const result = this.transformGlobalFunctionCall(expression);
             if (result) {
                 return result;
             }
         }
 
-        const callPath = this.expectExpression(this.transformExpression(node.expression));
->>>>>>> 2ec3234f
+        const callPath = this.expectExpression(this.transformExpression(expression.expression));
         const signatureDeclaration = signature && signature.getDeclaration();
         if (signatureDeclaration
             && tsHelper.getDeclarationContextType(signatureDeclaration, this.checker) === ContextType.Void)
@@ -3552,16 +3548,7 @@
             parameters = this.transformArguments(expression.arguments, signature, context);
         }
 
-<<<<<<< HEAD
-        const expressionType = this.checker.getTypeAtLocation(expression.expression);
-        if (tsHelper.isStandardLibraryType(expressionType, "SymbolConstructor", this.program)) {
-            return this.transformLuaLibFunction(LuaLibFeature.Symbol, expression, ...parameters);
-        }
-
         const callExpression = tstl.createCallExpression(callPath, parameters, expression);
-=======
-        const callExpression = tstl.createCallExpression(callPath, parameters, node);
->>>>>>> 2ec3234f
         return wrapResult ? this.wrapInTable(callExpression) : callExpression;
     }
 
@@ -3821,7 +3808,7 @@
         }
 
         if (decorators.has(DecoratorKind.LuaTable)) {
-            return this.transformLuaTableProperty(node);
+            return this.transformLuaTableProperty(expression);
         }
 
         // Catch math expressions
@@ -4645,18 +4632,8 @@
         }
     }
 
-<<<<<<< HEAD
     protected getIdentifierText(identifier: ts.Identifier): string {
-        let escapedText = identifier.escapedText as string;
-        const underScoreCharCode = "_".charCodeAt(0);
-        if (escapedText.length >= 3 && escapedText.charCodeAt(0) === underScoreCharCode &&
-            escapedText.charCodeAt(1) === underScoreCharCode && escapedText.charCodeAt(2) === underScoreCharCode) {
-            escapedText = escapedText.substr(1);
-        }
-=======
-    private getIdentifierText(identifier: ts.Identifier): string {
         const text = ts.idText(identifier);
->>>>>>> 2ec3234f
 
         if (this.luaKeywords.has(text)) {
             throw TSTLErrors.KeywordIdentifier(identifier);
@@ -5073,10 +5050,7 @@
         }
     }
 
-<<<<<<< HEAD
-    protected wrapInFunctionCall(expression: tstl.Expression): tstl.FunctionExpression {
-=======
-    private validatePropertyAssignment(node: ts.Node): void {
+    protected validatePropertyAssignment(node: ts.Node): void {
         if (ts.isBinaryExpression(node) && ts.isPropertyAccessExpression(node.left)) {
             const leftType = this.checker.getTypeAtLocation(node.left.expression);
             const decorators = tsHelper.getCustomDecorators(leftType, this.checker);
@@ -5092,8 +5066,7 @@
         }
     }
 
-    private wrapInFunctionCall(expression: tstl.Expression): tstl.FunctionExpression {
->>>>>>> 2ec3234f
+    protected wrapInFunctionCall(expression: tstl.Expression): tstl.FunctionExpression {
         const returnStatement = tstl.createReturnStatement([expression]);
         return tstl.createFunctionExpression(
             tstl.createBlock([returnStatement]),
