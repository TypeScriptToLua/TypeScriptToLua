--- conflicted
+++ resolved
@@ -1043,12 +1043,11 @@
         const [params, dotsLiteral, restParamName] = this.transformParameters(functionDeclaration.parameters, context);
 
         const name = this.transformIdentifier(functionDeclaration.name);
-<<<<<<< HEAD
         let body: tstl.Block;
         if (functionDeclaration.asteriskToken)
         {
             this.importLuaLibFeature(LuaLibFeature.Symbol);
-            const functionBody = this.transformFunctionBody(
+            const [functionBody, _scope] = this.transformFunctionBody(
                 functionDeclaration.parameters, functionDeclaration.body, restParamName);
             functionBody.push(tstl.createReturnStatement([
                 tstl.createTableExpression([tstl.createTableFieldExpression(
@@ -1073,30 +1072,22 @@
         }
         else
         {
-            body = tstl.createBlock(
-                this.transformFunctionBody(functionDeclaration.parameters, functionDeclaration.body, restParamName)
+            const [body, functionScope] = this.transformFunctionBody(
+                functionDeclaration.parameters,
+                functionDeclaration.body,
+                restParamName
             );
-        }
-        const functionExpression = tstl.createFunctionExpression(body, params, dotsLiteral, restParamName);
-=======
-        const [body, functionScope] = this.transformFunctionBody(
-            functionDeclaration.parameters,
-            functionDeclaration.body,
-            restParamName
-        );
-        const block = tstl.createBlock(body);
-        const functionExpression = tstl.createFunctionExpression(block, params, dotsLiteral, restParamName);
-
-        // Remember symbols referenced in this function for hoisting later
-        if (!this.options.noHoisting && name.symbolId !== undefined) {
-            const scope = this.peekScope();
-            if (!scope.functionDefinitions) { scope.functionDefinitions = new Map(); }
-            const functionInfo = {referencedSymbols: functionScope.referencedSymbols || new Set()};
-            scope.functionDefinitions.set(name.symbolId, functionInfo);
-        }
->>>>>>> 313e6ea0
-
-        return this.createLocalOrExportedOrGlobalDeclaration(name, functionExpression, functionDeclaration);
+            const block = tstl.createBlock(body);
+            const functionExpression = tstl.createFunctionExpression(block, params, dotsLiteral, restParamName);
+            // Remember symbols referenced in this function for hoisting later
+            if (!this.options.noHoisting && name.symbolId !== undefined) {
+                const scope = this.peekScope();
+                if (!scope.functionDefinitions) { scope.functionDefinitions = new Map(); }
+                const functionInfo = {referencedSymbols: functionScope.referencedSymbols || new Set()};
+                scope.functionDefinitions.set(name.symbolId, functionInfo);
+            }
+            return this.createLocalOrExportedOrGlobalDeclaration(name, functionExpression, functionDeclaration);
+        }
     }
 
     public transformTypeAliasDeclaration(statement: ts.TypeAliasDeclaration): undefined {
