import * as ts from "typescript";

import {Decorator, DecoratorKind} from "./Decorator";
import * as tstl from "./LuaAST";
import {TSTLErrors} from "./TSTLErrors";

export enum ContextType {
    None,
    Void,
    NonVoid,
    Mixed,
}

const defaultArrayCallMethodNames = new Set<string>([
    "concat",
    "push",
    "reverse",
    "shift",
    "unshift",
    "sort",
    "pop",
    "forEach",
    "indexOf",
    "map",
    "filter",
    "some",
    "every",
    "slice",
    "splice",
    "join",
]);

const defaultArrayPropertyNames = new Set<string>([
    "length",
]);

export class TSHelper {
    // Reverse lookup of enum key by value
    public static enumName<T>(needle: T, haystack: any): string {
        for (const name in haystack) {
            if (haystack[name] === needle) {
                return name;
            }
        }
        return "unknown";
    }

    // Breaks down a mask into all flag names.
    public static enumNames<T>(mask: number, haystack: any): string[] {
        const result = [];
        for (const name in haystack) {
            if ((mask & haystack[name]) !== 0 && mask >= haystack[name]) {
                result.push(name);
            }
        }
        return result;
    }

    public static getExtendedType(node: ts.ClassLikeDeclarationBase, checker: ts.TypeChecker): ts.Type | undefined {
        if (node && node.heritageClauses) {
            for (const clause of node.heritageClauses) {
                if (clause.token === ts.SyntaxKind.ExtendsKeyword) {
                    const superType = checker.getTypeAtLocation(clause.types[0]);
                    const decorators = this.getCustomDecorators(superType, checker);
                    if (!decorators.has(DecoratorKind.PureAbstract)) {
                        return superType;
                    }
                }
            }
        }
        return undefined;
    }

    public static isFileModule(sourceFile: ts.SourceFile): boolean {
        if (sourceFile) {
            // Vanilla ts flags files as external module if they have an import or
            // export statement, we only check for export statements
            // TODO will break in 3.x
            return sourceFile.statements.some(
                statement => (ts.getCombinedModifierFlags(statement) & ts.ModifierFlags.Export) !== 0 ||
                             statement.kind === ts.SyntaxKind.ExportAssignment || statement.kind === ts.SyntaxKind.ExportDeclaration);
        }
        return false;
    }

    public static isIdentifierExported(identifier: ts.Identifier, scope: ts.ModuleDeclaration | ts.SourceFile, checker: ts.TypeChecker):
        boolean {
        const identifierSymbol = checker.getTypeAtLocation(scope).getSymbol();
        if (identifierSymbol.exports)
             {
                return identifierSymbol.exports.has(identifier.escapedText);
            }

        return false;
    }

    public static isInDestructingAssignment(node: ts.Node): boolean {
        return node.parent && ((ts.isVariableDeclaration(node.parent) && ts.isArrayBindingPattern(node.parent.name)) ||
                               (ts.isBinaryExpression(node.parent) && ts.isArrayLiteralExpression(node.parent.left)));
    }

    // iterate over a type and its bases until the callback returns true.
    public static forTypeOrAnySupertype(type: ts.Type, checker: ts.TypeChecker, predicate: (type: ts.Type) => boolean): boolean {
        if (predicate(type)) {
            return true;
        }
        if (!type.isClassOrInterface() && type.symbol) {
            type = checker.getDeclaredTypeOfSymbol(type.symbol);
        }
        const superTypes = type.getBaseTypes();
        if (superTypes) {
            for (const superType of superTypes) {
                if (this.forTypeOrAnySupertype(superType, checker, predicate)) {
                    return true;
                }
            }
        }
        return false;
    }

    public static isStringType(type: ts.Type): boolean {
        return (type.flags & ts.TypeFlags.String) !== 0 || (type.flags & ts.TypeFlags.StringLike) !== 0 ||
               (type.flags & ts.TypeFlags.StringLiteral) !== 0;
    }

    public static isArrayTypeNode(typeNode: ts.TypeNode): boolean {
        return typeNode.kind === ts.SyntaxKind.ArrayType || typeNode.kind === ts.SyntaxKind.TupleType ||
               ((typeNode.kind === ts.SyntaxKind.UnionType || typeNode.kind === ts.SyntaxKind.IntersectionType) &&
                (typeNode as ts.UnionOrIntersectionTypeNode).types.some(this.isArrayTypeNode));
    }

    public static isExplicitArrayType(type: ts.Type, checker: ts.TypeChecker): boolean {
        const typeNode = checker.typeToTypeNode(type, undefined, ts.NodeBuilderFlags.InTypeAlias);
        return typeNode && this.isArrayTypeNode(typeNode);
    }

    public static isFunctionType(type: ts.Type, checker: ts.TypeChecker): boolean {
        const typeNode = checker.typeToTypeNode(type, undefined, ts.NodeBuilderFlags.InTypeAlias);
        return typeNode && ts.isFunctionTypeNode(typeNode);
    }

    public static isArrayType(type: ts.Type, checker: ts.TypeChecker): boolean {
        return this.forTypeOrAnySupertype(type, checker, t => this.isExplicitArrayType(t, checker));
    }

    public static isLuaIteratorCall(node: ts.Node, checker: ts.TypeChecker): boolean {
        if (ts.isCallExpression(node) && node.parent && ts.isForOfStatement(node.parent)) {
            const type = checker.getTypeAtLocation(node.expression);
            return this.getCustomDecorators(type, checker).has(DecoratorKind.LuaIterator);
        } else {
            return false;
        }
    }

    public static isTupleReturnCall(node: ts.Node, checker: ts.TypeChecker): boolean {
        if (ts.isCallExpression(node)) {
            const type = checker.getTypeAtLocation(node.expression);

            return this.getCustomDecorators(type, checker).has(DecoratorKind.TupleReturn);
        } else {
            return false;
        }
    }

    public static isInTupleReturnFunction(node: ts.Node, checker: ts.TypeChecker): boolean {
        const declaration = this.findFirstNodeAbove(node, (n): n is ts.Node => ts.isFunctionDeclaration(n) || ts.isMethodDeclaration(n));
        if (declaration) {
            const decorators = this.getCustomDecorators(checker.getTypeAtLocation(declaration), checker);
            return decorators.has(DecoratorKind.TupleReturn)
                   // Lua iterators are not 'true' tupleReturn functions as they actually return a function
                   && !decorators.has(DecoratorKind.LuaIterator);
        } else {
            return false;
        }
    }

    public static getContainingFunctionReturnType(node: ts.Node, checker: ts.TypeChecker): ts.Type {
        const declaration = this.findFirstNodeAbove(node, ts.isFunctionLike);
        if (declaration) {
            const signature = checker.getSignatureFromDeclaration(declaration);
            return checker.getReturnTypeOfSignature(signature);
        }
        return undefined;
    }

    public static collectCustomDecorators(symbol: ts.Symbol, checker: ts.TypeChecker, decMap: Map<DecoratorKind, Decorator>): void {
        const comments = symbol.getDocumentationComment(checker);
        const decorators = comments.filter(comment => comment.kind === "text")
                               .map(comment => comment.text.split("\n"))
                               .reduce((a, b) => a.concat(b), [])
                               .map(line => line.trim())
                               .filter(comment => comment[0] === "!");

        decorators.forEach(decStr => {
            const [decoratorName, ...decoratorArguments] = decStr.split(" ");
            if (Decorator.isValid(decoratorName.substr(1))) {
                const dec = new Decorator(decoratorName.substr(1), decoratorArguments);
                decMap.set(dec.kind, dec);
                console.warn(
                    `[Deprecated] Decorators with ! are being deprecated, ` +
                    `use @${decStr.substr(1)} instead`);
            } else {
                console.warn(`Encountered unknown decorator ${decStr}.`);
            }
        });

        symbol.getJsDocTags().forEach(tag => {
            if (Decorator.isValid(tag.name)) {
                const dec = new Decorator(tag.name, tag.text ? tag.text.split(" ") : []);
                decMap.set(dec.kind, dec);
            }
        });
    }

    public static getCustomDecorators(type: ts.Type, checker: ts.TypeChecker): Map<DecoratorKind, Decorator> {
        const decMap = new Map<DecoratorKind, Decorator>();
        if (type.symbol) {
            this.collectCustomDecorators(type.symbol, checker, decMap);
        }
        if (type.aliasSymbol) {
            this.collectCustomDecorators(type.aliasSymbol, checker, decMap);
        }
        return decMap;
    }

    // Search up until finding a node satisfying the callback
    public static findFirstNodeAbove<T extends ts.Node>(node: ts.Node, callback: (n: ts.Node) => n is T): T {
        let current = node;
        while (current.parent) {
            if (callback(current.parent)) {
                return current.parent;
            } else {
                current = current.parent;
            }
        }
        return undefined;
    }

    public static hasExplicitGetAccessor(type: ts.Type, name: ts.__String): boolean {
        if (type && type.symbol && type.symbol.members) {
            const field = type.symbol.members.get(name);
            return field && (field.flags & ts.SymbolFlags.GetAccessor) !== 0;
        }
    }

    public static hasGetAccessor(node: ts.Node, checker: ts.TypeChecker): boolean {
        if (ts.isPropertyAccessExpression(node)) {
            const name = node.name.escapedText;
            const type = checker.getTypeAtLocation(node.expression);
            return this.forTypeOrAnySupertype(type, checker, t => this.hasExplicitGetAccessor(t, name));
        }
        return false;
    }

    public static hasExplicitSetAccessor(type: ts.Type, name: ts.__String): boolean {
        if (type && type.symbol && type.symbol.members) {
            const field = type.symbol.members.get(name);
            return field && (field.flags & ts.SymbolFlags.SetAccessor) !== 0;
        }
    }

    public static hasSetAccessor(node: ts.Node, checker: ts.TypeChecker): boolean {
        if (ts.isPropertyAccessExpression(node)) {
            const name = node.name.escapedText;
            const type = checker.getTypeAtLocation(node.expression);
            return this.forTypeOrAnySupertype(type, checker, t => this.hasExplicitSetAccessor(t, name));
        }
        return false;
    }

    public static isBinaryAssignmentToken(token: ts.SyntaxKind): [boolean, tstl.BinaryOperator] {
        switch (token) {
            case ts.SyntaxKind.BarEqualsToken:
                return [true, tstl.SyntaxKind.BitwiseOrOperator];
            case ts.SyntaxKind.PlusEqualsToken:
                return [true, tstl.SyntaxKind.AdditionOperator];
            case ts.SyntaxKind.CaretEqualsToken:
                return [true, tstl.SyntaxKind.BitwiseExclusiveOrOperator];
            case ts.SyntaxKind.MinusEqualsToken:
                return [true, tstl.SyntaxKind.SubractionOperator];
            case ts.SyntaxKind.SlashEqualsToken:
                return [true, tstl.SyntaxKind.DivisionOperator];
            case ts.SyntaxKind.PercentEqualsToken:
                return [true, tstl.SyntaxKind.ModuloOperator];
            case ts.SyntaxKind.AsteriskEqualsToken:
                return [true, tstl.SyntaxKind.MultiplicationOperator];
            case ts.SyntaxKind.AmpersandEqualsToken:
                return [true, tstl.SyntaxKind.BitwiseAndOperator];
            case ts.SyntaxKind.AsteriskAsteriskEqualsToken:
                return [true, tstl.SyntaxKind.PowerOperator];
            case ts.SyntaxKind.LessThanLessThanEqualsToken:
                return [true, tstl.SyntaxKind.BitwiseLeftShiftOperator];
            case ts.SyntaxKind.GreaterThanGreaterThanEqualsToken:
                return [true, tstl.SyntaxKind.BitwiseRightShiftOperator];
            case ts.SyntaxKind.GreaterThanGreaterThanGreaterThanEqualsToken:
                // return [true, ts.SyntaxKind.GreaterThanGreaterThanGreaterThanToken];
                throw new Error("Not yet implemented in lua AST");  // TODO
        }

        return [false, undefined];
    }

    public static isCompoundPrefixUnaryOperator(node: ts.PrefixUnaryExpression): boolean {
        return node.operator !== ts.SyntaxKind.ExclamationToken && node.operator !== ts.SyntaxKind.MinusToken &&
               node.operator !== ts.SyntaxKind.PlusToken && node.operator !== ts.SyntaxKind.TildeToken;
    }

    public static getUnaryCompoundAssignmentOperator(node: ts.PrefixUnaryExpression | ts.PostfixUnaryExpression): ts.BinaryOperator {
        switch (node.operator) {
            case ts.SyntaxKind.PlusPlusToken:
                return ts.SyntaxKind.PlusToken;
            case ts.SyntaxKind.MinusMinusToken:
                return ts.SyntaxKind.MinusToken;
            default:
                throw TSTLErrors.UnsupportedKind(
                    `unary ${ts.isPrefixUnaryExpression(node) ? "prefix" : "postfix"} operator`, node.operator, node);
        }
    }

    public static isExpressionStatement(node: ts.Expression): boolean {
        return node.parent === undefined || ts.isExpressionStatement(node.parent) || ts.isForStatement(node.parent);
    }

    public static isInGlobalScope(node: ts.FunctionDeclaration): boolean {
        let parent = node.parent;
        while (parent !== undefined) {
            if (ts.isBlock(parent)) {
                return false;
            }
            parent = parent.parent;
        }
        return true;
    }

    // Returns true for expressions that may have effects when evaluated
    public static isExpressionWithEvaluationEffect(node: ts.Expression): boolean {
        return !(ts.isLiteralExpression(node) || ts.isIdentifier(node) || node.kind === ts.SyntaxKind.ThisKeyword);
    }

    // If expression is property/element access with possible effects from being evaluated, returns true along with the
    // separated object and index expressions.
    public static isAccessExpressionWithEvaluationEffects(node: ts.Expression, checker: ts.TypeChecker):
        [boolean, ts.Expression, ts.Expression] {
        if (ts.isElementAccessExpression(node) &&
            (this.isExpressionWithEvaluationEffect(node.expression) || this.isExpressionWithEvaluationEffect(node.argumentExpression))) {
            const type = checker.getTypeAtLocation(node.expression);
            if (this.isArrayType(type, checker)) {
                // Offset arrays by one
                const oneLit = ts.createNumericLiteral("1");
                const exp = ts.createParen(node.argumentExpression);
                const addExp = ts.createBinary(exp, ts.SyntaxKind.PlusToken, oneLit);
                return [true, node.expression, addExp];
            } else {
                return [true, node.expression, node.argumentExpression];
            }
        } else if (ts.isPropertyAccessExpression(node) && this.isExpressionWithEvaluationEffect(node.expression)) {
            return [true, node.expression, ts.createStringLiteral(node.name.text)];
        }
        return [false, undefined, undefined];
    }

    public static isDefaultArrayCallMethodName(methodName: string): boolean {
        return defaultArrayCallMethodNames.has(methodName);
    }

    public static getExplicitThisParameter(signatureDeclaration: ts.SignatureDeclaration): ts.ParameterDeclaration {
        return signatureDeclaration.parameters.find(
            param => ts.isIdentifier(param.name) && param.name.originalKeywordKind === ts.SyntaxKind.ThisKeyword);
    }

    public static getSignatureDeclarations(signatures: ts.Signature[], checker: ts.TypeChecker): ts.SignatureDeclaration[] {
        const signatureDeclarations: ts.SignatureDeclaration[] = [];
        for (const signature of signatures) {
            const signatureDeclaration = signature.getDeclaration();
            if ((ts.isFunctionExpression(signatureDeclaration) || ts.isArrowFunction(signatureDeclaration)) &&
                !this.getExplicitThisParameter(signatureDeclaration)) {
                // Function expressions: get signatures of type being assigned to, unless 'this' was explicit
                let declType: ts.Type;
                if (ts.isCallExpression(signatureDeclaration.parent)) {
                    // Function expression being passed as argument to another function
                    const i = signatureDeclaration.parent.arguments.indexOf(signatureDeclaration);
                    if (i >= 0) {
                        const parentSignature = checker.getResolvedSignature(signatureDeclaration.parent);
                        const parentSignatureDeclaration = parentSignature.getDeclaration();
                        if (parentSignatureDeclaration) {
                            declType = checker.getTypeAtLocation(parentSignatureDeclaration.parameters[i]);
                        }
                    }
                } else if (ts.isReturnStatement(signatureDeclaration.parent)) {
                    declType = this.getContainingFunctionReturnType(signatureDeclaration.parent, checker);
                } else {
                    // Function expression being assigned
                    declType = checker.getTypeAtLocation(signatureDeclaration.parent);
                }
                if (declType) {
                    const declSignatures = declType.getCallSignatures();
                    if (declSignatures.length > 0) {
                        declSignatures.map(s => s.getDeclaration()).forEach(decl => signatureDeclarations.push(decl));
                        continue;
                    }
                }
            }
            signatureDeclarations.push(signatureDeclaration);
        }
        return signatureDeclarations;
    }

    public static getDeclarationContextType(signatureDeclaration: ts.SignatureDeclaration, checker: ts.TypeChecker): ContextType {
        const thisParameter = this.getExplicitThisParameter(signatureDeclaration);
        if (thisParameter) {
            // Explicit 'this'
            return thisParameter.type && thisParameter.type.kind === ts.SyntaxKind.VoidKeyword ? ContextType.Void : ContextType.NonVoid;
        }
<<<<<<< HEAD
        if ((ts.isMethodDeclaration(signatureDeclaration) || ts.isMethodSignature(signatureDeclaration)) &&
            !(ts.getCombinedModifierFlags(signatureDeclaration) & ts.ModifierFlags.Static)) {
            // Non-static method
            return ContextType.NonVoid;
        }
        if ((ts.isPropertySignature(signatureDeclaration.parent) || ts.isPropertyDeclaration(signatureDeclaration.parent) ||
             ts.isPropertyAssignment(signatureDeclaration.parent)) &&
            !(ts.getCombinedModifierFlags(signatureDeclaration.parent) & ts.ModifierFlags.Static)) {
            // Non-static lambda property
=======
        if (ts.isMethodDeclaration(signatureDeclaration) || ts.isMethodSignature(signatureDeclaration)) {
            // Method
            return ContextType.NonVoid;
        }
        if (ts.isPropertySignature(signatureDeclaration.parent)
            || ts.isPropertyDeclaration(signatureDeclaration.parent)
            || ts.isPropertyAssignment(signatureDeclaration.parent)) {
            // Lambda property
>>>>>>> 91b02cef
            return ContextType.NonVoid;
        }
        if (ts.isBinaryExpression(signatureDeclaration.parent)) {
            // Function expression: check type being assigned to
            return this.getFunctionContextType(checker.getTypeAtLocation(signatureDeclaration.parent.left), checker);
        }
        return ContextType.Void;
    }

    public static reduceContextTypes(contexts: ContextType[]): ContextType {
        const reducer = (a: ContextType, b: ContextType) => {
            if (a === ContextType.None) {
                return b;
            } else if (b === ContextType.None) {
                return a;
            } else if (a !== b) {
                return ContextType.Mixed;
            } else {
                return a;
            }
        };
        return contexts.reduce(reducer, ContextType.None);
    }

    public static getFunctionContextType(type: ts.Type, checker: ts.TypeChecker): ContextType {
        if (type.isTypeParameter()) {
            type = type.getConstraint() || type;
        }

        if (type.isUnion()) {
            return this.reduceContextTypes(type.types.map(t => this.getFunctionContextType(t, checker)));
        }

        const signatures = checker.getSignaturesOfType(type, ts.SignatureKind.Call);
        if (signatures.length === 0) {
            return ContextType.None;
        }
        const signatureDeclarations = this.getSignatureDeclarations(signatures, checker);
        return this.reduceContextTypes(signatureDeclarations.map(s => this.getDeclarationContextType(s, checker)));
    }

    public static isDefaultArrayPropertyName(methodName: string): boolean {
        return defaultArrayPropertyNames.has(methodName);
    }

    public static escapeString(text: string): string {
        // https://developer.mozilla.org/en-US/docs/Web/JavaScript/Reference/Global_Objects/String
        const escapeSequences: Array<[RegExp, string]> = [
            [/[\\]/g, "\\\\"],
            [/[\']/g, "\\\'"],
            [/[\`]/g, "\\\`"],
            [/[\"]/g, "\\\""],
            [/[\n]/g, "\\n"],
            [/[\r]/g, "\\r"],
            [/[\v]/g, "\\v"],
            [/[\t]/g, "\\t"],
            [/[\b]/g, "\\b"],
            [/[\f]/g, "\\f"],
            [/[\0]/g, "\\0"],
        ];

        if (text.length > 0) {
            for (const [regex, replacement] of escapeSequences) {
                text = text.replace(regex, replacement);
            }
        }
        return text;
    }

    public static isValidLuaIdentifier(str: string): boolean {
        return str.match(/[a-zA-Z_][a-zA-Z0-9_]*/) !== null;
    }
}<|MERGE_RESOLUTION|>--- conflicted
+++ resolved
@@ -411,17 +411,6 @@
             // Explicit 'this'
             return thisParameter.type && thisParameter.type.kind === ts.SyntaxKind.VoidKeyword ? ContextType.Void : ContextType.NonVoid;
         }
-<<<<<<< HEAD
-        if ((ts.isMethodDeclaration(signatureDeclaration) || ts.isMethodSignature(signatureDeclaration)) &&
-            !(ts.getCombinedModifierFlags(signatureDeclaration) & ts.ModifierFlags.Static)) {
-            // Non-static method
-            return ContextType.NonVoid;
-        }
-        if ((ts.isPropertySignature(signatureDeclaration.parent) || ts.isPropertyDeclaration(signatureDeclaration.parent) ||
-             ts.isPropertyAssignment(signatureDeclaration.parent)) &&
-            !(ts.getCombinedModifierFlags(signatureDeclaration.parent) & ts.ModifierFlags.Static)) {
-            // Non-static lambda property
-=======
         if (ts.isMethodDeclaration(signatureDeclaration) || ts.isMethodSignature(signatureDeclaration)) {
             // Method
             return ContextType.NonVoid;
@@ -430,7 +419,6 @@
             || ts.isPropertyDeclaration(signatureDeclaration.parent)
             || ts.isPropertyAssignment(signatureDeclaration.parent)) {
             // Lambda property
->>>>>>> 91b02cef
             return ContextType.NonVoid;
         }
         if (ts.isBinaryExpression(signatureDeclaration.parent)) {
