import * as ts from "typescript";
import { Decorator, DecoratorKind } from "./Decorator";

export enum ContextType {
    None,
    Void,
    NonVoid,
    Mixed,
}

const defaultArrayCallMethodNames = new Set<string>([
    "concat",
    "push",
    "reverse",
    "shift",
    "unshift",
    "sort",
    "pop",
    "forEach",
    "indexOf",
    "map",
    "filter",
    "some",
    "every",
    "slice",
    "splice",
    "join",
]);

const defaultArrayPropertyNames = new Set<string>([
    "length",
]);

export class TSHelper {

    // Reverse lookup of enum key by value
    public static enumName<T>(needle: T, haystack: any): string {
        for (const name in haystack) {
            if (haystack[name] === needle) {
                return name;
            }
        }
        return "unknown";
    }

    // Breaks down a mask into all flag names.
    public static enumNames<T>(mask: number, haystack: any): string[] {
        const result = [];
        for (const name in haystack) {
            if ((mask & haystack[name]) !== 0 && mask >= haystack[name]) {
                result.push(name);
            }
        }
        return result;
    }

    public static containsStatement(statements: ts.NodeArray<ts.Statement>, kind: ts.SyntaxKind): boolean {
        return statements.some(statement => statement.kind === kind);
    }

    public static getExtendedType(node: ts.ClassLikeDeclarationBase, checker: ts.TypeChecker): ts.Type | undefined {
        if (node && node.heritageClauses) {
            for (const clause of node.heritageClauses) {
                if (clause.token === ts.SyntaxKind.ExtendsKeyword) {
                    const superType = checker.getTypeAtLocation(clause.types[0]);
                    const decorators = this.getCustomDecorators(superType, checker);
                    if (!decorators.has(DecoratorKind.PureAbstract)) {
                        return superType;
                    }
                }
            }
        }
        return undefined;
    }

    public static isFileModule(sourceFile: ts.SourceFile): boolean {
        if (sourceFile) {
            // Vanilla ts flags files as external module if they have an import or
            // export statement, we only check for export statements
            // TODO will break in 3.x
            return sourceFile.statements.some(statement =>
                (ts.getCombinedModifierFlags(statement) & ts.ModifierFlags.Export) !== 0
                || statement.kind === ts.SyntaxKind.ExportAssignment
                || statement.kind === ts.SyntaxKind.ExportDeclaration);
        }
        return false;
    }

    public static isInDestructingAssignment(node: ts.Node): boolean {
        return node.parent && (
            (ts.isVariableDeclaration(node.parent) && ts.isArrayBindingPattern(node.parent.name))
            || (ts.isBinaryExpression(node.parent) && ts.isArrayLiteralExpression(node.parent.left)));
    }

    // iterate over a type and its bases until the callback returns true.
    public static forTypeOrAnySupertype(
        type: ts.Type,
        checker: ts.TypeChecker,
        predicate: (type: ts.Type) => boolean
    ): boolean {
        if (predicate(type)) {
            return true;
        }
        if (!type.isClassOrInterface() && type.symbol) {
            type = checker.getDeclaredTypeOfSymbol(type.symbol);
        }
        const superTypes = type.getBaseTypes();
        if (superTypes) {
            for (const superType of superTypes) {
                if (this.forTypeOrAnySupertype(superType, checker, predicate)) {
                    return true;
                }
            }
        }
        return false;
    }

    public static isStringType(type: ts.Type): boolean {
        return (type.flags & ts.TypeFlags.String) !== 0
            || (type.flags & ts.TypeFlags.StringLike) !== 0
            || (type.flags & ts.TypeFlags.StringLiteral) !== 0;
    }

    public static isArrayTypeNode(typeNode: ts.TypeNode): boolean {
        return typeNode.kind === ts.SyntaxKind.ArrayType
            || typeNode.kind === ts.SyntaxKind.TupleType
            || ((typeNode.kind === ts.SyntaxKind.UnionType || typeNode.kind === ts.SyntaxKind.IntersectionType)
                && (typeNode as ts.UnionOrIntersectionTypeNode).types.some(this.isArrayTypeNode));
    }

    public static isExplicitArrayType(type: ts.Type, checker: ts.TypeChecker): boolean {
        const typeNode = checker.typeToTypeNode(type, undefined, ts.NodeBuilderFlags.InTypeAlias);
        return typeNode && this.isArrayTypeNode(typeNode);
    }

    public static isFunctionType(type: ts.Type, checker: ts.TypeChecker): boolean {
        const typeNode = checker.typeToTypeNode(type, undefined, ts.NodeBuilderFlags.InTypeAlias);
        return typeNode && ts.isFunctionTypeNode(typeNode);
    }

    public static isArrayType(type: ts.Type, checker: ts.TypeChecker): boolean {
        return this.forTypeOrAnySupertype(type, checker, t => this.isExplicitArrayType(t, checker));
    }

    public static isTupleReturnCall(node: ts.Node, checker: ts.TypeChecker): boolean {
        if (ts.isCallExpression(node)) {
            const type = checker.getTypeAtLocation(node.expression);

            return this.getCustomDecorators(type, checker)
                       .has(DecoratorKind.TupleReturn);
        } else {
            return false;
        }
    }

    public static isInTupleReturnFunction(node: ts.Node, checker: ts.TypeChecker): boolean {
        const declaration = this.findFirstNodeAbove(node, (n): n is ts.Node =>
            ts.isFunctionDeclaration(n) || ts.isMethodDeclaration(n));
        if (declaration) {
            const decorators = this.getCustomDecorators(
                checker.getTypeAtLocation(declaration),
                checker
            );
            return decorators.has(DecoratorKind.TupleReturn);
        } else {
            return false;
        }
    }

    public static getContainingFunctionReturnType(node: ts.Node, checker: ts.TypeChecker): ts.Type {
        const declaration = this.findFirstNodeAbove(node, ts.isFunctionLike);
        if (declaration) {
            const signature = checker.getSignatureFromDeclaration(declaration);
            return checker.getReturnTypeOfSignature(signature);
        }
        return undefined;
    }

    public static collectCustomDecorators(symbol: ts.Symbol, checker: ts.TypeChecker,
                                          decMap: Map<DecoratorKind, Decorator>): void {
        const comments = symbol.getDocumentationComment(checker);
        const decorators =
            comments.filter(comment => comment.kind === "text")
                    .map(comment => comment.text.split("\n"))
                    .reduce((a, b) => a.concat(b), [])
                    .map(line => line.trim())
                    .filter(comment => comment[0] === "!");

        decorators.forEach(decStr => {
            const [decoratorName, ...decoratorArguments] = decStr.split(" ");
            if (Decorator.isValid(decoratorName.substr(1))) {
                const dec = new Decorator(decoratorName.substr(1), decoratorArguments);
                decMap.set(dec.kind, dec);
                console.warn(`[Deprecated] Decorators with ! are being deprecated, `
                    + `use @${decStr.substr(1)} instead`);
            } else {
                console.warn(`Encountered unknown decorator ${decStr}.`);
            }
        });

        symbol.getJsDocTags().forEach(tag => {
            if (Decorator.isValid(tag.name)) {
                const dec = new Decorator(tag.name, tag.text ? tag.text.split(" ") : []);
                decMap.set(dec.kind, dec);
            }
        });
    }

    public static getCustomDecorators(type: ts.Type, checker: ts.TypeChecker): Map<DecoratorKind, Decorator> {
        const decMap = new Map<DecoratorKind, Decorator>();
        if (type.symbol) {
            this.collectCustomDecorators(type.symbol, checker, decMap);
        }
        if (type.aliasSymbol) {
            this.collectCustomDecorators(type.aliasSymbol, checker, decMap);
        }
        return decMap;
    }

    // Search up until finding a node satisfying the callback
    public static findFirstNodeAbove<T extends ts.Node>(node: ts.Node, callback: (n: ts.Node) => n is T): T {
        let current = node;
        while (current.parent) {
            if (callback(current.parent)) {
                return current.parent;
            } else {
                current = current.parent;
            }
        }
        return undefined;
    }

    public static hasExplicitGetAccessor(type: ts.Type, name: ts.__String): boolean {
        if (type && type.symbol && type.symbol.members) {
            const field = type.symbol.members.get(name);
            return field && (field.flags & ts.SymbolFlags.GetAccessor) !== 0;
        }
    }

    public static hasGetAccessor(node: ts.Node, checker: ts.TypeChecker): boolean {
        if (ts.isPropertyAccessExpression(node)) {
            const name = node.name.escapedText;
            const type = checker.getTypeAtLocation(node.expression);
            return this.forTypeOrAnySupertype(type, checker, t => this.hasExplicitGetAccessor(t, name));
        }
        return false;
    }

    public static hasExplicitSetAccessor(type: ts.Type, name: ts.__String): boolean {
        if (type && type.symbol && type.symbol.members) {
            const field = type.symbol.members.get(name);
            return field && (field.flags & ts.SymbolFlags.SetAccessor) !== 0;
        }
    }

    public static hasSetAccessor(node: ts.Node, checker: ts.TypeChecker): boolean {
        if (ts.isPropertyAccessExpression(node)) {
            const name = node.name.escapedText;
            const type = checker.getTypeAtLocation(node.expression);
            return this.forTypeOrAnySupertype(type, checker, t => this.hasExplicitSetAccessor(t, name));
        }
        return false;
    }

    public static isBinaryAssignmentToken(token: ts.SyntaxKind): [boolean, ts.BinaryOperator] {
        switch (token) {
            case ts.SyntaxKind.BarEqualsToken:
                return [true, ts.SyntaxKind.BarToken];
            case ts.SyntaxKind.PlusEqualsToken:
                return [true, ts.SyntaxKind.PlusToken];
            case ts.SyntaxKind.CaretEqualsToken:
                return [true, ts.SyntaxKind.CaretToken];
            case ts.SyntaxKind.MinusEqualsToken:
                return [true, ts.SyntaxKind.MinusToken];
            case ts.SyntaxKind.SlashEqualsToken:
                return [true, ts.SyntaxKind.SlashToken];
            case ts.SyntaxKind.PercentEqualsToken:
                return [true, ts.SyntaxKind.PercentToken];
            case ts.SyntaxKind.AsteriskEqualsToken:
                return [true, ts.SyntaxKind.AsteriskToken];
            case ts.SyntaxKind.AmpersandEqualsToken:
                return [true, ts.SyntaxKind.AmpersandToken];
            case ts.SyntaxKind.AsteriskAsteriskEqualsToken:
                return [true, ts.SyntaxKind.AsteriskAsteriskToken];
            case ts.SyntaxKind.LessThanLessThanEqualsToken:
                return [true, ts.SyntaxKind.LessThanLessThanToken];
            case ts.SyntaxKind.GreaterThanGreaterThanEqualsToken:
                return [true, ts.SyntaxKind.GreaterThanGreaterThanToken];
            case ts.SyntaxKind.GreaterThanGreaterThanGreaterThanEqualsToken:
                return [true, ts.SyntaxKind.GreaterThanGreaterThanGreaterThanToken];
        }

        return [false, undefined];
    }

    public static isExpressionStatement(node: ts.Expression): boolean {
        return node.parent === undefined
            || ts.isExpressionStatement(node.parent)
            || ts.isForStatement(node.parent);
    }

    public static isInGlobalScope(node: ts.FunctionDeclaration): boolean {
        let parent = node.parent;
        while (parent !== undefined) {
            if (ts.isBlock(parent)) {
                return false;
            }
            parent = parent.parent;
        }
        return true;
    }

    // Returns true for expressions that may have effects when evaluated
    public static isExpressionWithEvaluationEffect(node: ts.Expression): boolean {
        return !(ts.isLiteralExpression(node) || ts.isIdentifier(node));
    }

    // If expression is property/element access with possible effects from being evaluated, returns true along with the
    // separated object and index expressions.
    public static isAccessExpressionWithEvaluationEffects(node: ts.Expression, checker: ts.TypeChecker):
        [boolean, ts.Expression, ts.Expression] {
        if (ts.isElementAccessExpression(node)
            && (this.isExpressionWithEvaluationEffect(node.expression)
                || this.isExpressionWithEvaluationEffect(node.argumentExpression))) {
            const type = checker.getTypeAtLocation(node.expression);
            if (this.isArrayType(type, checker)) {
                // Offset arrays by one
                const oneLit = ts.createNumericLiteral("1");
                const exp = ts.createParen(node.argumentExpression);
                const addExp = ts.createBinary(exp, ts.SyntaxKind.PlusToken, oneLit);
                return [true, node.expression, addExp];
            } else {
                return [true, node.expression, node.argumentExpression];
            }
        } else if (ts.isPropertyAccessExpression(node) && this.isExpressionWithEvaluationEffect(node.expression)) {
            return [true, node.expression, ts.createStringLiteral(node.name.text)];
        }
        return [false, undefined, undefined];
    }

    public static isDefaultArrayCallMethodName(methodName: string): boolean {
        return defaultArrayCallMethodNames.has(methodName);
    }

<<<<<<< HEAD
    public static getExplicitThisParameter(signatureDeclaration: ts.SignatureDeclaration): ts.ParameterDeclaration {
        return signatureDeclaration.parameters
            .find(param => ts.isIdentifier(param.name) && param.name.originalKeywordKind === ts.SyntaxKind.ThisKeyword);
    }

    public static getSignatureDeclarations(signatures: ts.Signature[], checker: ts.TypeChecker)
        : ts.SignatureDeclaration[] {
        const signatureDeclarations: ts.SignatureDeclaration[] = [];
        for (const signature of signatures) {
            const signatureDeclaration = signature.getDeclaration();
            if ((ts.isFunctionExpression(signatureDeclaration) || ts.isArrowFunction(signatureDeclaration))
                && !this.getExplicitThisParameter(signatureDeclaration)) {
                // Function expressions: get signatures of type being assigned to, unless 'this' was explicit
                let declType: ts.Type;
                if (ts.isCallExpression(signatureDeclaration.parent)) {
                    // Function expression being passed as argument to another function
                    const i = signatureDeclaration.parent.arguments.indexOf(signatureDeclaration);
                    if (i >= 0) {
                        const parentSignature = checker.getResolvedSignature(signatureDeclaration.parent);
                        const parentSignatureDeclaration = parentSignature.getDeclaration();
                        declType = checker.getTypeAtLocation(parentSignatureDeclaration.parameters[i]);
                    }
                } else if (ts.isReturnStatement(signatureDeclaration.parent)) {
                    declType = this.getContainingFunctionReturnType(signatureDeclaration.parent, checker);
                } else {
                    // Function expression being assigned
                    declType = checker.getTypeAtLocation(signatureDeclaration.parent);
                }
                if (declType) {
                    const declSignatures = declType.getCallSignatures();
                    if (declSignatures.length > 0) {
                        declSignatures.map(s => s.getDeclaration()).forEach(decl => signatureDeclarations.push(decl));
                        continue;
                    }
                }
            }
            signatureDeclarations.push(signatureDeclaration);
        }
        return signatureDeclarations;
    }

    public static getDeclarationContextType(signatureDeclaration: ts.SignatureDeclaration,
                                            checker: ts.TypeChecker): ContextType {
        const thisParameter = this.getExplicitThisParameter(signatureDeclaration);
        if (thisParameter) {
            // Explicit 'this'
            return thisParameter.type && thisParameter.type.kind === ts.SyntaxKind.VoidKeyword
                ? ContextType.Void : ContextType.NonVoid;
        }
        if ((ts.isMethodDeclaration(signatureDeclaration) || ts.isMethodSignature(signatureDeclaration))
            && !(ts.getCombinedModifierFlags(signatureDeclaration) & ts.ModifierFlags.Static)) {
            // Non-static method
            return ContextType.NonVoid;
        }
        if ((ts.isPropertySignature(signatureDeclaration.parent)
             || ts.isPropertyDeclaration(signatureDeclaration.parent)
             || ts.isPropertyAssignment(signatureDeclaration.parent))
            && !(ts.getCombinedModifierFlags(signatureDeclaration.parent) & ts.ModifierFlags.Static)) {
            // Non-static lambda property
            return ContextType.NonVoid;
        }
        if (ts.isBinaryExpression(signatureDeclaration.parent)) {
            // Function expression: check type being assigned to
            return this.getFunctionContextType(checker.getTypeAtLocation(signatureDeclaration.parent.left), checker);
        }
        return ContextType.Void;
    }

    public static reduceContextTypes(contexts: ContextType[]): ContextType {
        const reducer = (a: ContextType, b: ContextType) => {
            if (a === ContextType.None) {
                return b;
            } else if (b === ContextType.None) {
                return a;
            } else if (a !== b) {
                return ContextType.Mixed;
            } else {
                return a;
            }
        };
        return contexts.reduce(reducer, ContextType.None);
    }

    public static getFunctionContextType(type: ts.Type, checker: ts.TypeChecker): ContextType {
        if (type.isTypeParameter()) {
            type = type.getConstraint() || type;
        }

        if (type.isUnion()) {
            return this.reduceContextTypes(type.types.map(t => this.getFunctionContextType(t, checker)));
        }

        const signatures = checker.getSignaturesOfType(type, ts.SignatureKind.Call);
        if (signatures.length === 0) {
            return ContextType.None;
        }
        const signatureDeclarations = this.getSignatureDeclarations(signatures, checker);
        return this.reduceContextTypes(signatureDeclarations.map(s => this.getDeclarationContextType(s, checker)));
    }
=======
    public static isDefaultArrayPropertyName(methodName: string): boolean {
        return defaultArrayPropertyNames.has(methodName);
    }

>>>>>>> c11de815
}<|MERGE_RESOLUTION|>--- conflicted
+++ resolved
@@ -342,7 +342,6 @@
         return defaultArrayCallMethodNames.has(methodName);
     }
 
-<<<<<<< HEAD
     public static getExplicitThisParameter(signatureDeclaration: ts.SignatureDeclaration): ts.ParameterDeclaration {
         return signatureDeclaration.parameters
             .find(param => ts.isIdentifier(param.name) && param.name.originalKeywordKind === ts.SyntaxKind.ThisKeyword);
@@ -442,10 +441,8 @@
         const signatureDeclarations = this.getSignatureDeclarations(signatures, checker);
         return this.reduceContextTypes(signatureDeclarations.map(s => this.getDeclarationContextType(s, checker)));
     }
-=======
+
     public static isDefaultArrayPropertyName(methodName: string): boolean {
         return defaultArrayPropertyNames.has(methodName);
     }
-
->>>>>>> c11de815
 }