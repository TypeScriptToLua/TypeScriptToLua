--- conflicted
+++ resolved
@@ -134,14 +134,13 @@
             node);
     };
 
-<<<<<<< HEAD
     public static UnresolvableRequirePath = (node: ts.Node, reason: string, path?: string) => {
         return new TranspileError(
             `${reason}. ` +
             `TypeScript path: ${path}.`,
             node);
     };
-=======
+
     public static ReferencedBeforeDeclaration = (node: ts.Identifier) => {
         return new TranspileError(
             `Identifier "${node.text}" was referenced before it was declared. The declaration ` +
@@ -149,5 +148,4 @@
             node
         );
     }
->>>>>>> 6e0d84f2
 }