--- conflicted
+++ resolved
@@ -1,12 +1,7 @@
 import { SourceNode } from "source-map";
 import * as ts from "typescript";
-<<<<<<< HEAD
-import { CompilerOptions } from "./CompilerOptions";
-=======
 import { bundleTranspiledFiles } from "./bundle";
 import { CompilerOptions, validateOptions } from "./CompilerOptions";
-import * as diagnosticFactories from "./diagnostics";
->>>>>>> d88c9309
 import { Block } from "./LuaAST";
 import { createPrinter } from "./LuaPrinter";
 import { getPlugins, Plugin } from "./plugins";
@@ -94,7 +89,6 @@
     const visitorMap = createVisitorMap(plugins.map(p => p.visitors).filter(isNonNull));
     const printer = createPrinter(plugins.map(p => p.printer).filter(isNonNull));
     const processSourceFile = (sourceFile: ts.SourceFile) => {
-<<<<<<< HEAD
         const { luaAst, luaLibFeatures, diagnostics: transformDiagnostics } = transformSourceFile(
             program,
             sourceFile,
@@ -102,25 +96,14 @@
         );
         diagnostics.push(...transformDiagnostics);
         if (!options.noEmit && !options.emitDeclarationOnly) {
-            const { code, sourceMap } = printer(program, emitHost, sourceFile.fileName, luaAst, luaLibFeatures);
-            updateTranspiledFile(sourceFile.fileName, { luaAst, lua: code, sourceMap });
-=======
-        try {
-            const [luaAst, lualibFeatureSet] = transformer.transform(sourceFile);
-            if (!options.noEmit && !options.emitDeclarationOnly) {
-                const [lua, sourceMap, sourceNode] = printer.print(luaAst, lualibFeatureSet, sourceFile.fileName);
-                updateTranspiledFile(sourceFile.fileName, { luaAst, lua, sourceMap, sourceMapNode: sourceNode });
-            }
-        } catch (err) {
-            if (!(err instanceof TranspileError)) throw err;
-
-            diagnostics.push(diagnosticFactories.transpileError(err));
-
-            updateTranspiledFile(sourceFile.fileName, {
-                lua: `error(${JSON.stringify(err.message)})\n`,
-                sourceMap: "",
-            });
->>>>>>> d88c9309
+            const { code, sourceMap, sourceMapNode } = printer(
+                program,
+                emitHost,
+                sourceFile.fileName,
+                luaAst,
+                luaLibFeatures
+            );
+            updateTranspiledFile(sourceFile.fileName, { luaAst, lua: code, sourceMap, sourceMapNode });
         }
     };
 
