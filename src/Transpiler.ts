--- conflicted
+++ resolved
@@ -2039,17 +2039,13 @@
 
     public transpileConstructor(node: ts.ConstructorDeclaration,
                                 className: string): string {
-<<<<<<< HEAD
         // Don't transpile methods without body (overload declarations)
         if (!node.body) { return ""; }
 
-        const extraInstanceFields = [];
-=======
         // Check for field declarations in constructor
         const constructorFieldsDeclarations = node.parameters.filter(p => p.modifiers !== undefined);
->>>>>>> a61f8412
-
-        const [paramNames, spreadIdentifier] = this.transpileParameters(node.parameters);
+
+        const [paramNames, spreadIdentifier] = this.transpileParameters(node.parameters, null);
 
         let result = this.indent + `function ${className}.constructor(${["self"].concat(paramNames).join(",")})\n`;
 
