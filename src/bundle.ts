import * as path from "path";
import { SourceNode } from "source-map";
import * as ts from "typescript";
import { CompilerOptions } from "./CompilerOptions";
import { couldNotFindBundleEntryPoint } from "./diagnostics";
import { escapeString } from "./LuaPrinter";
import { EmitHost, TranspiledFile } from "./Transpile";
import { formatPathToLuaPath, normalizeSlashes, trimExtension } from "./utils";

const createModulePath = (baseDir: string, pathToResolve: string) =>
    escapeString(formatPathToLuaPath(trimExtension(path.relative(baseDir, pathToResolve))));

export function bundleTranspiledFiles(
    bundleFile: string,
    entryModule: string,
    transpiledFiles: TranspiledFile[],
    program: ts.Program,
    emitHost: EmitHost
): [ts.Diagnostic[], TranspiledFile] {
    const diagnostics: ts.Diagnostic[] = [];

    const options = program.getCompilerOptions() as CompilerOptions;

    const projectRootDir = options.configFilePath
        ? path.dirname(options.configFilePath)
        : emitHost.getCurrentDirectory();

    // Resolve project settings relative to project file.
    const resolvedEntryModule = path.resolve(projectRootDir, entryModule);
    const resolvedBundleFile = path.resolve(projectRootDir, bundleFile);

    // Resolve source files relative to common source directory.
    const sourceRootDir = program.getCommonSourceDirectory();
    if (!transpiledFiles.some(f => path.resolve(sourceRootDir, f.fileName) === resolvedEntryModule)) {
        return [[couldNotFindBundleEntryPoint(entryModule)], { fileName: bundleFile }];
    }

    // For each file: ["<module path>"] = function() <lua content> end,
    const moduleTableEntries: SourceChunk[] = transpiledFiles.map(f =>
        moduleSourceNode(f, createModulePath(sourceRootDir, f.fileName))
    );

    // If any of the modules contains a require for lualib_bundle, add it to the module table.
    const lualibRequired = transpiledFiles.some(f => f.lua && f.lua.includes(`require("lualib_bundle")`));
    if (lualibRequired) {
        const lualibBundle = emitHost.readFile(path.resolve(__dirname, "../dist/lualib/lualib_bundle.lua"));
        moduleTableEntries.push(`["lualib_bundle"] = function() ${lualibBundle} end,\n`);
    }

    // Create ____modules table containing all entries from moduleTableEntries
    const moduleTable = createModuleTableNode(moduleTableEntries);

    // Override `require` to read from ____modules table.
    const requireOverride = `
local ____modules = {}
local ____moduleCache = {}
local ____originalRequire = require
<<<<<<< HEAD
function require(file)
    if ____moduleCache[file] then
=======
local function require(file)
    if ____moduleCache[file] then 
>>>>>>> 757302b8
        return ____moduleCache[file]
    end
    if ____modules[file] then
        ____moduleCache[file] = ____modules[file]()
        return ____moduleCache[file]
    else
        if ____originalRequire then
            return ____originalRequire(file)
        else
            error("module '" .. file .. "' not found")
        end
    end
end\n`;

    // return require("<entry module path>")
    const entryPoint = `return require(${createModulePath(sourceRootDir, resolvedEntryModule)})\n`;

    const bundleNode = joinSourceChunks([requireOverride, moduleTable, entryPoint]);
    const { code, map } = bundleNode.toStringWithSourceMap();

    return [
        diagnostics,
        {
            fileName: normalizeSlashes(resolvedBundleFile),
            lua: code,
            sourceMap: map.toString(),
            sourceMapNode: moduleTable,
        },
    ];
}

function moduleSourceNode(transpiledFile: TranspiledFile, modulePath: string): SourceNode {
    const tableEntryHead = `[${modulePath}] = function() `;
    const tableEntryTail = `end,\n`;

    if (transpiledFile.lua && transpiledFile.sourceMapNode) {
        return joinSourceChunks([tableEntryHead, transpiledFile.sourceMapNode, tableEntryTail]);
    } else {
        return joinSourceChunks([tableEntryHead, tableEntryTail]);
    }
}

function createModuleTableNode(fileChunks: SourceChunk[]): SourceNode {
    const tableHead = `____modules = {\n`;
    const tableEnd = `}\n`;

    return joinSourceChunks([tableHead, ...fileChunks, tableEnd]);
}

type SourceChunk = string | SourceNode;
function joinSourceChunks(chunks: SourceChunk[]): SourceNode {
    // tslint:disable-next-line:no-null-keyword
    return new SourceNode(null, null, null, chunks);
}<|MERGE_RESOLUTION|>--- conflicted
+++ resolved
@@ -55,13 +55,8 @@
 local ____modules = {}
 local ____moduleCache = {}
 local ____originalRequire = require
-<<<<<<< HEAD
-function require(file)
+local function require(file)
     if ____moduleCache[file] then
-=======
-local function require(file)
-    if ____moduleCache[file] then 
->>>>>>> 757302b8
         return ____moduleCache[file]
     end
     if ____modules[file] then
