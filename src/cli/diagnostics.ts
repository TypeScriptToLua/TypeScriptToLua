--- conflicted
+++ resolved
@@ -20,21 +20,8 @@
             : `Found ${errorCount} errors. Watching for file changes.`,
 });
 
-<<<<<<< HEAD
-const createCommandLineError = <TArgs extends any[]>(code: number, getMessage: (...args: TArgs) => string) => (
-    ...args: TArgs
-): ts.Diagnostic => ({
-    file: undefined,
-    start: undefined,
-    length: undefined,
-    category: ts.DiagnosticCategory.Error,
-    code,
-    messageText: getMessage(...args),
-});
-=======
 const createCommandLineError = <TArgs extends any[]>(code: number, getMessage: (...args: TArgs) => string) =>
     createDiagnosticFactoryWithCode(code, (...args: TArgs) => ({ messageText: getMessage(...args) }));
->>>>>>> 3ad73bbf
 
 export const unknownCompilerOption = createCommandLineError(
     5023,
