<<<<<<< HEAD
function __TS__StringReplace(source: string, searchValue: string, replaceValue: string): string {
=======
declare namespace string {
    /** @tupleReturn */
    function gsub(this: void, source: string, searchValue: string, replaceValue: string): [string, number];
}

function __TS__StringReplace(this: void, source: string, searchValue: string, replaceValue: string): string {
>>>>>>> 512e7d0a
    return string.gsub(source, searchValue, replaceValue)[0];
}<|MERGE_RESOLUTION|>--- conflicted
+++ resolved
@@ -1,12 +1,3 @@
-<<<<<<< HEAD
-function __TS__StringReplace(source: string, searchValue: string, replaceValue: string): string {
-=======
-declare namespace string {
-    /** @tupleReturn */
-    function gsub(this: void, source: string, searchValue: string, replaceValue: string): [string, number];
-}
-
 function __TS__StringReplace(this: void, source: string, searchValue: string, replaceValue: string): string {
->>>>>>> 512e7d0a
     return string.gsub(source, searchValue, replaceValue)[0];
 }