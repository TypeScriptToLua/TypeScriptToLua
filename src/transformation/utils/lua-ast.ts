import * as ts from "typescript";
import * as assert from "assert";
import { LuaTarget } from "../../CompilerOptions";
import * as lua from "../../LuaAST";
import { TransformationContext } from "../context";
import { getCurrentNamespace } from "../visitors/namespace";
import { createExportedIdentifier, getIdentifierExportScope } from "./export";
import { findScope, peekScope, ScopeType } from "./scope";
import { isFunctionType } from "./typescript";

export type OneToManyVisitorResult<T extends lua.Node> = T | T[] | undefined;
export function unwrapVisitorResult<T extends lua.Node>(result: OneToManyVisitorResult<T>): T[] {
    if (result === undefined || result === null) {
        return [];
    } else if (Array.isArray(result)) {
        return result;
    } else {
        return [result];
    }
}

export function createSelfIdentifier(tsOriginal?: ts.Node): lua.Identifier {
    return lua.createIdentifier("self", tsOriginal, undefined, "this");
}

export function createExportsIdentifier(): lua.Identifier {
    return lua.createIdentifier("____exports");
}

export function createExpressionPlusOne(expression: lua.Expression): lua.Expression {
    if (lua.isNumericLiteral(expression)) {
        const newNode = lua.cloneNode(expression);
        newNode.value += 1;
        return newNode;
    }

    if (lua.isBinaryExpression(expression)) {
        if (
            expression.operator === lua.SyntaxKind.SubtractionOperator &&
            lua.isNumericLiteral(expression.right) &&
            expression.right.value === 1
        ) {
            return expression.left;
        }

        expression = lua.createParenthesizedExpression(expression);
    }

    return lua.createBinaryExpression(expression, lua.createNumericLiteral(1), lua.SyntaxKind.AdditionOperator);
}

export function createImmediatelyInvokedFunctionExpression(
    statements: lua.Statement[],
    result: lua.Expression | lua.Expression[],
    tsOriginal?: ts.Node
): lua.CallExpression {
    const body = statements ? statements.slice(0) : [];
    body.push(lua.createReturnStatement(Array.isArray(result) ? result : [result]));
    const flags = statements.length === 0 ? lua.FunctionExpressionFlags.Inline : lua.FunctionExpressionFlags.None;
    const iife = lua.createFunctionExpression(lua.createBlock(body), undefined, undefined, undefined, flags);
    return lua.createCallExpression(lua.createParenthesizedExpression(iife), [], tsOriginal);
}

export function createUnpackCall(
    context: TransformationContext,
    expression: lua.Expression,
    tsOriginal?: ts.Node
): lua.Expression {
    const unpack =
        context.luaTarget === LuaTarget.Lua51 || context.luaTarget === LuaTarget.LuaJIT
            ? lua.createIdentifier("unpack")
            : lua.createTableIndexExpression(lua.createIdentifier("table"), lua.createStringLiteral("unpack"));

    return lua.createCallExpression(unpack, [expression], tsOriginal);
}

export function wrapInTable(...expressions: lua.Expression[]): lua.ParenthesizedExpression {
    const fields = expressions.map(e => lua.createTableFieldExpression(e));
    return lua.createParenthesizedExpression(lua.createTableExpression(fields));
}

export function wrapInToStringForConcat(expression: lua.Expression): lua.Expression {
    if (
        lua.isStringLiteral(expression) ||
        lua.isNumericLiteral(expression) ||
        (lua.isBinaryExpression(expression) && expression.operator === lua.SyntaxKind.ConcatOperator)
    ) {
        return expression;
    }

    return lua.createCallExpression(lua.createIdentifier("tostring"), [expression]);
}

export function createHoistableVariableDeclarationStatement(
    context: TransformationContext,
    identifier: lua.Identifier,
    initializer?: lua.Expression,
    tsOriginal?: ts.Node
): lua.AssignmentStatement | lua.VariableDeclarationStatement {
    const declaration = lua.createVariableDeclarationStatement(identifier, initializer, tsOriginal);
    if (!context.options.noHoisting && identifier.symbolId) {
        const scope = peekScope(context);
        assert(scope.type !== ScopeType.Switch);

        if (!scope.variableDeclarations) {
            scope.variableDeclarations = [];
        }

        scope.variableDeclarations.push(declaration);
    }

    return declaration;
}

export function createLocalOrExportedOrGlobalDeclaration(
    context: TransformationContext,
    lhs: lua.Identifier | lua.Identifier[],
    rhs?: lua.Expression | lua.Expression[],
    tsOriginal?: ts.Node,
    overrideExportScope?: ts.SourceFile | ts.ModuleDeclaration
): lua.Statement[] {
    let declaration: lua.VariableDeclarationStatement | undefined;
    let assignment: lua.AssignmentStatement | undefined;

    const isVariableDeclaration = tsOriginal !== undefined && ts.isVariableDeclaration(tsOriginal);
    const isFunctionDeclaration = tsOriginal !== undefined && ts.isFunctionDeclaration(tsOriginal);

    const identifiers = Array.isArray(lhs) ? lhs : [lhs];
    if (identifiers.length === 0) {
        return [];
    }

    const exportScope = overrideExportScope ?? getIdentifierExportScope(context, identifiers[0]);
    if (exportScope) {
        // exported
        if (!rhs) {
            return [];
        } else {
            assignment = lua.createAssignmentStatement(
                identifiers.map(identifier => createExportedIdentifier(context, identifier, exportScope)),
                rhs,
                tsOriginal
            );
        }
    } else {
        const insideFunction = findScope(context, ScopeType.Function) !== undefined;

        if (context.isModule || getCurrentNamespace(context) || insideFunction || isVariableDeclaration) {
            const scope = peekScope(context);

            const isPossibleWrappedFunction =
                !isFunctionDeclaration &&
                tsOriginal &&
                ts.isVariableDeclaration(tsOriginal) &&
                tsOriginal.initializer &&
                isFunctionType(context, context.checker.getTypeAtLocation(tsOriginal.initializer));

            if (isPossibleWrappedFunction || scope.type === ScopeType.Switch) {
                // Split declaration and assignment for wrapped function types to allow recursion
                declaration = lua.createVariableDeclarationStatement(lhs, undefined, tsOriginal);
                assignment = lua.createAssignmentStatement(lhs, rhs, tsOriginal);
            } else {
                declaration = lua.createVariableDeclarationStatement(lhs, rhs, tsOriginal);
            }

            if (!context.options.noHoisting) {
                // Remember local variable declarations for hoisting later
<<<<<<< HEAD
                const scope =
                    isLetOrConst || functionDeclaration
                        ? peekScope(context)
                        : findScope(context, ScopeType.Function | ScopeType.File);

                if (scope) {
                    if (!scope.variableDeclarations) {
                        scope.variableDeclarations = [];
                    }

                    scope.variableDeclarations.push(declaration);
                }
=======
                if (!scope.variableDeclarations) {
                    scope.variableDeclarations = [];
                }

                scope.variableDeclarations.push(declaration);

                if (scope.type === ScopeType.Switch) {
                    declaration = undefined;
                }
>>>>>>> 96c3f8db
            }
        } else if (rhs) {
            // global
            assignment = lua.createAssignmentStatement(lhs, rhs, tsOriginal);
        } else {
            return [];
        }
    }

    if (!context.options.noHoisting && isFunctionDeclaration) {
        // Remember function definitions for hoisting later
        const functionSymbolId = (lhs as lua.Identifier).symbolId;
        const scope = peekScope(context);
        if (functionSymbolId && scope.functionDefinitions) {
            const definitions = scope.functionDefinitions.get(functionSymbolId);
            if (definitions) {
                definitions.definition = declaration ?? assignment;
            }
        }
    }

    if (declaration && assignment) {
        return [declaration, assignment];
    } else if (declaration) {
        return [declaration];
    } else if (assignment) {
        return [assignment];
    } else {
        return [];
    }
}<|MERGE_RESOLUTION|>--- conflicted
+++ resolved
@@ -1,7 +1,7 @@
 import * as ts from "typescript";
-import * as assert from "assert";
 import { LuaTarget } from "../../CompilerOptions";
 import * as lua from "../../LuaAST";
+import { assert } from "../../utils";
 import { TransformationContext } from "../context";
 import { getCurrentNamespace } from "../visitors/namespace";
 import { createExportedIdentifier, getIdentifierExportScope } from "./export";
@@ -165,20 +165,6 @@
 
             if (!context.options.noHoisting) {
                 // Remember local variable declarations for hoisting later
-<<<<<<< HEAD
-                const scope =
-                    isLetOrConst || functionDeclaration
-                        ? peekScope(context)
-                        : findScope(context, ScopeType.Function | ScopeType.File);
-
-                if (scope) {
-                    if (!scope.variableDeclarations) {
-                        scope.variableDeclarations = [];
-                    }
-
-                    scope.variableDeclarations.push(declaration);
-                }
-=======
                 if (!scope.variableDeclarations) {
                     scope.variableDeclarations = [];
                 }
@@ -188,7 +174,6 @@
                 if (scope.type === ScopeType.Switch) {
                     declaration = undefined;
                 }
->>>>>>> 96c3f8db
             }
         } else if (rhs) {
             // global
