--- conflicted
+++ resolved
@@ -127,7 +127,6 @@
         return [];
     }
 
-<<<<<<< HEAD
     let isVariableDeclaration = false;
     if (tsOriginal && ts.isVariableDeclaration(tsOriginal)) {
         isVariableDeclaration = true;
@@ -136,10 +135,7 @@
         }
     }
 
-    const exportScope = overrideExportScope || getIdentifierExportScope(context, identifiers[0]);
-=======
     const exportScope = overrideExportScope ?? getIdentifierExportScope(context, identifiers[0]);
->>>>>>> 3bd4333f
     if (exportScope) {
         // exported
         if (!rhs) {
