--- conflicted
+++ resolved
@@ -1,13 +1,7 @@
-import * as assert from "assert";
 import * as ts from "typescript";
 import * as lua from "../../LuaAST";
 import { assert, getOrUpdate, isNonNull } from "../../utils";
 import { TransformationContext } from "../context";
-<<<<<<< HEAD
-import { replaceStatementInParent } from "./lua-ast";
-=======
-import { UndefinedFunctionDefinition, UndefinedScope } from "./errors";
->>>>>>> 96c3f8db
 import { getSymbolInfo } from "./symbols";
 import { getFirstDeclarationInFile } from "./typescript";
 
