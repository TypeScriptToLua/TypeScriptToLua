import * as ts from "typescript";
import * as lua from "../../../LuaAST";
<<<<<<< HEAD
import { assertNever, flatMap } from "../../../utils";
=======
>>>>>>> 9f829543
import { TransformationContext } from "../../context";
import { LuaLibFeature, transformLuaLibFunction } from "../../utils/lualib";
import { isArrayType, isAssignmentPattern } from "../../utils/typescript";
import { transformIdentifier } from "../identifier";
import { transformPropertyName } from "../literal";
import { transformAssignment, transformAssignmentStatement } from "./assignments";

export function isArrayLength(
    context: TransformationContext,
    expression: ts.Expression
): expression is ts.PropertyAccessExpression | ts.ElementAccessExpression {
    if (!ts.isPropertyAccessExpression(expression) && !ts.isElementAccessExpression(expression)) {
        return false;
    }

    const type = context.checker.getTypeAtLocation(expression.expression);
    if (!isArrayType(context, type)) {
        return false;
    }

    const name = ts.isPropertyAccessExpression(expression)
        ? expression.name.text
        : ts.isStringLiteral(expression.argumentExpression)
        ? expression.argumentExpression.text
        : undefined;

    return name === "length";
}

export function transformDestructuringAssignment(
    context: TransformationContext,
    node: ts.DestructuringAssignment,
    root: lua.Expression
): lua.Statement[] {
    switch (node.left.kind) {
        case ts.SyntaxKind.ObjectLiteralExpression:
            return transformObjectDestructuringAssignment(context, node as ts.ObjectDestructuringAssignment, root);
        case ts.SyntaxKind.ArrayLiteralExpression:
            return transformArrayDestructuringAssignment(context, node as ts.ArrayDestructuringAssignment, root);
    }
}

function transformArrayDestructuringAssignment(
    context: TransformationContext,
    node: ts.ArrayDestructuringAssignment,
    root: lua.Expression
): lua.Statement[] {
    return transformArrayLiteralAssignmentPattern(context, node.left, root);
}

function transformArrayLiteralAssignmentPattern(
    context: TransformationContext,
    node: ts.ArrayLiteralExpression,
    root: lua.Expression
): lua.Statement[] {
    return node.elements.flatMap((element, index) => {
        const indexedRoot = lua.createTableIndexExpression(root, lua.createNumericLiteral(index + 1), element);

        switch (element.kind) {
            case ts.SyntaxKind.ObjectLiteralExpression:
                return transformObjectLiteralAssignmentPattern(
                    context,
                    element as ts.ObjectLiteralExpression,
                    indexedRoot
                );
            case ts.SyntaxKind.ArrayLiteralExpression:
                return transformArrayLiteralAssignmentPattern(
                    context,
                    element as ts.ArrayLiteralExpression,
                    indexedRoot
                );
            case ts.SyntaxKind.BinaryExpression:
                const assignedVariable = lua.createIdentifier("____bindingAssignmentValue");

                const assignedVariableDeclaration = lua.createVariableDeclarationStatement(
                    assignedVariable,
                    indexedRoot
                );

                const nilCondition = lua.createBinaryExpression(
                    assignedVariable,
                    lua.createNilLiteral(),
                    lua.SyntaxKind.EqualityOperator
                );

                const defaultAssignmentStatement = transformAssignment(
                    context,
                    (element as ts.BinaryExpression).left,
                    context.transformExpression((element as ts.BinaryExpression).right)
                );

                const elseAssignmentStatement = transformAssignment(
                    context,
                    (element as ts.BinaryExpression).left,
                    assignedVariable
                );

                const ifBlock = lua.createBlock([defaultAssignmentStatement]);

                const elseBlock = lua.createBlock([elseAssignmentStatement]);

                const ifStatement = lua.createIfStatement(nilCondition, ifBlock, elseBlock, node);

                return [assignedVariableDeclaration, ifStatement];
            case ts.SyntaxKind.Identifier:
            case ts.SyntaxKind.PropertyAccessExpression:
            case ts.SyntaxKind.ElementAccessExpression:
                return transformAssignment(context, element, indexedRoot);
            case ts.SyntaxKind.SpreadElement:
                if (index !== node.elements.length - 1) {
                    // TypeScript error
                    return [];
                }

                const restElements = transformLuaLibFunction(
                    context,
                    LuaLibFeature.ArraySlice,
                    undefined,
                    root,
                    lua.createNumericLiteral(index)
                );

                return transformAssignment(context, (element as ts.SpreadElement).expression, restElements);
            case ts.SyntaxKind.OmittedExpression:
                return [];
            default:
                // TypeScript error
                return [];
        }
    });
}

function transformObjectDestructuringAssignment(
    context: TransformationContext,
    node: ts.ObjectDestructuringAssignment,
    root: lua.Expression
): lua.Statement[] {
    return transformObjectLiteralAssignmentPattern(context, node.left, root);
}

function transformObjectLiteralAssignmentPattern(
    context: TransformationContext,
    node: ts.ObjectLiteralExpression,
    root: lua.Expression
): lua.Statement[] {
    const result: lua.Statement[] = [];

    for (const property of node.properties) {
        switch (property.kind) {
            case ts.SyntaxKind.ShorthandPropertyAssignment:
                result.push(...transformShorthandPropertyAssignment(context, property, root));
                break;
            case ts.SyntaxKind.PropertyAssignment:
                result.push(...transformPropertyAssignment(context, property, root));
                break;
            case ts.SyntaxKind.SpreadAssignment:
                result.push(...transformSpreadAssignment(context, property, root, node.properties));
                break;
            case ts.SyntaxKind.MethodDeclaration:
            case ts.SyntaxKind.GetAccessor:
            case ts.SyntaxKind.SetAccessor:
                // TypeScript error
                break;
            default:
                assertNever(property);
        }
    }

    return result;
}

function transformShorthandPropertyAssignment(
    context: TransformationContext,
    node: ts.ShorthandPropertyAssignment,
    root: lua.Expression
): lua.Statement[] {
    const result: lua.Statement[] = [];
    const assignmentVariableName = transformIdentifier(context, node.name);
    const extractionIndex = lua.createStringLiteral(node.name.text);
    const variableExtractionAssignmentStatement = lua.createAssignmentStatement(
        assignmentVariableName,
        lua.createTableIndexExpression(root, extractionIndex)
    );

    result.push(variableExtractionAssignmentStatement);

    const defaultInitializer = node.objectAssignmentInitializer
        ? context.transformExpression(node.objectAssignmentInitializer)
        : undefined;

    if (defaultInitializer) {
        const nilCondition = lua.createBinaryExpression(
            assignmentVariableName,
            lua.createNilLiteral(),
            lua.SyntaxKind.EqualityOperator
        );

        const assignment = lua.createAssignmentStatement(assignmentVariableName, defaultInitializer);

        const ifBlock = lua.createBlock([assignment]);

        result.push(lua.createIfStatement(nilCondition, ifBlock, undefined, node));
    }

    return result;
}

function transformPropertyAssignment(
    context: TransformationContext,
    node: ts.PropertyAssignment,
    root: lua.Expression
): lua.Statement[] {
    const result: lua.Statement[] = [];

    if (isAssignmentPattern(node.initializer)) {
        const propertyAccessString = transformPropertyName(context, node.name);
        const newRootAccess = lua.createTableIndexExpression(root, propertyAccessString);

        if (ts.isObjectLiteralExpression(node.initializer)) {
            return transformObjectLiteralAssignmentPattern(context, node.initializer, newRootAccess);
        }

        if (ts.isArrayLiteralExpression(node.initializer)) {
            return transformArrayLiteralAssignmentPattern(context, node.initializer, newRootAccess);
        }
    }

    const leftExpression = ts.isBinaryExpression(node.initializer) ? node.initializer.left : node.initializer;
    const variableToExtract = transformPropertyName(context, node.name);
    const extractingExpression = lua.createTableIndexExpression(root, variableToExtract);

    const destructureAssignmentStatement = transformAssignment(context, leftExpression, extractingExpression);

    result.push(destructureAssignmentStatement);

    if (ts.isBinaryExpression(node.initializer)) {
        const assignmentLeftHandSide = context.transformExpression(node.initializer.left);

        const nilCondition = lua.createBinaryExpression(
            assignmentLeftHandSide,
            lua.createNilLiteral(),
            lua.SyntaxKind.EqualityOperator
        );

        const ifBlock = lua.createBlock(
            transformAssignmentStatement(context, node.initializer as ts.AssignmentExpression<ts.EqualsToken>)
        );

        result.push(lua.createIfStatement(nilCondition, ifBlock, undefined, node));
    }

    return result;
}

function transformSpreadAssignment(
    context: TransformationContext,
    node: ts.SpreadAssignment,
    root: lua.Expression,
    properties: ts.NodeArray<ts.ObjectLiteralElementLike>
): lua.Statement[] {
    const usedProperties: lua.TableFieldExpression[] = [];
    for (const property of properties) {
        if (
            (ts.isShorthandPropertyAssignment(property) || ts.isPropertyAssignment(property)) &&
            !ts.isComputedPropertyName(property.name)
        ) {
            const name = ts.isIdentifier(property.name)
                ? lua.createStringLiteral(property.name.text)
                : context.transformExpression(property.name);

            usedProperties.push(lua.createTableFieldExpression(lua.createBooleanLiteral(true), name));
        }
    }

    const extractingExpression = transformLuaLibFunction(
        context,
        LuaLibFeature.ObjectRest,
        undefined,
        root,
        lua.createTableExpression(usedProperties)
    );

    return [transformAssignment(context, node.expression, extractingExpression)];
}<|MERGE_RESOLUTION|>--- conflicted
+++ resolved
@@ -1,9 +1,6 @@
 import * as ts from "typescript";
 import * as lua from "../../../LuaAST";
-<<<<<<< HEAD
-import { assertNever, flatMap } from "../../../utils";
-=======
->>>>>>> 9f829543
+import { assertNever } from "../../../utils";
 import { TransformationContext } from "../../context";
 import { LuaLibFeature, transformLuaLibFunction } from "../../utils/lualib";
 import { isArrayType, isAssignmentPattern } from "../../utils/typescript";
