--- conflicted
+++ resolved
@@ -46,16 +46,7 @@
     transformedArguments: lua.Expression[]
 ): lua.Expression {
     const left = ts.isCallExpression(node) ? node.expression : node.tag;
-<<<<<<< HEAD
-    if (ts.isPropertyAccessExpression(left) && isValidLuaIdentifier(left.name.text)) {
-=======
-    if (
-        ts.isPropertyAccessExpression(left) &&
-        ts.isIdentifier(left.name) &&
-        !luaKeywords.has(left.name.text) &&
-        isValidLuaIdentifier(left.name.text)
-    ) {
->>>>>>> c05029b1
+    if (ts.isPropertyAccessExpression(left) && ts.isIdentifier(left.name) && isValidLuaIdentifier(left.name.text)) {
         // table:name()
         const table = context.transformExpression(left.expression);
 
