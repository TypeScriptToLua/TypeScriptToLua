--- conflicted
+++ resolved
@@ -62,7 +62,7 @@
 const classSuperInfos = new WeakMap<TransformationContext, ClassSuperInfo[]>();
 interface ClassSuperInfo {
     className: lua.Identifier;
-    extendsTypeNode?: ts.ExpressionWithTypeArguments;
+    extendedTypeNode?: ts.ExpressionWithTypeArguments;
 }
 
 export function transformClassDeclaration(
@@ -106,21 +106,14 @@
     }
 
     // Get type that is extended
-<<<<<<< HEAD
-    const extendsTypeNode = getExtendedTypeNode(context, classDeclaration);
-    const extendsType = getExtendedType(context, classDeclaration);
+    const extendedTypeNode = getExtendedNode(context, classDeclaration);
+    const extendedType = getExtendedType(context, classDeclaration);
 
     const superInfo = getOrUpdate(classSuperInfos, context, () => []);
-    superInfo.push({ className, extendsTypeNode });
-
-    if (extendsType) {
-        checkForLuaLibType(context, extendsType);
-=======
-    const extendedType = getExtendedType(context, classDeclaration);
+    superInfo.push({ className, extendedTypeNode });
 
     if (extendedType) {
         checkForLuaLibType(context, extendedType);
->>>>>>> 1a1e3690
     }
 
     if (!(isExtension || isMetaExtension) && extendedType) {
@@ -135,7 +128,7 @@
     if (extendedType) {
         const annotations = getTypeAnnotations(extendedType);
         if (annotations.has(AnnotationKind.LuaTable)) {
-            context.diagnostics.push(luaTableCannotBeExtended(extendsTypeNode!));
+            context.diagnostics.push(luaTableCannotBeExtended(extendedTypeNode!));
         }
     }
 
@@ -154,9 +147,8 @@
 
     // Overwrite the original className with the class we are overriding for extensions
     if (isMetaExtension) {
-<<<<<<< HEAD
-        if (extendsType) {
-            const extendsName = lua.createStringLiteral(extendsType.symbol.name);
+        if (extendedType) {
+            const extendsName = lua.createStringLiteral(extendedType.symbol.name);
             className = lua.createIdentifier("__meta__" + extendsName.value);
 
             // local className = debug.getregistry()["extendsName"]
@@ -169,23 +161,6 @@
                             lua.createStringLiteral("getregistry")
                         ),
                         []
-=======
-        if (!extendedType) {
-            throw MissingMetaExtension(classDeclaration);
-        }
-
-        const extendsName = lua.createStringLiteral(extendedType.symbol.name as string);
-        className = lua.createIdentifier("__meta__" + extendsName.value);
-
-        // local className = debug.getregistry()["extendsName"]
-        const assignDebugCallIndex = lua.createVariableDeclarationStatement(
-            className,
-            lua.createTableIndexExpression(
-                lua.createCallExpression(
-                    lua.createTableIndexExpression(
-                        lua.createIdentifier("debug"),
-                        lua.createStringLiteral("getregistry")
->>>>>>> 1a1e3690
                     ),
                     extendsName
                 ),
@@ -347,24 +322,13 @@
 }
 
 export const transformSuperExpression: FunctionVisitor<ts.SuperExpression> = (expression, context) => {
-<<<<<<< HEAD
     const superInfos = getOrUpdate(classSuperInfos, context, () => []);
     const superInfo = superInfos[superInfos.length - 1];
     if (!superInfo) return lua.createAnonymousIdentifier(expression);
-    const { className, extendsTypeNode } = superInfo;
+    const { className, extendedTypeNode } = superInfo;
 
     // Using `super` without extended type node is a TypeScript error
-    const extendsExpression = extendsTypeNode?.expression;
-=======
-    const classStack = getOrUpdate(classStacks, context, () => []);
-    const classDeclaration = classStack[classStack.length - 1];
-    const extendedNode = getExtendedNode(context, classDeclaration);
-    if (extendedNode === undefined) {
-        throw UnknownSuperType(expression);
-    }
-
-    const extendsExpression = extendedNode.expression;
->>>>>>> 1a1e3690
+    const extendsExpression = extendedTypeNode?.expression;
     let baseClassName: lua.AssignmentLeftHandSideExpression | undefined;
 
     if (extendsExpression && ts.isIdentifier(extendsExpression)) {
