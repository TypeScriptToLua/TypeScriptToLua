import * as ts from "typescript";
import * as lua from "../../../LuaAST";
import { getOrUpdate, isNonNull } from "../../../utils";
import { FunctionVisitor, TransformationContext } from "../../context";
import { AnnotationKind, getTypeAnnotations } from "../../utils/annotations";
import {
    extensionAndMetaExtensionConflict,
    extensionCannotExport,
    extensionCannotExtend,
    metaExtensionMissingExtends,
    luaTableMustBeAmbient,
    luaTableCannotBeExtended,
} from "../../utils/diagnostics";
import {
    createDefaultExportIdentifier,
    createExportedIdentifier,
    getIdentifierExportScope,
    hasDefaultExportModifier,
    isSymbolExported,
} from "../../utils/export";
import {
    createImmediatelyInvokedFunctionExpression,
    createSelfIdentifier,
    OneToManyVisitorResult,
    unwrapVisitorResult,
} from "../../utils/lua-ast";
import { createSafeName, isUnsafeName } from "../../utils/safe-names";
import { popScope, pushScope, ScopeType } from "../../utils/scope";
import { isAmbientNode } from "../../utils/typescript";
import { transformIdentifier } from "../identifier";
import { transformPropertyName } from "../literal";
import { createConstructorDecorationStatement } from "./decorators";
import { isGetAccessorOverride, transformAccessorDeclarations } from "./members/accessors";
import { createConstructorName, transformConstructorDeclaration } from "./members/constructor";
import { transformClassInstanceFields } from "./members/fields";
import { transformMethodDeclaration } from "./members/method";
import { checkForLuaLibType } from "./new";
import { createClassSetup } from "./setup";
import { getExtendedNode, getExtendedType, isStaticNode } from "./utils";

export function transformClassAsExpression(
    expression: ts.ClassLikeDeclaration,
    context: TransformationContext,
    isDefaultExport = false
): lua.Expression {
    let className: lua.Identifier;
    if (expression.name) {
        className = transformIdentifier(context, expression.name);
    } else if (isDefaultExport) {
        className = createDefaultExportIdentifier(expression);
    } else {
        className = lua.createAnonymousIdentifier();
    }

    pushScope(context, ScopeType.Function);
    const classDeclaration = unwrapVisitorResult(transformClassDeclaration(expression, context, className));
    popScope(context);

    return createImmediatelyInvokedFunctionExpression(classDeclaration, className, expression);
}

const classSuperInfos = new WeakMap<TransformationContext, ClassSuperInfo[]>();
interface ClassSuperInfo {
    className: lua.Identifier;
    extendedTypeNode?: ts.ExpressionWithTypeArguments;
}

export function transformClassDeclaration(
    classDeclaration: ts.ClassLikeDeclaration,
    context: TransformationContext,
    nameOverride?: lua.Identifier
): OneToManyVisitorResult<lua.Statement> {
    let className: lua.Identifier;
    if (nameOverride !== undefined) {
        className = nameOverride;
    } else if (classDeclaration.name !== undefined) {
        className = transformIdentifier(context, classDeclaration.name);
    } else if (hasDefaultExportModifier(classDeclaration)) {
        const left = createExportedIdentifier(context, createDefaultExportIdentifier(classDeclaration));
        const right = transformClassAsExpression(classDeclaration, context, true);

        return lua.createAssignmentStatement(left, right, classDeclaration);
    } else {
        // TypeScript error
        className = lua.createAnonymousIdentifier();
        classNameText = className.text;
    }

    const annotations = getTypeAnnotations(context.checker.getTypeAtLocation(classDeclaration));

    // Find out if this class is extension of existing class
    const extensionDirective = annotations.get(AnnotationKind.Extension);
    const isExtension = extensionDirective !== undefined;
    const isMetaExtension = annotations.has(AnnotationKind.MetaExtension);

    if (isExtension && isMetaExtension) {
        context.diagnostics.push(extensionAndMetaExtensionConflict(classDeclaration));
    }

    if ((isExtension || isMetaExtension) && getIdentifierExportScope(context, className) !== undefined) {
        // Cannot export extension classes
        context.diagnostics.push(extensionCannotExport(classDeclaration));
    }

    // Get type that is extended
    const extendedTypeNode = getExtendedNode(context, classDeclaration);
    const extendedType = getExtendedType(context, classDeclaration);

    const superInfo = getOrUpdate(classSuperInfos, context, () => []);
    superInfo.push({ className, extendedTypeNode });

    if (extendedType) {
        checkForLuaLibType(context, extendedType);
    }

    if (!(isExtension || isMetaExtension) && extendedType) {
        // Non-extensions cannot extend extension classes
        const extendsAnnotations = getTypeAnnotations(extendedType);
        if (extendsAnnotations.has(AnnotationKind.Extension) || extendsAnnotations.has(AnnotationKind.MetaExtension)) {
            context.diagnostics.push(extensionCannotExtend(classDeclaration));
        }
    }

    // You cannot extend LuaTable classes
    if (extendedType) {
        const annotations = getTypeAnnotations(extendedType);
        if (annotations.has(AnnotationKind.LuaTable)) {
            context.diagnostics.push(luaTableCannotBeExtended(extendedTypeNode!));
        }
    }

    if (annotations.has(AnnotationKind.LuaTable) && !isAmbientNode(classDeclaration)) {
        context.diagnostics.push(luaTableMustBeAmbient(classDeclaration));
    }

    // Get all properties with value
    const properties = classDeclaration.members.filter(ts.isPropertyDeclaration).filter(member => member.initializer);

    // Divide properties into static and non-static
    const staticFields = properties.filter(isStaticNode);
    const instanceFields = properties.filter(prop => !isStaticNode(prop));

    const result: lua.Statement[] = [];

    // Overwrite the original className with the class we are overriding for extensions
    if (isMetaExtension) {
        if (extendedType) {
            const extendsName = lua.createStringLiteral(extendedType.symbol.name);
            className = lua.createIdentifier("__meta__" + extendsName.value);

            // local className = debug.getregistry()["extendsName"]
            const assignDebugCallIndex = lua.createVariableDeclarationStatement(
                className,
                lua.createTableIndexExpression(
                    lua.createCallExpression(
                        lua.createTableIndexExpression(
                            lua.createIdentifier("debug"),
                            lua.createStringLiteral("getregistry")
                        ),
                        []
                    ),
                    extendsName
                ),
                classDeclaration
            );

            result.push(assignDebugCallIndex);
        } else {
            context.diagnostics.push(metaExtensionMissingExtends(classDeclaration));
        }
    }

    if (extensionDirective !== undefined) {
        const [extensionName] = extensionDirective.args;
        if (extensionName) {
            className = lua.createIdentifier(extensionName);
        } else if (extendedType) {
            className = lua.createIdentifier(extendedType.symbol.name);
        }
    }

    let localClassName: lua.Identifier;
    if (isUnsafeName(className.text)) {
        localClassName = lua.createIdentifier(
            createSafeName(className.text),
            undefined,
            className.symbolId,
            className.text
        );
        lua.setNodePosition(localClassName, className);
    } else {
        localClassName = className;
    }

    if (!isExtension && !isMetaExtension) {
        result.push(
<<<<<<< HEAD
            ...createClassSetup(
                context,
                classDeclaration,
                className,
                localClassName,
                getReflectionClassName(classDeclaration),
                extendsType
            )
=======
            ...createClassSetup(context, classDeclaration, className, localClassName, classNameText, extendedType)
>>>>>>> cd23caf2
        );
    } else {
        for (const f of instanceFields) {
            const fieldName = transformPropertyName(context, f.name);

            const value = f.initializer !== undefined ? context.transformExpression(f.initializer) : undefined;

            // className["fieldName"]
            const classField = lua.createTableIndexExpression(lua.cloneIdentifier(className), fieldName);

            // className["fieldName"] = value;
            const assignClassField = lua.createAssignmentStatement(classField, value);

            result.push(assignClassField);
        }
    }

    // Find first constructor with body
    if (!isExtension && !isMetaExtension) {
        const constructor = classDeclaration.members.find(
            (n): n is ts.ConstructorDeclaration => ts.isConstructorDeclaration(n) && n.body !== undefined
        );

        if (constructor) {
            // Add constructor plus initialization of instance fields
            const constructorResult = transformConstructorDeclaration(
                context,
                constructor,
                localClassName,
                instanceFields,
                classDeclaration
            );

            if (constructorResult) result.push(constructorResult);
        } else if (!extendedType) {
            // Generate a constructor if none was defined in a base class
            const constructorResult = transformConstructorDeclaration(
                context,
                ts.createConstructor([], [], [], ts.createBlock([], true)),
                localClassName,
                instanceFields,
                classDeclaration
            );

            if (constructorResult) result.push(constructorResult);
        } else if (
            instanceFields.length > 0 ||
            classDeclaration.members.some(m => isGetAccessorOverride(context, m, classDeclaration))
        ) {
            // Generate a constructor if none was defined in a class with instance fields that need initialization
            // localClassName.prototype.____constructor = function(self, ...)
            //     baseClassName.prototype.____constructor(self, ...)
            //     ...
            const constructorBody = transformClassInstanceFields(context, classDeclaration, instanceFields);
            const superCall = lua.createExpressionStatement(
                lua.createCallExpression(
                    lua.createTableIndexExpression(
                        context.transformExpression(ts.createSuper()),
                        lua.createStringLiteral("____constructor")
                    ),
                    [createSelfIdentifier(), lua.createDotsLiteral()]
                )
            );
            constructorBody.unshift(superCall);
            const constructorFunction = lua.createFunctionExpression(
                lua.createBlock(constructorBody),
                [createSelfIdentifier()],
                lua.createDotsLiteral(),
                lua.FunctionExpressionFlags.Declaration
            );
            result.push(
                lua.createAssignmentStatement(
                    createConstructorName(localClassName),
                    constructorFunction,
                    classDeclaration
                )
            );
        }
    }

    // Transform accessors
    for (const member of classDeclaration.members) {
        if (!ts.isAccessor(member)) continue;
        const accessors = context.resolver.getAllAccessorDeclarations(member);
        if (accessors.firstAccessor !== member) continue;

        const accessorsResult = transformAccessorDeclarations(context, accessors, localClassName);
        if (accessorsResult) {
            result.push(accessorsResult);
        }
    }

    // Transform methods
    result.push(
        ...classDeclaration.members
            .filter(ts.isMethodDeclaration)
            .map(m => transformMethodDeclaration(context, m, localClassName, isExtension || isMetaExtension))
            .filter(isNonNull)
    );

    // Add static declarations
    for (const field of staticFields) {
        const fieldName = transformPropertyName(context, field.name);
        const value = field.initializer ? context.transformExpression(field.initializer) : undefined;

        const classField = lua.createTableIndexExpression(lua.cloneIdentifier(localClassName), fieldName);

        const fieldAssign = lua.createAssignmentStatement(classField, value);

        result.push(fieldAssign);
    }

    const decorationStatement = createConstructorDecorationStatement(context, classDeclaration);
    if (decorationStatement) {
        result.push(decorationStatement);
    }

    superInfo.pop();

    return result;
}

export const transformSuperExpression: FunctionVisitor<ts.SuperExpression> = (expression, context) => {
    const superInfos = getOrUpdate(classSuperInfos, context, () => []);
    const superInfo = superInfos[superInfos.length - 1];
    if (!superInfo) return lua.createAnonymousIdentifier(expression);
    const { className, extendedTypeNode } = superInfo;

    // Using `super` without extended type node is a TypeScript error
    const extendsExpression = extendedTypeNode?.expression;
    let baseClassName: lua.AssignmentLeftHandSideExpression | undefined;

    if (extendsExpression && ts.isIdentifier(extendsExpression)) {
        const symbol = context.checker.getSymbolAtLocation(extendsExpression);
        if (symbol && !isSymbolExported(context, symbol)) {
            // Use "baseClassName" if base is a simple identifier
            baseClassName = transformIdentifier(context, extendsExpression);
        }
    }

    if (!baseClassName) {
        // Use "className.____super" if the base is not a simple identifier
        baseClassName = lua.createTableIndexExpression(className, lua.createStringLiteral("____super"), expression);
    }

    return lua.createTableIndexExpression(baseClassName, lua.createStringLiteral("prototype"));
};

export const transformThisExpression: FunctionVisitor<ts.ThisExpression> = node => createSelfIdentifier(node);

function getReflectionClassName(declaration: ts.ClassLikeDeclaration): string {
    if (declaration.name) {
        return declaration.name.text;
    } else if (ts.isVariableDeclaration(declaration.parent) && ts.isIdentifier(declaration.parent.name)) {
        return declaration.parent.name.text;
    } else if (hasDefaultExportModifier(declaration)) {
        return "default";
    } else {
        return "";
    }
}<|MERGE_RESOLUTION|>--- conflicted
+++ resolved
@@ -194,18 +194,14 @@
 
     if (!isExtension && !isMetaExtension) {
         result.push(
-<<<<<<< HEAD
             ...createClassSetup(
                 context,
                 classDeclaration,
                 className,
                 localClassName,
                 getReflectionClassName(classDeclaration),
-                extendsType
+                extendedType
             )
-=======
-            ...createClassSetup(context, classDeclaration, className, localClassName, classNameText, extendedType)
->>>>>>> cd23caf2
         );
     } else {
         for (const f of instanceFields) {
