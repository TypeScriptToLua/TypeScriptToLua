--- conflicted
+++ resolved
@@ -113,24 +113,15 @@
 
     if (!(isExtension || isMetaExtension) && extendedType) {
         // Non-extensions cannot extend extension classes
-<<<<<<< HEAD
-        const extendsAnnotations = getTypeAnnotations(context, extendedType);
-=======
-        const extendsAnnotations = getTypeAnnotations(extendsType);
->>>>>>> 29632f34
+        const extendsAnnotations = getTypeAnnotations(extendedType);
         if (extendsAnnotations.has(AnnotationKind.Extension) || extendsAnnotations.has(AnnotationKind.MetaExtension)) {
             throw InvalidExtendsExtension(classDeclaration);
         }
     }
 
     // You cannot extend LuaTable classes
-<<<<<<< HEAD
     if (extendedType) {
-        const annotations = getTypeAnnotations(context, extendedType);
-=======
-    if (extendsType) {
-        const annotations = getTypeAnnotations(extendsType);
->>>>>>> 29632f34
+        const annotations = getTypeAnnotations(extendedType);
         if (annotations.has(AnnotationKind.LuaTable)) {
             throw InvalidExtendsLuaTable(classDeclaration);
         }
