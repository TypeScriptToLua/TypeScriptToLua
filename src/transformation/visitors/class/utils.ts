--- conflicted
+++ resolved
@@ -14,26 +14,13 @@
     context: TransformationContext,
     node: ts.ClassLikeDeclarationBase
 ): ts.ExpressionWithTypeArguments | undefined {
-<<<<<<< HEAD
     const extendsClause = getExtendsClause(node);
     if (!extendsClause) return;
 
     const superType = context.checker.getTypeAtLocation(extendsClause.types[0]);
-    const annotations = getTypeAnnotations(context, superType);
+    const annotations = getTypeAnnotations(superType);
     if (!annotations.has(AnnotationKind.PureAbstract)) {
         return extendsClause.types[0];
-=======
-    if (node && node.heritageClauses) {
-        for (const clause of node.heritageClauses) {
-            if (clause.token === ts.SyntaxKind.ExtendsKeyword) {
-                const superType = context.checker.getTypeAtLocation(clause.types[0]);
-                const annotations = getTypeAnnotations(superType);
-                if (!annotations.has(AnnotationKind.PureAbstract)) {
-                    return clause.types[0];
-                }
-            }
-        }
->>>>>>> 29632f34
     }
 }
 
