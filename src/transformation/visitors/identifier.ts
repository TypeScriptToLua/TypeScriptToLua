import * as ts from "typescript";
import * as lua from "../../LuaAST";
import { transformBuiltinIdentifierExpression } from "../builtins";
import { FunctionVisitor, TransformationContext } from "../context";
import { isForRangeType } from "../utils/annotations";
<<<<<<< HEAD
import { InvalidForRangeCall, InvalidMultiHelperFunctionUse } from "../utils/errors";
=======
import { invalidForRangeCall } from "../utils/diagnostics";
>>>>>>> cd23caf2
import { createExportedIdentifier, getSymbolExportScope } from "../utils/export";
import { createSafeName, hasUnsafeIdentifierName } from "../utils/safe-names";
import { getIdentifierSymbolId } from "../utils/symbols";
import { findFirstNodeAbove } from "../utils/typescript";
import { isMultiHelperNode } from "./helpers/multi";

export function transformIdentifier(context: TransformationContext, identifier: ts.Identifier): lua.Identifier {
    if (isMultiHelperNode(context, identifier)) {
        throw InvalidMultiHelperFunctionUse(identifier);
    }

    if (isForRangeType(context, identifier)) {
        const callExpression = findFirstNodeAbove(identifier, ts.isCallExpression);
        if (!callExpression || !callExpression.parent || !ts.isForOfStatement(callExpression.parent)) {
            context.diagnostics.push(
                invalidForRangeCall(identifier, "can be used only as an iterable in a for...of loop")
            );
        }
    }

    const text = hasUnsafeIdentifierName(context, identifier) ? createSafeName(identifier.text) : identifier.text;

    const symbolId = getIdentifierSymbolId(context, identifier);
    return lua.createIdentifier(text, identifier, symbolId, identifier.text);
}

export const transformIdentifierExpression: FunctionVisitor<ts.Identifier> = (node, context) => {
    const symbol = context.checker.getSymbolAtLocation(node);
    if (symbol) {
        const exportScope = getSymbolExportScope(context, symbol);
        if (exportScope) {
            const name = symbol.name;
            const text = hasUnsafeIdentifierName(context, node) ? createSafeName(name) : name;
            const symbolId = getIdentifierSymbolId(context, node);
            const identifier = lua.createIdentifier(text, node, symbolId, name);
            return createExportedIdentifier(context, identifier, exportScope);
        }
    }

    if (node.originalKeywordKind === ts.SyntaxKind.UndefinedKeyword) {
        return lua.createNilLiteral();
    }

    const builtinResult = transformBuiltinIdentifierExpression(context, node);
    if (builtinResult) {
        return builtinResult;
    }

    return transformIdentifier(context, node);
};<|MERGE_RESOLUTION|>--- conflicted
+++ resolved
@@ -3,11 +3,7 @@
 import { transformBuiltinIdentifierExpression } from "../builtins";
 import { FunctionVisitor, TransformationContext } from "../context";
 import { isForRangeType } from "../utils/annotations";
-<<<<<<< HEAD
-import { InvalidForRangeCall, InvalidMultiHelperFunctionUse } from "../utils/errors";
-=======
-import { invalidForRangeCall } from "../utils/diagnostics";
->>>>>>> cd23caf2
+import { invalidForRangeCall, invalidMultiHelperFunctionUse } from "../utils/diagnostics";
 import { createExportedIdentifier, getSymbolExportScope } from "../utils/export";
 import { createSafeName, hasUnsafeIdentifierName } from "../utils/safe-names";
 import { getIdentifierSymbolId } from "../utils/symbols";
@@ -16,7 +12,7 @@
 
 export function transformIdentifier(context: TransformationContext, identifier: ts.Identifier): lua.Identifier {
     if (isMultiHelperNode(context, identifier)) {
-        throw InvalidMultiHelperFunctionUse(identifier);
+        context.diagnostics.push(invalidMultiHelperFunctionUse(identifier));
     }
 
     if (isForRangeType(context, identifier)) {
