import * as ts from "typescript";
import * as lua from "../../LuaAST";
import { assertNever } from "../../utils";
import { FunctionVisitor, TransformationContext, Visitors } from "../context";
import { invalidMultiFunctionUse, unsupportedAccessorInObjectLiteral } from "../utils/diagnostics";
import { createExportedIdentifier, getSymbolExportScope } from "../utils/export";
import { LuaLibFeature, transformLuaLibFunction } from "../utils/lualib";
import { createSafeName, hasUnsafeIdentifierName, hasUnsafeSymbolName } from "../utils/safe-names";
import { getSymbolIdOfSymbol, trackSymbolReference } from "../utils/symbols";
import { isArrayType } from "../utils/typescript";
import { transformFunctionLikeDeclaration } from "./function";
import { moveToPrecedingTemp, transformExpressionList } from "./expression-list";
import { findMultiAssignmentViolations } from "./language-extensions/multi";

// TODO: Move to object-literal.ts?
export function transformPropertyName(context: TransformationContext, node: ts.PropertyName): lua.Expression {
    if (ts.isComputedPropertyName(node)) {
        return context.transformExpression(node.expression);
    } else if (ts.isIdentifier(node)) {
        return lua.createStringLiteral(node.text);
    } else if (ts.isPrivateIdentifier(node)) {
        throw new Error("PrivateIdentifier is not supported");
    } else {
        return context.transformExpression(node);
    }
}

export function createShorthandIdentifier(
    context: TransformationContext,
    valueSymbol: ts.Symbol | undefined,
    propertyIdentifier: ts.Identifier
): lua.Expression {
    const propertyName = propertyIdentifier.text;

    const isUnsafeName = valueSymbol
        ? hasUnsafeSymbolName(context, valueSymbol, propertyIdentifier)
        : hasUnsafeIdentifierName(context, propertyIdentifier, false);

    const name = isUnsafeName ? createSafeName(propertyName) : propertyName;

    let identifier = context.transformExpression(ts.factory.createIdentifier(name));
    lua.setNodeOriginal(identifier, propertyIdentifier);
    if (valueSymbol !== undefined && lua.isIdentifier(identifier)) {
        identifier.symbolId = getSymbolIdOfSymbol(context, valueSymbol);

        const exportScope = getSymbolExportScope(context, valueSymbol);
        if (exportScope) {
            identifier = createExportedIdentifier(context, identifier, exportScope);
        }
    }

    return identifier;
}

const transformNumericLiteralExpression: FunctionVisitor<ts.NumericLiteral> = expression => {
    if (expression.text === "Infinity") {
        const math = lua.createIdentifier("math");
        const huge = lua.createStringLiteral("huge");
        return lua.createTableIndexExpression(math, huge, expression);
    }

    return lua.createNumericLiteral(Number(expression.text), expression);
};

const transformObjectLiteralExpression: FunctionVisitor<ts.ObjectLiteralExpression> = (expression, context) => {
    const violations = findMultiAssignmentViolations(context, expression);
    if (violations.length > 0) {
        context.diagnostics.push(...violations.map(e => invalidMultiFunctionUse(e)));
        return lua.createNilLiteral(expression);
    }

<<<<<<< HEAD
    let properties: lua.TableFieldExpression[] = [];
    const tableExpressions: lua.Expression[] = [];

    for (const element of expression.properties) {
        const name = element.name ? transformPropertyName(context, element.name) : undefined;

        if (ts.isPropertyAssignment(element)) {
            const expression = context.transformExpression(element.initializer);
            properties.push(lua.createTableFieldExpression(expression, name, element));
        } else if (ts.isShorthandPropertyAssignment(element)) {
            const valueSymbol = context.checker.getShorthandAssignmentValueSymbol(element);
            if (valueSymbol) {
                trackSymbolReference(context, valueSymbol, element.name);
            }

            const identifier = createShorthandIdentifier(context, valueSymbol, element.name);
            properties.push(lua.createTableFieldExpression(identifier, name, element));
        } else if (ts.isMethodDeclaration(element)) {
            const expression = transformFunctionLikeDeclaration(element, context);
            properties.push(lua.createTableFieldExpression(expression, name, element));
        } else if (ts.isSpreadAssignment(element)) {
            // Create a table for preceding properties to preserve property order
            // { x: 0, ...{ y: 2 }, y: 1, z: 2 } --> __TS__ObjectAssign({x = 0}, {y = 2}, {y = 1, z = 2})
            if (properties.length > 0) {
                const tableExpression = lua.createTableExpression(properties, expression);
=======
        const properties: lua.Expression[] = [];
        const precedingStatements: lua.Statement[][] = [];
        let lastPrecedingStatementsIndex = -1;

        for (let i = 0; i < expression.properties.length; ++i) {
            const element = expression.properties[i];
            const name = element.name ? transformPropertyName(context, element.name) : undefined;

            context.pushPrecedingStatements();

            if (ts.isPropertyAssignment(element)) {
                const expression = context.transformExpression(element.initializer);
                properties.push(lua.createTableFieldExpression(expression, name, element));
            } else if (ts.isJsxAttribute(element)) {
                const initializer = element.initializer;
                let expression: lua.Expression;
                if (initializer === undefined) {
                    expression = lua.createBooleanLiteral(true);
                } else if (ts.isStringLiteral(initializer)) {
                    const text = formatJSXStringValueLiteral(initializer.text);
                    expression = lua.createStringLiteral(text, initializer);
                } else if (ts.isJsxExpression(initializer)) {
                    expression = initializer.expression
                        ? context.transformExpression(initializer.expression)
                        : lua.createBooleanLiteral(true);
                } else {
                    assertNever(initializer);
                }
                properties.push(lua.createTableFieldExpression(expression, name, element));
            } else if (ts.isShorthandPropertyAssignment(element)) {
                const valueSymbol = context.checker.getShorthandAssignmentValueSymbol(element);
                if (valueSymbol) {
                    trackSymbolReference(context, valueSymbol, element.name);
                }

                const identifier = createShorthandIdentifier(context, valueSymbol, element.name);
                properties.push(lua.createTableFieldExpression(identifier, name, element));
            } else if (ts.isMethodDeclaration(element)) {
                const expression = transformFunctionLikeDeclaration(element, context);
                properties.push(lua.createTableFieldExpression(expression, name, element));
            } else if (ts.isSpreadAssignment(element) || ts.isJsxSpreadAttribute(element)) {
                const type = context.checker.getTypeAtLocation(element.expression);
                let tableExpression: lua.Expression;
                if (isArrayType(context, type)) {
                    tableExpression = transformLuaLibFunction(
                        context,
                        LuaLibFeature.ArrayToObject,
                        element.expression,
                        context.transformExpression(element.expression)
                    );
                } else {
                    tableExpression = context.transformExpression(element.expression);
                }

                properties.push(tableExpression);
            } else if (ts.isAccessor(element)) {
                context.diagnostics.push(unsupportedAccessorInObjectLiteral(element));
            } else {
                assertNever(element);
            }

            const propertyPrecedingStatements = context.popPrecedingStatements();
            precedingStatements.push(propertyPrecedingStatements);
            if (propertyPrecedingStatements.length > 0) {
                lastPrecedingStatementsIndex = i;
            }
        }

        // Expressions referenced before others that produced preceding statements need to be cached in temps
        if (lastPrecedingStatementsIndex >= 0) {
            for (let i = 0; i < properties.length; ++i) {
                const property = properties[i];

                // Bubble up preceding statements
                const propertyPrecedingStatements = precedingStatements[i];
                context.addPrecedingStatements(propertyPrecedingStatements);

                // Ignore expressions after the last one the generated preceding statements
                if (i >= lastPrecedingStatementsIndex) continue;

                if (lua.isTableFieldExpression(property)) {
                    // Skip fields whose values are:
                    // - literal values that couldn't be affected by preceding statements
                    // - temp identifiers which are results from preceding statements
                    if (
                        !lua.isLiteral(property.value) &&
                        !(propertyPrecedingStatements.length > 0 && lua.isIdentifier(property.value))
                    ) {
                        property.value = moveToPrecedingTemp(context, property.value);
                    }
                } else {
                    properties[i] = moveToPrecedingTemp(context, property);
                }
            }
        }

        // Sort into field expressions and tables to pass into __TS__ObjectAssign
        let fields: lua.TableFieldExpression[] = [];
        const tableExpressions: lua.Expression[] = [];
        for (const property of properties) {
            if (lua.isTableFieldExpression(property)) {
                fields.push(property);
            } else {
                if (fields.length > 0) {
                    tableExpressions.push(lua.createTableExpression(fields));
                }
                tableExpressions.push(property);
                fields = [];
            }
        }

        if (tableExpressions.length === 0) {
            return lua.createTableExpression(fields, expression);
        } else {
            if (fields.length > 0) {
                const tableExpression = lua.createTableExpression(fields, expression);
>>>>>>> e579ee22
                tableExpressions.push(tableExpression);
                properties = [];
            }

            const type = context.checker.getTypeAtLocation(element.expression);
            let tableExpression: lua.Expression;
            if (isArrayType(context, type)) {
                tableExpression = transformLuaLibFunction(
                    context,
                    LuaLibFeature.ArrayToObject,
                    element.expression,
                    context.transformExpression(element.expression)
                );
            } else {
                tableExpression = context.transformExpression(element.expression);
            }

            tableExpressions.push(tableExpression);
        } else if (ts.isAccessor(element)) {
            context.diagnostics.push(unsupportedAccessorInObjectLiteral(element));
        } else {
            assertNever(element);
        }
    }

    if (tableExpressions.length === 0) {
        return lua.createTableExpression(properties, expression);
    } else {
        if (properties.length > 0) {
            const tableExpression = lua.createTableExpression(properties, expression);
            tableExpressions.push(tableExpression);
        }

        if (tableExpressions[0].kind !== lua.SyntaxKind.TableExpression) {
            tableExpressions.unshift(lua.createTableExpression(undefined, expression));
        }

        return transformLuaLibFunction(context, LuaLibFeature.ObjectAssign, expression, ...tableExpressions);
    }
};

const transformArrayLiteralExpression: FunctionVisitor<ts.ArrayLiteralExpression> = (expression, context) => {
    const filteredElements = expression.elements.map(e =>
        ts.isOmittedExpression(e) ? ts.factory.createIdentifier("undefined") : e
    );
    const values = transformExpressionList(context, filteredElements).map(e => lua.createTableFieldExpression(e));

    return lua.createTableExpression(values, expression);
};

export const literalVisitors: Visitors = {
    [ts.SyntaxKind.NullKeyword]: node => lua.createNilLiteral(node),
    [ts.SyntaxKind.TrueKeyword]: node => lua.createBooleanLiteral(true, node),
    [ts.SyntaxKind.FalseKeyword]: node => lua.createBooleanLiteral(false, node),
    [ts.SyntaxKind.NumericLiteral]: transformNumericLiteralExpression,
    [ts.SyntaxKind.StringLiteral]: node => lua.createStringLiteral(node.text, node),
    [ts.SyntaxKind.NoSubstitutionTemplateLiteral]: node => lua.createStringLiteral(node.text, node),
    [ts.SyntaxKind.ObjectLiteralExpression]: transformObjectLiteralExpression,
    [ts.SyntaxKind.ArrayLiteralExpression]: transformArrayLiteralExpression,
};<|MERGE_RESOLUTION|>--- conflicted
+++ resolved
@@ -69,14 +69,15 @@
         return lua.createNilLiteral(expression);
     }
 
-<<<<<<< HEAD
-    let properties: lua.TableFieldExpression[] = [];
-    const tableExpressions: lua.Expression[] = [];
-
-    for (const element of expression.properties) {
+    const properties: lua.Expression[] = [];
+    const precedingStatements: lua.Statement[][] = [];
+        let lastPrecedingStatementsIndex = -1;
+
+    for (let i = 0; i < expression.properties.length; ++i) {
+            const element = expression.properties[i];
         const name = element.name ? transformPropertyName(context, element.name) : undefined;
 
-        if (ts.isPropertyAssignment(element)) {
+        context.pushPrecedingStatements();if (ts.isPropertyAssignment(element)) {
             const expression = context.transformExpression(element.initializer);
             properties.push(lua.createTableFieldExpression(expression, name, element));
         } else if (ts.isShorthandPropertyAssignment(element)) {
@@ -91,73 +92,28 @@
             const expression = transformFunctionLikeDeclaration(element, context);
             properties.push(lua.createTableFieldExpression(expression, name, element));
         } else if (ts.isSpreadAssignment(element)) {
-            // Create a table for preceding properties to preserve property order
-            // { x: 0, ...{ y: 2 }, y: 1, z: 2 } --> __TS__ObjectAssign({x = 0}, {y = 2}, {y = 1, z = 2})
-            if (properties.length > 0) {
-                const tableExpression = lua.createTableExpression(properties, expression);
-=======
-        const properties: lua.Expression[] = [];
-        const precedingStatements: lua.Statement[][] = [];
-        let lastPrecedingStatementsIndex = -1;
-
-        for (let i = 0; i < expression.properties.length; ++i) {
-            const element = expression.properties[i];
-            const name = element.name ? transformPropertyName(context, element.name) : undefined;
-
-            context.pushPrecedingStatements();
-
-            if (ts.isPropertyAssignment(element)) {
-                const expression = context.transformExpression(element.initializer);
-                properties.push(lua.createTableFieldExpression(expression, name, element));
-            } else if (ts.isJsxAttribute(element)) {
-                const initializer = element.initializer;
-                let expression: lua.Expression;
-                if (initializer === undefined) {
-                    expression = lua.createBooleanLiteral(true);
-                } else if (ts.isStringLiteral(initializer)) {
-                    const text = formatJSXStringValueLiteral(initializer.text);
-                    expression = lua.createStringLiteral(text, initializer);
-                } else if (ts.isJsxExpression(initializer)) {
-                    expression = initializer.expression
-                        ? context.transformExpression(initializer.expression)
-                        : lua.createBooleanLiteral(true);
-                } else {
-                    assertNever(initializer);
-                }
-                properties.push(lua.createTableFieldExpression(expression, name, element));
-            } else if (ts.isShorthandPropertyAssignment(element)) {
-                const valueSymbol = context.checker.getShorthandAssignmentValueSymbol(element);
-                if (valueSymbol) {
-                    trackSymbolReference(context, valueSymbol, element.name);
-                }
-
-                const identifier = createShorthandIdentifier(context, valueSymbol, element.name);
-                properties.push(lua.createTableFieldExpression(identifier, name, element));
-            } else if (ts.isMethodDeclaration(element)) {
-                const expression = transformFunctionLikeDeclaration(element, context);
-                properties.push(lua.createTableFieldExpression(expression, name, element));
-            } else if (ts.isSpreadAssignment(element) || ts.isJsxSpreadAttribute(element)) {
-                const type = context.checker.getTypeAtLocation(element.expression);
-                let tableExpression: lua.Expression;
-                if (isArrayType(context, type)) {
-                    tableExpression = transformLuaLibFunction(
-                        context,
-                        LuaLibFeature.ArrayToObject,
-                        element.expression,
-                        context.transformExpression(element.expression)
-                    );
-                } else {
-                    tableExpression = context.transformExpression(element.expression);
-                }
-
-                properties.push(tableExpression);
-            } else if (ts.isAccessor(element)) {
-                context.diagnostics.push(unsupportedAccessorInObjectLiteral(element));
+
+
+            const type = context.checker.getTypeAtLocation(element.expression);
+            let tableExpression: lua.Expression;
+            if (isArrayType(context, type)) {
+                tableExpression = transformLuaLibFunction(
+                    context,
+                    LuaLibFeature.ArrayToObject,
+                    element.expression,
+                    context.transformExpression(element.expression)
+                );
             } else {
-                assertNever(element);
-            }
-
-            const propertyPrecedingStatements = context.popPrecedingStatements();
+                tableExpression = context.transformExpression(element.expression);
+            }
+
+            properties.push(tableExpression);
+        } else if (ts.isAccessor(element)) {
+            context.diagnostics.push(unsupportedAccessorInObjectLiteral(element));
+        } else {
+            assertNever(element);
+        }
+const propertyPrecedingStatements = context.popPrecedingStatements();
             precedingStatements.push(propertyPrecedingStatements);
             if (propertyPrecedingStatements.length > 0) {
                 lastPrecedingStatementsIndex = i;
@@ -207,42 +163,11 @@
             }
         }
 
-        if (tableExpressions.length === 0) {
-            return lua.createTableExpression(fields, expression);
-        } else {
-            if (fields.length > 0) {
-                const tableExpression = lua.createTableExpression(fields, expression);
->>>>>>> e579ee22
-                tableExpressions.push(tableExpression);
-                properties = [];
-            }
-
-            const type = context.checker.getTypeAtLocation(element.expression);
-            let tableExpression: lua.Expression;
-            if (isArrayType(context, type)) {
-                tableExpression = transformLuaLibFunction(
-                    context,
-                    LuaLibFeature.ArrayToObject,
-                    element.expression,
-                    context.transformExpression(element.expression)
-                );
-            } else {
-                tableExpression = context.transformExpression(element.expression);
-            }
-
-            tableExpressions.push(tableExpression);
-        } else if (ts.isAccessor(element)) {
-            context.diagnostics.push(unsupportedAccessorInObjectLiteral(element));
-        } else {
-            assertNever(element);
-        }
-    }
-
     if (tableExpressions.length === 0) {
-        return lua.createTableExpression(properties, expression);
+        return lua.createTableExpression(fields, expression);
     } else {
-        if (properties.length > 0) {
-            const tableExpression = lua.createTableExpression(properties, expression);
+        if (fields.length > 0) {
+            const tableExpression = lua.createTableExpression(fields, expression);
             tableExpressions.push(tableExpression);
         }
 
