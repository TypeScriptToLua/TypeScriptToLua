--- conflicted
+++ resolved
@@ -80,7 +80,6 @@
             // for ${initializer} in ${iterable} do
 
             const binding = getVariableDeclarationBinding(context, statement.initializer);
-
             if (ts.isArrayBindingPattern(binding)) {
                 identifiers = binding.elements.map(e => transformArrayBindingElement(context, e));
             } else {
@@ -90,35 +89,17 @@
             // Variables NOT declared in for loop - catch iterator values in temps and assign
             // for ____value0 in ${iterable} do
             //     ${initializer} = ____value0
-<<<<<<< HEAD
 
             identifiers = statement.initializer.elements.map((_, i) => lua.createIdentifier(`____value${i}`));
             if (identifiers.length > 0) {
                 block.statements.unshift(
                     lua.createAssignmentStatement(
-                        castEach(
-                            statement.initializer.elements.map(e => context.transformExpression(e)),
-                            lua.isAssignmentLeftHandSideExpression
+                        statement.initializer.elements.map(e =>
+                            cast(context.transformExpression(e), lua.isAssignmentLeftHandSideExpression)
                         ),
                         identifiers
                     )
                 );
-=======
-            if (ts.isArrayLiteralExpression(statement.initializer)) {
-                identifiers = statement.initializer.elements.map((_, i) => lua.createIdentifier(`____value${i}`));
-                if (identifiers.length > 0) {
-                    block.statements.unshift(
-                        lua.createAssignmentStatement(
-                            statement.initializer.elements.map(e =>
-                                cast(context.transformExpression(e), lua.isAssignmentLeftHandSideExpression)
-                            ),
-                            identifiers
-                        )
-                    );
-                }
-            } else {
-                context.diagnostics.push(luaIteratorForbiddenUsage(statement.initializer));
->>>>>>> 244633bc
             }
         } else {
             context.diagnostics.push(luaIteratorForbiddenUsage(statement.initializer));
