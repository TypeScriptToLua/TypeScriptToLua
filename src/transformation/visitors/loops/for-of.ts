import * as ts from "typescript";
import * as lua from "../../../LuaAST";
import { FunctionVisitor, TransformationContext } from "../../context";
import { AnnotationKind, isForRangeType, isLuaIteratorType } from "../../utils/annotations";
import { annotationRemoved } from "../../utils/diagnostics";
import { LuaLibFeature, transformLuaLibFunction } from "../../utils/lualib";
import { isArrayType } from "../../utils/typescript";
<<<<<<< HEAD
import { transformForOfIterableStatement, transformForOfPairsIterableStatement } from "../language-extensions/iterable";
=======
import { isIterableExpression, transformForOfIterableStatement } from "../language-extensions/iterable";
import {
    isPairsIterableExpression,
    transformForOfPairsIterableStatement,
    isPairsKeyIterableExpression,
    transformForOfPairsKeyIterableStatement,
} from "../language-extensions/pairsIterable";
>>>>>>> 7ff29f0c
import { isRangeFunction, transformRangeStatement } from "../language-extensions/range";
import { transformForInitializer, transformLoopBody } from "./utils";
import { getIterableExtensionKindForNode } from "../../utils/language-extensions";
import { assertNever } from "../../../utils";

function transformForOfArrayStatement(
    context: TransformationContext,
    statement: ts.ForOfStatement,
    block: lua.Block
): lua.Statement {
    const valueVariable = transformForInitializer(context, statement.initializer, block);
    const ipairsCall = lua.createCallExpression(lua.createIdentifier("ipairs"), [
        context.transformExpression(statement.expression),
    ]);

    return lua.createForInStatement(block, [lua.createAnonymousIdentifier(), valueVariable], [ipairsCall], statement);
}

function transformForOfIteratorStatement(
    context: TransformationContext,
    statement: ts.ForOfStatement,
    block: lua.Block
): lua.Statement {
    const valueVariable = transformForInitializer(context, statement.initializer, block);
    const iterable = transformLuaLibFunction(
        context,
        LuaLibFeature.Iterator,
        statement.expression,
        context.transformExpression(statement.expression)
    );

    return lua.createForInStatement(block, [lua.createAnonymousIdentifier(), valueVariable], [iterable], statement);
}

export const transformForOfStatement: FunctionVisitor<ts.ForOfStatement> = (node, context) => {
    const body = lua.createBlock(transformLoopBody(context, node));

    if (ts.isCallExpression(node.expression) && isRangeFunction(context, node.expression)) {
        return transformRangeStatement(context, node, body);
    } else if (ts.isCallExpression(node.expression) && isForRangeType(context, node.expression.expression)) {
        context.diagnostics.push(annotationRemoved(node.expression, AnnotationKind.ForRange));
<<<<<<< HEAD
        return undefined;
    }
    const iterableType = getIterableExtensionKindForNode(context, node.expression);
    if (iterableType) {
        if (iterableType === "Iterable") {
            return transformForOfIterableStatement(context, node, body);
        } else if (iterableType === "Pairs") {
            return transformForOfPairsIterableStatement(context, node, body);
        } else {
            assertNever(iterableType);
        }
    }
    if (isLuaIteratorType(context, node.expression)) {
=======
    } else if (isIterableExpression(context, node.expression)) {
        return transformForOfIterableStatement(context, node, body);
    } else if (isPairsIterableExpression(context, node.expression)) {
        return transformForOfPairsIterableStatement(context, node, body);
    } else if (isPairsKeyIterableExpression(context, node.expression)) {
        return transformForOfPairsKeyIterableStatement(context, node, body);
    } else if (isLuaIteratorType(context, node.expression)) {
>>>>>>> 7ff29f0c
        context.diagnostics.push(annotationRemoved(node.expression, AnnotationKind.LuaIterator));
        return undefined;
    }
    if (isArrayType(context, context.checker.getTypeAtLocation(node.expression))) {
        return transformForOfArrayStatement(context, node, body);
    }

    return transformForOfIteratorStatement(context, node, body);
};<|MERGE_RESOLUTION|>--- conflicted
+++ resolved
@@ -5,17 +5,11 @@
 import { annotationRemoved } from "../../utils/diagnostics";
 import { LuaLibFeature, transformLuaLibFunction } from "../../utils/lualib";
 import { isArrayType } from "../../utils/typescript";
-<<<<<<< HEAD
-import { transformForOfIterableStatement, transformForOfPairsIterableStatement } from "../language-extensions/iterable";
-=======
-import { isIterableExpression, transformForOfIterableStatement } from "../language-extensions/iterable";
 import {
-    isPairsIterableExpression,
+    transformForOfIterableStatement,
     transformForOfPairsIterableStatement,
-    isPairsKeyIterableExpression,
     transformForOfPairsKeyIterableStatement,
-} from "../language-extensions/pairsIterable";
->>>>>>> 7ff29f0c
+} from "../language-extensions/iterable";
 import { isRangeFunction, transformRangeStatement } from "../language-extensions/range";
 import { transformForInitializer, transformLoopBody } from "./utils";
 import { getIterableExtensionKindForNode } from "../../utils/language-extensions";
@@ -57,7 +51,6 @@
         return transformRangeStatement(context, node, body);
     } else if (ts.isCallExpression(node.expression) && isForRangeType(context, node.expression.expression)) {
         context.diagnostics.push(annotationRemoved(node.expression, AnnotationKind.ForRange));
-<<<<<<< HEAD
         return undefined;
     }
     const iterableType = getIterableExtensionKindForNode(context, node.expression);
@@ -66,20 +59,13 @@
             return transformForOfIterableStatement(context, node, body);
         } else if (iterableType === "Pairs") {
             return transformForOfPairsIterableStatement(context, node, body);
+        } else if (iterableType === "PairsKey") {
+            return transformForOfPairsKeyIterableStatement(context, node, body);
         } else {
             assertNever(iterableType);
         }
     }
     if (isLuaIteratorType(context, node.expression)) {
-=======
-    } else if (isIterableExpression(context, node.expression)) {
-        return transformForOfIterableStatement(context, node, body);
-    } else if (isPairsIterableExpression(context, node.expression)) {
-        return transformForOfPairsIterableStatement(context, node, body);
-    } else if (isPairsKeyIterableExpression(context, node.expression)) {
-        return transformForOfPairsKeyIterableStatement(context, node, body);
-    } else if (isLuaIteratorType(context, node.expression)) {
->>>>>>> 7ff29f0c
         context.diagnostics.push(annotationRemoved(node.expression, AnnotationKind.LuaIterator));
         return undefined;
     }
