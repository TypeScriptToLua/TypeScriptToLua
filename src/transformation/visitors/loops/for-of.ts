import * as ts from "typescript";
import * as lua from "../../../LuaAST";
import { assert, cast, castEach } from "../../../utils";
import { FunctionVisitor, TransformationContext } from "../../context";
import { AnnotationKind, getTypeAnnotations, isForRangeType, isLuaIteratorType } from "../../utils/annotations";
import {
    forOfUnsupportedObjectDestructuring,
    invalidForRangeCall,
    luaIteratorForbiddenUsage,
} from "../../utils/diagnostics";
import { createUnpackCall } from "../../utils/lua-ast";
import { LuaLibFeature, transformLuaLibFunction } from "../../utils/lualib";
import { isArrayType, isNumberType } from "../../utils/typescript";
import { transformArguments } from "../call";
import { transformIdentifier } from "../identifier";
import {
    transformBindingPattern,
    transformArrayBindingElement,
    transformVariableDeclaration,
} from "../variable-declaration";
import { getVariableDeclarationBinding, transformLoopBody } from "./utils";

function transformForOfInitializer(
    context: TransformationContext,
    initializer: ts.ForInitializer,
    expression: lua.Identifier
): lua.Statement[] {
    if (ts.isVariableDeclarationList(initializer)) {
        const binding = getVariableDeclarationBinding(context, initializer);
        // Declaration of new variable
        if (ts.isArrayBindingPattern(binding)) {
            if (binding.elements.length === 0) {
                // Ignore empty destructuring assignment
                return [];
            }

            return transformBindingPattern(context, binding, expression);
        } else if (ts.isObjectBindingPattern(binding)) {
            context.diagnostics.push(forOfUnsupportedObjectDestructuring(initializer));
            return;
        }

<<<<<<< HEAD
        const assignmentStatement = cast(
            transformVariableDeclaration(context, initializer.declarations[0])[0],
            lua.isVariableDeclarationStatement
        );

        return lua.createVariableDeclarationStatement(assignmentStatement.left, expression);
=======
        const variableStatements = transformVariableDeclaration(context, initializer.declarations[0]);
        if (variableStatements[0]) {
            // we can safely assume that for vars are not exported and therefore declarationstatenents
            return [
                lua.createVariableDeclarationStatement(
                    (variableStatements[0] as lua.VariableDeclarationStatement).left,
                    expression
                ),
            ];
        } else {
            throw MissingForOfVariables(initializer);
        }
>>>>>>> 13817df0
    } else {
        // Assignment to existing variable
        let variables: lua.AssignmentLeftHandSideExpression | lua.AssignmentLeftHandSideExpression[];
        let valueExpression: lua.Expression = expression;
        if (ts.isArrayLiteralExpression(initializer)) {
            if (initializer.elements.length > 0) {
                valueExpression = createUnpackCall(context, expression, initializer);
                variables = castEach(
                    initializer.elements.map(e => context.transformExpression(e)),
                    lua.isAssignmentLeftHandSideExpression
                );
            } else {
                // Ignore empty destructring assignment
                return [];
            }
        } else if (ts.isObjectLiteralExpression(initializer)) {
            context.diagnostics.push(forOfUnsupportedObjectDestructuring(initializer));
            return;
        } else {
            variables = cast(context.transformExpression(initializer), lua.isAssignmentLeftHandSideExpression);
        }

        return [lua.createAssignmentStatement(variables, valueExpression)];
    }
}

function transformForRangeStatement(
    context: TransformationContext,
    statement: ts.ForOfStatement,
    block: lua.Block
): lua.Statement {
    assert(ts.isCallExpression(statement.expression));

    const callArguments = statement.expression.arguments;
    if (callArguments.length !== 2 && callArguments.length !== 3) {
        context.diagnostics.push(
            invalidForRangeCall(statement.expression, `Expected 2-3 arguments, but got ${callArguments.length}`)
        );
    }

    if (statement.expression.arguments.some(a => !isNumberType(context, context.checker.getTypeAtLocation(a)))) {
        context.diagnostics.push(invalidForRangeCall(statement.expression, "arguments must be numbers"));
    }

    const controlVariable = getControlVariable() ?? lua.createAnonymousIdentifier();
    function getControlVariable(): lua.Identifier | undefined {
        if (!ts.isVariableDeclarationList(statement.initializer)) {
            context.diagnostics.push(
                invalidForRangeCall(statement.initializer, "loop must declare it's own control variable")
            );
            return;
        }

        const binding = getVariableDeclarationBinding(context, statement.initializer);
        if (!ts.isIdentifier(binding)) {
            context.diagnostics.push(invalidForRangeCall(statement.initializer, "destructuring cannot be used"));
            return;
        }

        if (!isNumberType(context, context.checker.getTypeAtLocation(binding))) {
            context.diagnostics.push(
                invalidForRangeCall(statement.expression, "function must return Iterable<number>")
            );
        }

        return transformIdentifier(context, binding);
    }

    const [start = lua.createNumericLiteral(0), limit = lua.createNumericLiteral(0), step] = transformArguments(
        context,
        callArguments,
        context.checker.getResolvedSignature(statement.expression)
    );

    return lua.createForStatement(block, controlVariable, start, limit, step, statement);
}

function transformForOfLuaIteratorStatement(
    context: TransformationContext,
    statement: ts.ForOfStatement,
    block: lua.Block
): lua.Statement {
    const luaIterator = context.transformExpression(statement.expression);
    const type = context.checker.getTypeAtLocation(statement.expression);
    const tupleReturn = getTypeAnnotations(context, type).has(AnnotationKind.TupleReturn);
    let identifiers: lua.Identifier[] = [];

    if (tupleReturn) {
        // LuaIterator + TupleReturn
        if (ts.isVariableDeclarationList(statement.initializer)) {
            // Variables declared in for loop
            // for ${initializer} in ${iterable} do
            const binding = getVariableDeclarationBinding(context, statement.initializer);

            if (ts.isArrayBindingPattern(binding)) {
                identifiers = castEach(
                    binding.elements.map(e => transformArrayBindingElement(context, e)),
                    lua.isIdentifier
                );
            } else {
                context.diagnostics.push(luaIteratorForbiddenUsage(binding));
            }
        } else {
            // Variables NOT declared in for loop - catch iterator values in temps and assign
            // for ____value0 in ${iterable} do
            //     ${initializer} = ____value0
            if (ts.isArrayLiteralExpression(statement.initializer)) {
                identifiers = statement.initializer.elements.map((_, i) => lua.createIdentifier(`____value${i}`));
                if (identifiers.length > 0) {
                    block.statements.unshift(
                        lua.createAssignmentStatement(
                            castEach(
                                statement.initializer.elements.map(e => context.transformExpression(e)),
                                lua.isAssignmentLeftHandSideExpression
                            ),
                            identifiers
                        )
                    );
                }
            } else {
                context.diagnostics.push(luaIteratorForbiddenUsage(statement.initializer));
            }
        }
    } else {
        // LuaIterator (no TupleReturn)
        if (
            ts.isVariableDeclarationList(statement.initializer) &&
            statement.initializer.declarations.length > 0 &&
            ts.isIdentifier(statement.initializer.declarations[0].name)
        ) {
            // Single variable declared in for loop
            // for ${initializer} in ${iterator} do
            identifiers.push(transformIdentifier(context, statement.initializer.declarations[0].name));
        } else {
            // Destructuring or variable NOT declared in for loop
            // for ____value in ${iterator} do
            //     local ${initializer} = ____value
            const valueVariable = lua.createIdentifier("____value");
            const initializer = transformForOfInitializer(context, statement.initializer, valueVariable);
            if (initializer) {
<<<<<<< HEAD
                identifiers.push(valueVariable);
                block.statements.unshift(initializer);
=======
                block.statements.splice(0, 0, ...initializer);
>>>>>>> 13817df0
            }
        }
    }

    if (identifiers.length === 0) {
        identifiers.push(lua.createAnonymousIdentifier());
    }

    return lua.createForInStatement(block, identifiers, [luaIterator]);
}

function transformForOfArrayStatement(
    context: TransformationContext,
    statement: ts.ForOfStatement,
    block: lua.Block
): lua.Statement {
    let valueVariable: lua.Identifier;
    if (ts.isVariableDeclarationList(statement.initializer)) {
        // Declaration of new variable
        const binding = getVariableDeclarationBinding(context, statement.initializer);
        if (ts.isArrayBindingPattern(binding) || ts.isObjectBindingPattern(binding)) {
            valueVariable = lua.createIdentifier("____values");
            const initializer = transformForOfInitializer(context, statement.initializer, valueVariable);
            if (initializer) {
                block.statements.unshift(...initializer);
            }
        } else {
            valueVariable = transformIdentifier(context, binding);
        }
    } else {
        // Assignment to existing variable
        valueVariable = lua.createIdentifier("____value");
        const initializer = transformForOfInitializer(context, statement.initializer, valueVariable);
        if (initializer) {
            block.statements.unshift(...initializer);
        }
    }

    const ipairsCall = lua.createCallExpression(lua.createIdentifier("ipairs"), [
        context.transformExpression(statement.expression),
    ]);

    return lua.createForInStatement(block, [lua.createAnonymousIdentifier(), valueVariable], [ipairsCall], statement);
}

function transformForOfIteratorStatement(
    context: TransformationContext,
    statement: ts.ForOfStatement,
    block: lua.Block
): lua.Statement {
    const iterable = context.transformExpression(statement.expression);
    if (
        ts.isVariableDeclarationList(statement.initializer) &&
        statement.initializer.declarations.length > 0 &&
        ts.isIdentifier(statement.initializer.declarations[0].name)
    ) {
        // Single variable declared in for loop
        // for ${initializer} in __TS__iterator(${iterator}) do
        return lua.createForInStatement(
            block,
            [transformIdentifier(context, statement.initializer.declarations[0].name)],
            [transformLuaLibFunction(context, LuaLibFeature.Iterator, statement.expression, iterable)]
        );
    } else {
        // Destructuring or variable NOT declared in for loop
        // for ____value in __TS__iterator(${iterator}) do
        //     local ${initializer} = ____value
        const valueVariable = lua.createIdentifier("____value");
        const initializer = transformForOfInitializer(context, statement.initializer, valueVariable);
        if (initializer) {
            block.statements.unshift(...initializer);
        }

        return lua.createForInStatement(
            block,
            [valueVariable],
            [transformLuaLibFunction(context, LuaLibFeature.Iterator, statement.expression, iterable)]
        );
    }
}

export const transformForOfStatement: FunctionVisitor<ts.ForOfStatement> = (node, context) => {
    const body = lua.createBlock(transformLoopBody(context, node));

    if (ts.isCallExpression(node.expression) && isForRangeType(context, node.expression.expression)) {
        return transformForRangeStatement(context, node, body);
    } else if (isLuaIteratorType(context, node.expression)) {
        return transformForOfLuaIteratorStatement(context, node, body);
    } else if (isArrayType(context, context.checker.getTypeAtLocation(node.expression))) {
        return transformForOfArrayStatement(context, node, body);
    } else {
        return transformForOfIteratorStatement(context, node, body);
    }
};<|MERGE_RESOLUTION|>--- conflicted
+++ resolved
@@ -37,30 +37,15 @@
             return transformBindingPattern(context, binding, expression);
         } else if (ts.isObjectBindingPattern(binding)) {
             context.diagnostics.push(forOfUnsupportedObjectDestructuring(initializer));
-            return;
-        }
-
-<<<<<<< HEAD
+            return [];
+        }
+
         const assignmentStatement = cast(
             transformVariableDeclaration(context, initializer.declarations[0])[0],
             lua.isVariableDeclarationStatement
         );
 
-        return lua.createVariableDeclarationStatement(assignmentStatement.left, expression);
-=======
-        const variableStatements = transformVariableDeclaration(context, initializer.declarations[0]);
-        if (variableStatements[0]) {
-            // we can safely assume that for vars are not exported and therefore declarationstatenents
-            return [
-                lua.createVariableDeclarationStatement(
-                    (variableStatements[0] as lua.VariableDeclarationStatement).left,
-                    expression
-                ),
-            ];
-        } else {
-            throw MissingForOfVariables(initializer);
-        }
->>>>>>> 13817df0
+        return [lua.createVariableDeclarationStatement(assignmentStatement.left, expression)];
     } else {
         // Assignment to existing variable
         let variables: lua.AssignmentLeftHandSideExpression | lua.AssignmentLeftHandSideExpression[];
@@ -78,7 +63,7 @@
             }
         } else if (ts.isObjectLiteralExpression(initializer)) {
             context.diagnostics.push(forOfUnsupportedObjectDestructuring(initializer));
-            return;
+            return [];
         } else {
             variables = cast(context.transformExpression(initializer), lua.isAssignmentLeftHandSideExpression);
         }
@@ -201,12 +186,8 @@
             const valueVariable = lua.createIdentifier("____value");
             const initializer = transformForOfInitializer(context, statement.initializer, valueVariable);
             if (initializer) {
-<<<<<<< HEAD
                 identifiers.push(valueVariable);
-                block.statements.unshift(initializer);
-=======
-                block.statements.splice(0, 0, ...initializer);
->>>>>>> 13817df0
+                block.statements.unshift(...initializer);
             }
         }
     }
