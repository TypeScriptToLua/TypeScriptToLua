import * as path from "path";
import * as ts from "typescript";
import * as lua from "../../../LuaAST";
import { formatPathToLuaPath } from "../../../utils";
import { FunctionVisitor, TransformationContext } from "../../context";
import { AnnotationKind, getSymbolAnnotations, getTypeAnnotations } from "../../utils/annotations";
import { UnresolvableRequirePath } from "../../utils/errors";
import { createDefaultExportStringLiteral } from "../../utils/export";
import { createHoistableVariableDeclarationStatement } from "../../utils/lua-ast";
import { createSafeName } from "../../utils/safe-names";
import { peekScope } from "../../utils/scope";
import { isHelpersImport } from "../../utils/helpers";
import { transformIdentifier } from "../identifier";
import { transformPropertyName } from "../literal";

const getAbsoluteImportPath = (relativePath: string, directoryPath: string, options: ts.CompilerOptions): string =>
    relativePath[0] !== "." && options.baseUrl
        ? path.resolve(options.baseUrl, relativePath)
        : path.resolve(directoryPath, relativePath);

function getImportPath(fileName: string, relativePath: string, node: ts.Node, options: ts.CompilerOptions): string {
    const rootDir = options.rootDir ? path.resolve(options.rootDir) : path.resolve(".");

    const absoluteImportPath = path.format(
        path.parse(getAbsoluteImportPath(relativePath, path.dirname(fileName), options))
    );
    const absoluteRootDirPath = path.format(path.parse(rootDir));
    if (absoluteImportPath.includes(absoluteRootDirPath)) {
        return formatPathToLuaPath(absoluteImportPath.replace(absoluteRootDirPath, "").slice(1));
    } else {
        throw UnresolvableRequirePath(
            node,
            `Cannot create require path. Module does not exist within --rootDir`,
            relativePath
        );
    }
}

function shouldResolveModulePath(context: TransformationContext, moduleSpecifier: ts.Expression): boolean {
    const moduleOwnerSymbol = context.checker.getSymbolAtLocation(moduleSpecifier);
    if (!moduleOwnerSymbol) return true;

    const annotations = getSymbolAnnotations(moduleOwnerSymbol);
    return !annotations.has(AnnotationKind.NoResolution);
}

export function createModuleRequire(
    context: TransformationContext,
    moduleSpecifier: ts.Expression,
    tsOriginal: ts.Node = moduleSpecifier
): lua.CallExpression {
    const params: lua.Expression[] = [];
    if (ts.isStringLiteral(moduleSpecifier)) {
        const modulePath = shouldResolveModulePath(context, moduleSpecifier)
            ? getImportPath(
                  context.sourceFile.fileName,
                  moduleSpecifier.text.replace(/"/g, ""),
                  moduleSpecifier,
                  context.options
              )
            : moduleSpecifier.text;

        params.push(lua.createStringLiteral(modulePath));
    }

    return lua.createCallExpression(lua.createIdentifier("require"), params, tsOriginal);
}

function shouldBeImported(context: TransformationContext, importNode: ts.ImportClause | ts.ImportSpecifier): boolean {
<<<<<<< HEAD
    if (isHelpersImport(context, importNode)) {
        return false;
    }

    const annotations = getTypeAnnotations(context, context.checker.getTypeAtLocation(importNode));
=======
    const annotations = getTypeAnnotations(context.checker.getTypeAtLocation(importNode));
>>>>>>> b0191743

    return (
        context.resolver.isReferencedAliasDeclaration(importNode) &&
        !annotations.has(AnnotationKind.Extension) &&
        !annotations.has(AnnotationKind.MetaExtension)
    );
}

function transformImportSpecifier(
    context: TransformationContext,
    importSpecifier: ts.ImportSpecifier,
    moduleTableName: lua.Identifier
): lua.VariableDeclarationStatement {
    const leftIdentifier = transformIdentifier(context, importSpecifier.name);
    const propertyName = transformPropertyName(
        context,
        importSpecifier.propertyName ? importSpecifier.propertyName : importSpecifier.name
    );

    return lua.createVariableDeclarationStatement(
        leftIdentifier,
        lua.createTableIndexExpression(moduleTableName, propertyName),
        importSpecifier
    );
}

export const transformImportDeclaration: FunctionVisitor<ts.ImportDeclaration> = (statement, context) => {
    const scope = peekScope(context);

    if (!scope.importStatements) {
        scope.importStatements = [];
    }

    if (isHelpersImport(context, statement)) {
        return;
    }

    const result: lua.Statement[] = [];
    const requireCall = createModuleRequire(context, statement.moduleSpecifier);

    // import "./module";
    // require("module")
    if (statement.importClause === undefined) {
        result.push(lua.createExpressionStatement(requireCall));

        if (scope.importStatements) {
            scope.importStatements.push(...result);
            return undefined;
        } else {
            return result;
        }
    }

    const importPath = ts.isStringLiteral(statement.moduleSpecifier)
        ? statement.moduleSpecifier.text.replace(/"/g, "")
        : "module";

    // Create the require statement to extract values.
    // local ____module = require("module")
    const importUniqueName = lua.createIdentifier(createSafeName(path.basename(importPath)));

    let usingRequireStatement = false;

    // import defaultValue from "./module";
    // local defaultValue = __module.default
    if (statement.importClause.name) {
        if (shouldBeImported(context, statement.importClause)) {
            const propertyName = createDefaultExportStringLiteral(statement.importClause.name);
            const defaultImportAssignmentStatement = lua.createVariableDeclarationStatement(
                transformIdentifier(context, statement.importClause.name),
                lua.createTableIndexExpression(importUniqueName, propertyName),
                statement.importClause.name
            );

            result.push(defaultImportAssignmentStatement);
            usingRequireStatement = true;
        }
    }

    // import * as module from "./module";
    // local module = require("module")
    if (statement.importClause.namedBindings && ts.isNamespaceImport(statement.importClause.namedBindings)) {
        if (context.resolver.isReferencedAliasDeclaration(statement.importClause.namedBindings)) {
            const requireStatement = lua.createVariableDeclarationStatement(
                transformIdentifier(context, statement.importClause.namedBindings.name),
                requireCall,
                statement
            );

            result.push(requireStatement);
        }
    }

    // import { a, b, c } from "./module";
    // local a = __module.a
    // local b = __module.b
    // local c = __module.c
    if (statement.importClause.namedBindings && ts.isNamedImports(statement.importClause.namedBindings)) {
        const assignmentStatements = statement.importClause.namedBindings.elements
            .filter(importSpecifier => shouldBeImported(context, importSpecifier))
            .map(importSpecifier => transformImportSpecifier(context, importSpecifier, importUniqueName));

        if (assignmentStatements.length > 0) {
            usingRequireStatement = true;
        }

        result.push(...assignmentStatements);
    }

    if (result.length === 0) {
        return undefined;
    }

    if (usingRequireStatement) {
        result.unshift(lua.createVariableDeclarationStatement(importUniqueName, requireCall, statement));
    }

    if (scope.importStatements) {
        scope.importStatements.push(...result);
        return undefined;
    } else {
        return result;
    }
};

export const transformExternalModuleReference: FunctionVisitor<ts.ExternalModuleReference> = (node, context) =>
    createModuleRequire(context, node.expression, node);

export const transformImportEqualsDeclaration: FunctionVisitor<ts.ImportEqualsDeclaration> = (node, context) => {
    if (
        !context.resolver.isReferencedAliasDeclaration(node) &&
        (ts.isExternalModuleReference(node.moduleReference) ||
            ts.isExternalModule(context.sourceFile) ||
            !context.resolver.isTopLevelValueImportEqualsWithEntityName(node))
    ) {
        return undefined;
    }

    const name = transformIdentifier(context, node.name);
    const expression = context.transformExpression(node.moduleReference);
    return createHoistableVariableDeclarationStatement(context, name, expression, node);
};<|MERGE_RESOLUTION|>--- conflicted
+++ resolved
@@ -67,15 +67,11 @@
 }
 
 function shouldBeImported(context: TransformationContext, importNode: ts.ImportClause | ts.ImportSpecifier): boolean {
-<<<<<<< HEAD
     if (isHelpersImport(context, importNode)) {
         return false;
     }
 
-    const annotations = getTypeAnnotations(context, context.checker.getTypeAtLocation(importNode));
-=======
     const annotations = getTypeAnnotations(context.checker.getTypeAtLocation(importNode));
->>>>>>> b0191743
 
     return (
         context.resolver.isReferencedAliasDeclaration(importNode) &&
