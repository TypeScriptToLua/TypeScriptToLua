import * as ts from "typescript";
import { LuaTarget } from "../../CompilerOptions";
import * as lua from "../../LuaAST";
import { FunctionVisitor } from "../context";
<<<<<<< HEAD
import { unsupportedForTarget } from "../utils/diagnostics";
import { peekScope, performHoisting, popScope, pushScope, ScopeType } from "../utils/scope";
=======
import { UnsupportedForTarget } from "../utils/errors";
import { performHoisting, popScope, pushScope, ScopeType } from "../utils/scope";
>>>>>>> 96c3f8db

export const transformSwitchStatement: FunctionVisitor<ts.SwitchStatement> = (statement, context) => {
    if (context.luaTarget === LuaTarget.Lua51) {
        context.diagnostics.push(unsupportedForTarget(statement, "Switch statements", LuaTarget.Lua51));
    }

    const scope = pushScope(context, ScopeType.Switch);
    // Give the switch a unique name to prevent nested switches from acting up.
    const switchName = `____switch${scope.id}`;
    const switchVariable = lua.createIdentifier(switchName);

    let statements: lua.Statement[] = [];

    const caseClauses = statement.caseBlock.clauses.filter(ts.isCaseClause);
    for (const [index, clause] of caseClauses.entries()) {
        // If the clause condition holds, go to the correct label
        const condition = lua.createBinaryExpression(
            switchVariable,
            context.transformExpression(clause.expression),
            lua.SyntaxKind.EqualityOperator
        );

        const goto = lua.createGotoStatement(`${switchName}_case_${index}`);
        const conditionalGoto = lua.createIfStatement(condition, lua.createBlock([goto]));
        statements.push(conditionalGoto);
    }

    const hasDefaultCase = statement.caseBlock.clauses.some(ts.isDefaultClause);
    statements.push(lua.createGotoStatement(`${switchName}_${hasDefaultCase ? "case_default" : "end"}`));

    for (const [index, clause] of statement.caseBlock.clauses.entries()) {
        const labelName = `${switchName}_case_${ts.isCaseClause(clause) ? index : "default"}`;
        statements.push(lua.createLabelStatement(labelName));
        statements.push(lua.createDoStatement(context.transformStatements(clause.statements)));
    }

    statements.push(lua.createLabelStatement(`${switchName}_end`));

    statements = performHoisting(context, statements);
    popScope(context);

    const expression = context.transformExpression(statement.expression);
    statements.unshift(lua.createVariableDeclarationStatement(switchVariable, expression));

    return statements;
};<|MERGE_RESOLUTION|>--- conflicted
+++ resolved
@@ -2,13 +2,8 @@
 import { LuaTarget } from "../../CompilerOptions";
 import * as lua from "../../LuaAST";
 import { FunctionVisitor } from "../context";
-<<<<<<< HEAD
 import { unsupportedForTarget } from "../utils/diagnostics";
-import { peekScope, performHoisting, popScope, pushScope, ScopeType } from "../utils/scope";
-=======
-import { UnsupportedForTarget } from "../utils/errors";
 import { performHoisting, popScope, pushScope, ScopeType } from "../utils/scope";
->>>>>>> 96c3f8db
 
 export const transformSwitchStatement: FunctionVisitor<ts.SwitchStatement> = (statement, context) => {
     if (context.luaTarget === LuaTarget.Lua51) {
