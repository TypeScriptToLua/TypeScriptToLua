import * as ts from "typescript";
import * as lua from "../../LuaAST";
import { assert, assertNever } from "../../utils";
import { FunctionVisitor, TransformationContext } from "../context";
import { isTupleReturnCall } from "../utils/annotations";
import { validateAssignment } from "../utils/assignment-validation";
<<<<<<< HEAD
=======
import { UnsupportedKind, UnsupportedVarDeclaration } from "../utils/errors";
>>>>>>> 96c3f8db
import { addExportToIdentifier } from "../utils/export";
import { createLocalOrExportedOrGlobalDeclaration, createUnpackCall } from "../utils/lua-ast";
import { LuaLibFeature, transformLuaLibFunction } from "../utils/lualib";
import { transformIdentifier } from "./identifier";
import { transformPropertyName } from "./literal";

export function transformArrayBindingElement(
    context: TransformationContext,
    name: ts.ArrayBindingElement
): lua.Identifier {
    if (ts.isOmittedExpression(name)) {
        return lua.createAnonymousIdentifier(name);
    } else if (ts.isIdentifier(name)) {
        return transformIdentifier(context, name);
    } else if (ts.isBindingElement(name)) {
        // TODO: It should always be true when called from `transformVariableDeclaration`,
        // but could be false from `transformForOfLuaIteratorStatement`.
        assert(ts.isIdentifier(name.name));
        return transformIdentifier(context, name.name);
    } else {
        assertNever(name);
    }
}

export function transformBindingPattern(
    context: TransformationContext,
    pattern: ts.BindingPattern,
    table: lua.Identifier,
    propertyAccessStack: ts.PropertyName[] = []
): lua.Statement[] {
    const result: lua.Statement[] = [];
    const isObjectBindingPattern = ts.isObjectBindingPattern(pattern);

    for (const [index, element] of pattern.elements.entries()) {
        if (ts.isOmittedExpression(element)) continue;

        if (ts.isArrayBindingPattern(element.name) || ts.isObjectBindingPattern(element.name)) {
            // nested binding pattern
            const propertyName = isObjectBindingPattern
                ? element.propertyName
                : ts.createNumericLiteral(String(index + 1));

            if (propertyName !== undefined) {
                propertyAccessStack.push(propertyName);
            }

            result.push(...transformBindingPattern(context, element.name, table, propertyAccessStack));
            continue;
        }

        // Build the path to the table
        const tableExpression = propertyAccessStack.reduce<lua.Expression>(
            (path, property) => lua.createTableIndexExpression(path, transformPropertyName(context, property)),
            table
        );

        // The identifier of the new variable
        const variableName = transformIdentifier(context, element.name as ts.Identifier);
        // The field to extract
        const propertyName = transformPropertyName(context, element.propertyName ?? element.name);

        let expression: lua.Expression;
        if (element.dotDotDotToken) {
            if (index !== pattern.elements.length - 1) {
                // TypeScript error
                continue;
            }

            if (isObjectBindingPattern) {
                const elements = pattern.elements as ts.NodeArray<ts.BindingElement>;
                const usedProperties = elements.map(e =>
                    lua.createTableFieldExpression(
                        lua.createBooleanLiteral(true),
                        lua.createStringLiteral(
                            ((e.propertyName ?? e.name) as ts.Identifier).text,
                            e.propertyName ?? e.name
                        )
                    )
                );

                expression = transformLuaLibFunction(
                    context,
                    LuaLibFeature.ObjectRest,
                    undefined,
                    tableExpression,
                    lua.createTableExpression(usedProperties)
                );
            } else {
                expression = transformLuaLibFunction(
                    context,
                    LuaLibFeature.ArraySlice,
                    undefined,
                    tableExpression,
                    lua.createNumericLiteral(index)
                );
            }
        } else {
            expression = lua.createTableIndexExpression(
                tableExpression,
                isObjectBindingPattern ? propertyName : lua.createNumericLiteral(index + 1)
            );
        }

        result.push(...createLocalOrExportedOrGlobalDeclaration(context, variableName, expression));
        if (element.initializer) {
            const identifier = addExportToIdentifier(context, variableName);
            result.push(
                lua.createIfStatement(
                    lua.createBinaryExpression(identifier, lua.createNilLiteral(), lua.SyntaxKind.EqualityOperator),
                    lua.createBlock([
                        lua.createAssignmentStatement(identifier, context.transformExpression(element.initializer)),
                    ])
                )
            );
        }
    }

    propertyAccessStack.pop();
    return result;
}

// TODO: FunctionVisitor<ts.VariableDeclaration>
export function transformVariableDeclaration(
    context: TransformationContext,
    statement: ts.VariableDeclaration
): lua.Statement[] {
    if (statement.initializer && statement.type) {
        const initializerType = context.checker.getTypeAtLocation(statement.initializer);
        const varType = context.checker.getTypeFromTypeNode(statement.type);
        validateAssignment(context, statement.initializer, initializerType, varType);
    }

    if (ts.isIdentifier(statement.name)) {
        // Find variable identifier
        const identifierName = transformIdentifier(context, statement.name);
        const value = statement.initializer && context.transformExpression(statement.initializer);
        return createLocalOrExportedOrGlobalDeclaration(context, identifierName, value, statement);
    } else if (ts.isArrayBindingPattern(statement.name) || ts.isObjectBindingPattern(statement.name)) {
        const statements: lua.Statement[] = [];

        // For object, nested or rest bindings fall back to transformBindingPattern
        if (
            ts.isObjectBindingPattern(statement.name) ||
            statement.name.elements.some(e => ts.isBindingElement(e) && (!ts.isIdentifier(e.name) || e.dotDotDotToken))
        ) {
            let table: lua.Identifier;
            if (statement.initializer !== undefined && ts.isIdentifier(statement.initializer)) {
                table = transformIdentifier(context, statement.initializer);
            } else {
                // Contain the expression in a temporary variable
                table = lua.createAnonymousIdentifier();
                if (statement.initializer) {
                    statements.push(
                        lua.createVariableDeclarationStatement(
                            table,
                            context.transformExpression(statement.initializer)
                        )
                    );
                }
            }
            statements.push(...transformBindingPattern(context, statement.name, table));
            return statements;
        }

        const vars =
            statement.name.elements.length > 0
                ? statement.name.elements.map(e => transformArrayBindingElement(context, e))
                : lua.createAnonymousIdentifier(statement.name);

        if (statement.initializer) {
            if (isTupleReturnCall(context, statement.initializer)) {
                // Don't unpack @tupleReturn annotated functions
                statements.push(
                    ...createLocalOrExportedOrGlobalDeclaration(
                        context,
                        vars,
                        context.transformExpression(statement.initializer),
                        statement
                    )
                );
            } else if (ts.isArrayLiteralExpression(statement.initializer)) {
                // Don't unpack array literals
                const values =
                    statement.initializer.elements.length > 0
                        ? statement.initializer.elements.map(e => context.transformExpression(e))
                        : lua.createNilLiteral();
                statements.push(...createLocalOrExportedOrGlobalDeclaration(context, vars, values, statement));
            } else {
                // local vars = this.transpileDestructingAssignmentValue(node.initializer);
                const initializer = createUnpackCall(
                    context,
                    context.transformExpression(statement.initializer),
                    statement.initializer
                );
                statements.push(...createLocalOrExportedOrGlobalDeclaration(context, vars, initializer, statement));
            }
        } else {
            statements.push(
                ...createLocalOrExportedOrGlobalDeclaration(context, vars, lua.createNilLiteral(), statement)
            );
        }

        for (const element of statement.name.elements) {
            if (!ts.isOmittedExpression(element) && element.initializer) {
                const variableName = transformIdentifier(context, element.name as ts.Identifier);
                const identifier = addExportToIdentifier(context, variableName);
                statements.push(
                    lua.createIfStatement(
                        lua.createBinaryExpression(identifier, lua.createNilLiteral(), lua.SyntaxKind.EqualityOperator),
                        lua.createBlock([
                            lua.createAssignmentStatement(identifier, context.transformExpression(element.initializer)),
                        ])
                    )
                );
            }
        }

        return statements;
    } else {
        return assertNever(statement.name);
    }
}

export function checkVariableDeclarationList(node: ts.VariableDeclarationList): void {
    if ((node.flags & (ts.NodeFlags.Let | ts.NodeFlags.Const)) === 0) {
        throw UnsupportedVarDeclaration(node);
    }
}

export const transformVariableStatement: FunctionVisitor<ts.VariableStatement> = (node, context) => {
    checkVariableDeclarationList(node.declarationList);
    return node.declarationList.declarations.flatMap(declaration => transformVariableDeclaration(context, declaration));
};<|MERGE_RESOLUTION|>--- conflicted
+++ resolved
@@ -4,10 +4,7 @@
 import { FunctionVisitor, TransformationContext } from "../context";
 import { isTupleReturnCall } from "../utils/annotations";
 import { validateAssignment } from "../utils/assignment-validation";
-<<<<<<< HEAD
-=======
-import { UnsupportedKind, UnsupportedVarDeclaration } from "../utils/errors";
->>>>>>> 96c3f8db
+import { unsupportedVarDeclaration } from "../utils/diagnostics";
 import { addExportToIdentifier } from "../utils/export";
 import { createLocalOrExportedOrGlobalDeclaration, createUnpackCall } from "../utils/lua-ast";
 import { LuaLibFeature, transformLuaLibFunction } from "../utils/lualib";
@@ -231,13 +228,13 @@
     }
 }
 
-export function checkVariableDeclarationList(node: ts.VariableDeclarationList): void {
+export function checkVariableDeclarationList(context: TransformationContext, node: ts.VariableDeclarationList): void {
     if ((node.flags & (ts.NodeFlags.Let | ts.NodeFlags.Const)) === 0) {
-        throw UnsupportedVarDeclaration(node);
+        context.diagnostics.push(unsupportedVarDeclaration(node));
     }
 }
 
 export const transformVariableStatement: FunctionVisitor<ts.VariableStatement> = (node, context) => {
-    checkVariableDeclarationList(node.declarationList);
+    checkVariableDeclarationList(context, node.declarationList);
     return node.declarationList.declarations.flatMap(declaration => transformVariableDeclaration(context, declaration));
 };