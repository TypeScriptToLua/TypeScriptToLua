--- conflicted
+++ resolved
@@ -1,10 +1,6 @@
 import * as ts from "typescript";
 import * as lua from "../../LuaAST";
-<<<<<<< HEAD
-import { assert, assertNever, flatMap } from "../../utils";
-=======
-import { assertNever } from "../../utils";
->>>>>>> 9f829543
+import { assert, assertNever } from "../../utils";
 import { FunctionVisitor, TransformationContext } from "../context";
 import { isTupleReturnCall } from "../utils/annotations";
 import { validateAssignment } from "../utils/assignment-validation";
