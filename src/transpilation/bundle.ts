--- conflicted
+++ resolved
@@ -106,13 +106,8 @@
     const moduleTable = createModuleTableNode(moduleTableEntries);
 
     // return require("<entry module path>")
-<<<<<<< HEAD
-    const entryPoint = `return require(${createModulePath(entryModule, program)}, ${
-        options.luaTarget === LuaTarget.Lua50 ? "unpack(arg == nil and {} or arg)" : "..."
-    })\n`;
-=======
-    const entryPoint = `return require(${createModulePath(entryModuleFilePath ?? entryModule, program)}, ...)\n`;
->>>>>>> f8228586
+    const args = options.luaTarget === LuaTarget.Lua50 ? "unpack(arg == nil and {} or arg)" : "...";
+    const entryPoint = `return require(${createModulePath(entryModuleFilePath ?? entryModule, program)}, ${args}})\n`;
 
     const footers: string[] = [];
     if (options.sourceMapTraceback) {
