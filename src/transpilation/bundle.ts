--- conflicted
+++ resolved
@@ -78,13 +78,8 @@
     ];
 }
 
-<<<<<<< HEAD
 function moduleSourceNode({ code }: ProcessedFile, modulePath: string): SourceNode {
-    const tableEntryHead = `[${modulePath}] = function() `;
-=======
-function moduleSourceNode({ code, sourceMapNode }: ProcessedFile, modulePath: string): SourceNode {
     const tableEntryHead = `[${modulePath}] = function(...) `;
->>>>>>> 12cce123
     const tableEntryTail = " end,\n";
 
     return joinSourceChunks([tableEntryHead, code, tableEntryTail]);
