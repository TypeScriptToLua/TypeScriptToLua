--- conflicted
+++ resolved
@@ -1,48 +1,21 @@
 import * as ts from "typescript";
 import { createSerialDiagnosticFactory } from "../utils";
 
-<<<<<<< HEAD
-const createDiagnostic = (messageText: string, category = ts.DiagnosticCategory.Error): ts.Diagnostic => ({
-    file: undefined,
-    start: undefined,
-    length: undefined,
-    category,
-    code: 0,
-    source: "typescript-to-lua",
-    messageText,
-});
-
-export const toLoadItShouldBeTranspiled = (kind: string, transform: string) =>
-    createDiagnostic(`To load "${transform}" ${kind} it should be transpiled or "ts-node" should be installed`);
-
-export const couldNotResolveFrom = (kind: string, transform: string, base: string) =>
-    createDiagnostic(`Could not resolve "${transform}" ${kind} from "${base}".`);
-
-export const shouldHaveAExport = (kind: string, transform: string, importName: string) =>
-    createDiagnostic(`"${transform}" ${kind} should have a "${importName}" export`);
-
-export const transformerShouldBeATsTransformerFactory = (transform: string) =>
-    createDiagnostic(
-        `"${transform}" transformer should be a ts.TransformerFactory or an object with ts.TransformerFactory values`
-    );
-
-export const couldNotFindBundleEntryPoint = (entryPoint: string) =>
-    createDiagnostic(`Could not find bundle entry point '${entryPoint}'. It should be a file in the project.`);
-=======
 const createDiagnosticFactory = <TArgs extends any[]>(getMessage: (...args: TArgs) => string) =>
     createSerialDiagnosticFactory((...args: TArgs) => ({ messageText: getMessage(...args) }));
 
-export const toLoadTransformerItShouldBeTranspiled = createDiagnosticFactory(
-    (transform: string) =>
-        `To load "${transform}" transformer it should be transpiled or "ts-node" should be installed.`
+export const toLoadItShouldBeTranspiled = createDiagnosticFactory(
+    (kind: string, transform: string) =>
+        `To load "${transform}" ${kind} it should be transpiled or "ts-node" should be installed.`
 );
 
-export const couldNotResolveTransformerFrom = createDiagnosticFactory(
-    (transform: string, base: string) => `Could not resolve "${transform}" transformer from "${base}".`
+export const couldNotResolveFrom = createDiagnosticFactory(
+    (kind: string, transform: string, base: string) => `Could not resolve "${transform}" ${kind} from "${base}".`
 );
 
-export const transformerShouldHaveAExport = createDiagnosticFactory(
-    (transform: string, importName: string) => `"${transform}" transformer should have a "${importName}" export.`
+export const shouldHaveAExport = createDiagnosticFactory(
+    (kind: string, transform: string, importName: string) =>
+        `"${transform}" ${kind} should have a "${importName}" export.`
 );
 
 export const transformerShouldBeATsTransformerFactory = createDiagnosticFactory(
@@ -63,5 +36,4 @@
     messageText:
         `Using 'luaBundle' with 'luaLibImport: "inline"' might generate duplicate code. ` +
         `It is recommended to use 'luaLibImport: "require"'.`,
-}));
->>>>>>> 9f61a823
+}));