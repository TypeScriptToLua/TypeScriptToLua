import * as ts from "typescript";
import { EmitHost } from "..";
import { CompilerOptions } from "../CompilerOptions";
import { Printer } from "../LuaPrinter";
import { Visitors } from "../transformation/context";
import { EmitFile, getConfigDirectory, ProcessedFile, resolvePlugin } from "./utils";
import * as performance from "../measure-performance";

export interface Plugin {
    /**
     * An augmentation to the map of visitors that transform TypeScript AST to Lua AST.
     *
     * Key is a `SyntaxKind` of a processed node.
     */
    visitors?: Visitors;

    /**
     * A function that converts Lua AST to a string.
     *
     * At most one custom printer can be provided across all plugins.
     */
    printer?: Printer;

    /**
     * This function is called before transpilation of the TypeScript program starts.
     */
    beforeTransform?: (program: ts.Program, options: CompilerOptions, emitHost: EmitHost) => ts.Diagnostic[] | void;

    /**
     * This function is called after translating the input program to Lua, but before resolving dependencies or bundling.
     */
    afterPrint?: (
        program: ts.Program,
        options: CompilerOptions,
        emitHost: EmitHost,
        result: ProcessedFile[]
    ) => ts.Diagnostic[] | void;

    /**
     * This function is called after translating the input program to Lua, after resolving dependencies and after bundling.
     */
    beforeEmit?: (
        program: ts.Program,
        options: CompilerOptions,
        emitHost: EmitHost,
        result: EmitFile[]
    ) => ts.Diagnostic[] | void;

<<<<<<< HEAD
    /**
     * This function is called after translating the input program to Lua, after resolving dependencies, after bundling and writing files to disk.
     */
    afterEmit?: (
        program: ts.Program,
        options: CompilerOptions,
        emitHost: EmitHost,
        result: EmitFile[]
    ) => ts.Diagnostic[] | void;
=======
    moduleResolution?: (
        moduleIdentifier: string,
        requiringFile: string,
        options: CompilerOptions,
        emitHost: EmitHost
    ) => string | undefined;
>>>>>>> e0e56fe3
}

export function getPlugins(program: ts.Program): { diagnostics: ts.Diagnostic[]; plugins: Plugin[] } {
    performance.startSection("getPlugins");
    const diagnostics: ts.Diagnostic[] = [];
    const pluginsFromOptions: Plugin[] = [];
    const options = program.getCompilerOptions() as CompilerOptions;

    for (const [index, pluginOption] of (options.luaPlugins ?? []).entries()) {
        const optionName = `tstl.luaPlugins[${index}]`;

        const { error: resolveError, result: factory } = resolvePlugin(
            "plugin",
            `${optionName}.name`,
            getConfigDirectory(options),
            pluginOption.name,
            pluginOption.import
        );

        if (resolveError) diagnostics.push(resolveError);
        if (factory === undefined) continue;

        const plugin = typeof factory === "function" ? factory(pluginOption) : factory;
        pluginsFromOptions.push(plugin);
    }

    if (options.tstlVerbose) {
        console.log(`Loaded ${pluginsFromOptions.length} plugins`);
    }

    performance.endSection("getPlugins");

    return { diagnostics, plugins: pluginsFromOptions };
}<|MERGE_RESOLUTION|>--- conflicted
+++ resolved
@@ -46,7 +46,6 @@
         result: EmitFile[]
     ) => ts.Diagnostic[] | void;
 
-<<<<<<< HEAD
     /**
      * This function is called after translating the input program to Lua, after resolving dependencies, after bundling and writing files to disk.
      */
@@ -56,14 +55,13 @@
         emitHost: EmitHost,
         result: EmitFile[]
     ) => ts.Diagnostic[] | void;
-=======
+
     moduleResolution?: (
         moduleIdentifier: string,
         requiringFile: string,
         options: CompilerOptions,
         emitHost: EmitHost
     ) => string | undefined;
->>>>>>> e0e56fe3
 }
 
 export function getPlugins(program: ts.Program): { diagnostics: ts.Diagnostic[]; plugins: Plugin[] } {
