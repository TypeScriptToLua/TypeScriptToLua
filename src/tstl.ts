#!/usr/bin/env node
import * as path from "path";
import * as ts from "typescript";
import * as tstl from ".";
import * as CommandLineParser from "./CommandLineParser";
import * as diagnosticFactories from "./diagnostics";

function createWatchStatusReporter(options?: ts.CompilerOptions): ts.WatchStatusReporter {
    return (ts as any).createWatchStatusReporter(ts.sys, shouldBePretty(options));
}

function shouldBePretty(options?: ts.CompilerOptions): boolean {
    return !options || options.pretty === undefined
        ? ts.sys.writeOutputIsTTY !== undefined && ts.sys.writeOutputIsTTY()
        : Boolean(options.pretty);
}

let reportDiagnostic = tstl.createDiagnosticReporter(false);
function updateReportDiagnostic(options?: ts.CompilerOptions): void {
    reportDiagnostic = tstl.createDiagnosticReporter(shouldBePretty(options));
}

function locateConfigFile(commandLine: tstl.ParsedCommandLine): string | undefined {
    const { project } = commandLine.options;
    if (!project) {
        if (commandLine.fileNames.length === 0) {
            const searchPath = path.posix.normalize(ts.sys.getCurrentDirectory());
            return ts.findConfigFile(searchPath, ts.sys.fileExists);
        }
        return;
    }

    if (commandLine.fileNames.length !== 0) {
        reportDiagnostic(diagnosticFactories.optionProjectCannotBeMixedWithSourceFilesOnACommandLine());
        ts.sys.exit(ts.ExitStatus.DiagnosticsPresent_OutputsSkipped);
        return;
    }

    let fileOrDirectory = path.posix.normalize(project);
    if (!path.isAbsolute(fileOrDirectory)) {
        fileOrDirectory = path.posix.join(ts.sys.getCurrentDirectory(), fileOrDirectory);
    }

    if (!fileOrDirectory || ts.sys.directoryExists(fileOrDirectory)) {
        const configFileName = path.posix.join(fileOrDirectory, "tsconfig.json");
        if (ts.sys.fileExists(configFileName)) {
            return configFileName;
        } else {
<<<<<<< HEAD
            reportDiagnostic(
                diagnosticFactories.cannotFindATsconfigJsonAtTheSpecifiedDirectory(project)
            );
=======
            reportDiagnostic(cliDiagnostics.cannotFindATsconfigJsonAtTheSpecifiedDirectory(project));
>>>>>>> dfcfa1fb
            ts.sys.exit(ts.ExitStatus.DiagnosticsPresent_OutputsSkipped);
        }
    } else {
        if (ts.sys.fileExists(fileOrDirectory)) {
            return fileOrDirectory;
        } else {
            reportDiagnostic(diagnosticFactories.theSpecifiedPathDoesNotExist(project));
            ts.sys.exit(ts.ExitStatus.DiagnosticsPresent_OutputsSkipped);
        }
    }
}

function executeCommandLine(args: string[]): void {
    if (args.length > 0 && args[0].startsWith("-")) {
        const firstOption = args[0].slice(args[0].startsWith("--") ? 2 : 1).toLowerCase();
        if (firstOption === "build" || firstOption === "b") {
            return performBuild(args.slice(1));
        }
    }

    const commandLine = CommandLineParser.parseCommandLine(args);

    if (commandLine.options.build) {
        reportDiagnostic(diagnosticFactories.optionBuildMustBeFirstCommandLineArgument());
        return ts.sys.exit(ts.ExitStatus.DiagnosticsPresent_OutputsSkipped);
    }

    // TODO: ParsedCommandLine.errors isn't meant to contain warnings. Once root-level options
    // support would be dropped it should be changed to `commandLine.errors.length > 0`.
    if (commandLine.errors.some(e => e.category === ts.DiagnosticCategory.Error)) {
        commandLine.errors.forEach(reportDiagnostic);
        return ts.sys.exit(ts.ExitStatus.DiagnosticsPresent_OutputsSkipped);
    }

    if (commandLine.options.version) {
        console.log(CommandLineParser.version);
        return ts.sys.exit(ts.ExitStatus.Success);
    }

    if (commandLine.options.help) {
        console.log(CommandLineParser.version);
        console.log(CommandLineParser.getHelpString());
        return ts.sys.exit(ts.ExitStatus.Success);
    }

    const configFileName = locateConfigFile(commandLine);
    const commandLineOptions = commandLine.options;
    if (configFileName) {
        const configParseResult = CommandLineParser.parseConfigFileWithSystem(configFileName, commandLineOptions);

        updateReportDiagnostic(configParseResult.options);
        if (configParseResult.options.watch) {
            createWatchOfConfigFile(configFileName, commandLineOptions);
        } else {
            performCompilation(
                configParseResult.fileNames,
                configParseResult.projectReferences,
                configParseResult.options,
                ts.getConfigFileParsingDiagnostics(configParseResult)
            );
        }
    } else {
        updateReportDiagnostic(commandLineOptions);
        if (commandLineOptions.watch) {
            createWatchOfFilesAndCompilerOptions(commandLine.fileNames, commandLineOptions);
        } else {
            performCompilation(commandLine.fileNames, commandLine.projectReferences, commandLineOptions);
        }
    }
}

function performBuild(_args: string[]): void {
    console.log("Option '--build' is not supported.");
    return ts.sys.exit(ts.ExitStatus.DiagnosticsPresent_OutputsSkipped);
}

function performCompilation(
    rootNames: string[],
    projectReferences: readonly ts.ProjectReference[] | undefined,
    options: tstl.CompilerOptions,
    configFileParsingDiagnostics?: readonly ts.Diagnostic[]
): void {
    const program = ts.createProgram({
        rootNames,
        options,
        projectReferences,
        configFileParsingDiagnostics,
    });

    const { transpiledFiles, diagnostics: transpileDiagnostics } = tstl.transpile({ program });

    const diagnostics = ts.sortAndDeduplicateDiagnostics([
        ...ts.getPreEmitDiagnostics(program),
        ...transpileDiagnostics,
    ]);

    const emitResult = tstl.emitTranspiledFiles(options, transpiledFiles);
    emitResult.forEach(({ name, text }) => ts.sys.writeFile(name, text));

    diagnostics.forEach(reportDiagnostic);
    const exitCode =
        diagnostics.length === 0
            ? ts.ExitStatus.Success
            : transpiledFiles.length === 0
            ? ts.ExitStatus.DiagnosticsPresent_OutputsSkipped
            : ts.ExitStatus.DiagnosticsPresent_OutputsGenerated;

    return ts.sys.exit(exitCode);
}

function createWatchOfConfigFile(configFileName: string, optionsToExtend: tstl.CompilerOptions): void {
    const watchCompilerHost = ts.createWatchCompilerHost(
        configFileName,
        optionsToExtend,
        ts.sys,
        ts.createSemanticDiagnosticsBuilderProgram,
        undefined,
        createWatchStatusReporter(optionsToExtend)
    );

    updateWatchCompilationHost(watchCompilerHost, optionsToExtend);
    ts.createWatchProgram(watchCompilerHost);
}

function createWatchOfFilesAndCompilerOptions(rootFiles: string[], options: tstl.CompilerOptions): void {
    const watchCompilerHost = ts.createWatchCompilerHost(
        rootFiles,
        options,
        ts.sys,
        ts.createSemanticDiagnosticsBuilderProgram,
        undefined,
        createWatchStatusReporter(options)
    );

    updateWatchCompilationHost(watchCompilerHost, options);
    ts.createWatchProgram(watchCompilerHost);
}

function updateWatchCompilationHost(
    host: ts.WatchCompilerHost<ts.SemanticDiagnosticsBuilderProgram>,
    optionsToExtend: tstl.CompilerOptions
): void {
    let fullRecompile = true;
    const configFileMap = new WeakMap<ts.TsConfigSourceFile, ts.ParsedCommandLine>();

    host.afterProgramCreate = builderProgram => {
        const program = builderProgram.getProgram();
        const options = builderProgram.getCompilerOptions() as tstl.CompilerOptions;

        let configFileParsingDiagnostics: ts.Diagnostic[] = [];
        const configFile = options.configFile as ts.TsConfigSourceFile | undefined;
        const configFilePath = options.configFilePath as string | undefined;
        if (configFile && configFilePath) {
            if (!configFileMap.has(configFile)) {
                const parsedConfigFile = CommandLineParser.updateParsedConfigFile(
                    ts.parseJsonSourceFileConfigFileContent(
                        configFile,
                        ts.sys,
                        path.dirname(configFilePath),
                        optionsToExtend,
                        configFilePath
                    )
                );

                configFileMap.set(configFile, parsedConfigFile);
            }

            const parsedConfigFile = configFileMap.get(configFile)!;
            Object.assign(options, parsedConfigFile.options);
            configFileParsingDiagnostics = parsedConfigFile.errors;
        }

        let sourceFiles: ts.SourceFile[] | undefined;
        if (!fullRecompile) {
            sourceFiles = [];
            while (true) {
                const currentFile = builderProgram.getSemanticDiagnosticsOfNextAffectedFile();
                if (!currentFile) break;

                if ("fileName" in currentFile.affected) {
                    sourceFiles.push(currentFile.affected);
                } else {
                    sourceFiles.push(...currentFile.affected.getSourceFiles());
                }
            }
        }

        const { diagnostics: emitDiagnostics, transpiledFiles } = tstl.transpile({ program, sourceFiles });

        const emitResult = tstl.emitTranspiledFiles(options, transpiledFiles);
        emitResult.forEach(({ name, text }) => ts.sys.writeFile(name, text));

        const diagnostics = ts.sortAndDeduplicateDiagnostics([
            ...configFileParsingDiagnostics,
            ...program.getOptionsDiagnostics(),
            ...program.getSyntacticDiagnostics(),
            ...program.getGlobalDiagnostics(),
            ...program.getSemanticDiagnostics(),
            ...emitDiagnostics,
        ]);

        diagnostics.forEach(reportDiagnostic);

        const errors = diagnostics.filter(d => d.category === ts.DiagnosticCategory.Error);
        // do a full recompile after an error
        fullRecompile = errors.length > 0;

<<<<<<< HEAD
        host.onWatchStatusChange!(
            diagnosticFactories.watchErrorSummary(errors.length),
            host.getNewLine(),
            options
        );
=======
        host.onWatchStatusChange!(cliDiagnostics.watchErrorSummary(errors.length), host.getNewLine(), options);
>>>>>>> dfcfa1fb
    };
}

if ((ts.sys as any).setBlocking) (ts.sys as any).setBlocking();

executeCommandLine(ts.sys.args);<|MERGE_RESOLUTION|>--- conflicted
+++ resolved
@@ -46,13 +46,8 @@
         if (ts.sys.fileExists(configFileName)) {
             return configFileName;
         } else {
-<<<<<<< HEAD
-            reportDiagnostic(
-                diagnosticFactories.cannotFindATsconfigJsonAtTheSpecifiedDirectory(project)
-            );
-=======
-            reportDiagnostic(cliDiagnostics.cannotFindATsconfigJsonAtTheSpecifiedDirectory(project));
->>>>>>> dfcfa1fb
+            reportDiagnostic(diagnosticFactories.cannotFindATsconfigJsonAtTheSpecifiedDirectory(project));
+
             ts.sys.exit(ts.ExitStatus.DiagnosticsPresent_OutputsSkipped);
         }
     } else {
@@ -260,15 +255,7 @@
         // do a full recompile after an error
         fullRecompile = errors.length > 0;
 
-<<<<<<< HEAD
-        host.onWatchStatusChange!(
-            diagnosticFactories.watchErrorSummary(errors.length),
-            host.getNewLine(),
-            options
-        );
-=======
-        host.onWatchStatusChange!(cliDiagnostics.watchErrorSummary(errors.length), host.getNewLine(), options);
->>>>>>> dfcfa1fb
+        host.onWatchStatusChange!(diagnosticFactories.watchErrorSummary(errors.length), host.getNewLine(), options);
     };
 }
 
