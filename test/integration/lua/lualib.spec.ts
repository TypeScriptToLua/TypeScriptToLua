import { Expect, Test, TestCase } from "alsatian";
import * as util from "../../src/util"

export class LuaLibArrayTests {

    @TestCase([], "x => x")
    @TestCase([0, 1, 2, 3], "x => x")
    @TestCase([0, 1, 2, 3], "x => x*2")
    @TestCase([1, 2, 3, 4], "x => -x")
    @TestCase([0, 1, 2, 3], "x => x+2")
    @TestCase([0, 1, 2, 3], "x => x%2 == 0 ? x + 1 : x - 1")
    @Test("array.map")
    public map<T>(inp: T[], func: string) {
        // Transpile
        let lua = util.transpileString(`return JSONStringify([${inp.toString()}].map(${func}))`, util.dummyTypes.Array);

        // Execute
        let result = util.executeLua(lua);

        // Assert
        Expect(result).toBe(JSON.stringify(inp.map(eval(func))));
    }

    @TestCase([], "x => x > 1")
    @TestCase([0, 1, 2, 3], "x => x > 1")
    @TestCase([0, 1, 2, 3], "x => x < 3")
    @TestCase([0, 1, 2, 3], "x => x < 0")
    @TestCase([0, -1, -2, -3], "x => x < 0")
    @TestCase([0, 1, 2, 3], "() => true")
    @TestCase([0, 1, 2, 3], "() => false")
    @Test("array.filter")
    public filter<T>(inp: T[], func: string) {
        // Transpile
        let lua = util.transpileString(`return JSONStringify([${inp.toString()}].filter(${func}))`, util.dummyTypes.Array);

        // Execute
        let result = util.executeLua(lua);

        // Assert
        Expect(result).toBe(JSON.stringify(inp.filter(eval(func))));
    }

    @TestCase([], "x => x > 1")
    @TestCase([0, 1, 2, 3], "x => x > 1")
    @TestCase([false, true, false], "x => x")
    @TestCase([true, true, true], "x => x")
    @Test("array.every")
    public every<T>(inp: T[], func: string) {
        // Transpile
        let lua = util.transpileString(`return [${inp.toString()}].every(${func}))`, util.dummyTypes.Array);

        // Execute
        let result = util.executeLua(lua);

        // Assert
        Expect(JSON.stringify(result)).toBe(JSON.stringify(inp.every(eval(func))));
    }

    @TestCase([], "x => x > 1")
    @TestCase([0, 1, 2, 3], "x => x > 1")
    @TestCase([false, true, false], "x => x")
    @TestCase([true, true, true], "x => x")
    @Test("array.some")
    public some<T>(inp: T[], func: string) {
        // Transpile
        let lua = util.transpileString(`return [${inp.toString()}].some(${func}))`, util.dummyTypes.Array);

        // Execute
        let result = util.executeLua(lua);

        // Assert
        Expect(JSON.stringify(result)).toBe(JSON.stringify(inp.some(eval(func))));
    }

    @TestCase([], 1, 2)
    @TestCase([0, 1, 2, 3], 1, 2)
    @TestCase([0, 1, 2, 3], 1, 1)
    @TestCase([0, 1, 2, 3], 1, -1)
    @TestCase([0, 1, 2, 3], -3, -1)
    @TestCase([0, 1, 2, 3, 4, 5], 1, 3)
    @TestCase([0, 1, 2, 3, 4, 5], 3)
    @Test("array.slice")
    public slice<T>(inp: T[], start: number, end?: number) {
        // Transpile
        let lua = util.transpileString(`return JSONStringify([${inp.toString()}].slice(${start}, ${end}))`, util.dummyTypes.Array);

        // Execute
        let result = util.executeLua(lua);

        // Assert
        Expect(result).toBe(JSON.stringify(inp.slice(start, end)));
    }

    @TestCase([], 0, 0, 9, 10, 11)
    @TestCase([0, 1, 2, 3], 1, 0, 9, 10, 11)
    @TestCase([0, 1, 2, 3], 2, 2, 9, 10, 11)
    @TestCase([0, 1, 2, 3], 4, 1, 8, 9)
    @TestCase([0, 1, 2, 3], 4, 0, 8, 9)
    @TestCase([0, 1, 2, 3, 4, 5], 5, 9, 10, 11)
    @TestCase([0, 1, 2, 3, 4, 5], 3, 2, 3, 4, 5)
    @Test("array.splice[Insert]")
    public spliceInsert<T>(inp: T[], start: number, deleteCount: number, ...newElements: any[]) {
        // Transpile
        let lua = util.transpileString(
            `let spliceTestTable = [${inp.toString()}];
            spliceTestTable.splice(${start}, ${deleteCount}, ${newElements});
            return JSONStringify(spliceTestTable);`,
            util.dummyTypes.Array
        );

        // Execute
        let result = util.executeLua(lua);

        // Assert
        inp.splice(start, deleteCount, ...newElements)
        Expect(result).toBe(JSON.stringify(inp));
    }

    @TestCase([], 1, 1)
    @TestCase([0, 1, 2, 3], 1, 1)
    @TestCase([0, 1, 2, 3], 10, 1)
    @TestCase([0, 1, 2, 3], 4)
    @TestCase([0, 1, 2, 3, 4, 5], 3)
    @TestCase([0, 1, 2, 3, 4, 5], 2, 2)
    @TestCase([0, 1, 2, 3, 4, 5, 6, 7, 8], 5, 9, 10, 11)
    @Test("array.splice[Remove]")
    public spliceRemove<T>(inp: T[], start: number, deleteCount?: number, ...newElements: any[]) {
        // Transpile
        let lua = util.transpileString(`return JSONStringify([${inp.toString()}].splice(${start}, ${deleteCount}, ${newElements}))`, util.dummyTypes.Array);

        // Execute
        let result = util.executeLua(lua);

        // Assert
        if (deleteCount) {
            Expect(result).toBe(JSON.stringify(inp.splice(start, deleteCount, ...newElements)));
        } else {
            Expect(result).toBe(JSON.stringify(inp.splice(start)));
        }
    }

    @TestCase([], "")
    @TestCase(["test1"], "test1")
    @TestCase(["test1", "test2"], "test1,test2")
    @TestCase(["test1", "test2"], "test1;test2", ";")
    @TestCase(["test1", "test2"], "test1test2", "")
    @Test("array.join")
    public join<T>(inp: T[], expected: string, seperator?: string) {
        
        // Transpile
        let lua = util.transpileString(
            `let joinTestTable = ${JSON.stringify(inp)};
            return joinTestTable.join(${seperatorLua});`,
            util.dummyTypes.Array
        );

        // Execute
        let result = util.executeLua(lua);

        // Assert
        let joinedInp = inp.join(seperator);
        Expect(result).toBe(joinedInp);
    }
<<<<<<< HEAD
    
    @TestCase([], "")
    @TestCase(["test1"], "test1")
    @TestCase(["test1", "test2"], "test1,test2")
    @TestCase(["test1", "test2"], "test1;test2", ";")
    @TestCase(["test1", "test2"], "test1test2", "")
    @Test("array.indexOf")
    public indexOf<T>(inp: T[], expected: any: number) {
        // Transpile
        let lua = util.transpileString(`return JSONStringify([${inp.toString()}].indexOf(${func}))`, util.dummyTypes.Array);
=======

    @TestCase([1, 2, 3], 3)
    @TestCase([1, 2, 3, 4, 5], 3)
    @Test("array.destructuring.simple")
    public arrayDestructuringSimple(inp: number[], expected: number) {
        // Transpile
        let lua = util.transpileString(
            `let [x, y, z] = ${JSON.stringify(inp)}
            return z;
            `
            , util.dummyTypes.Number);
>>>>>>> a6a52c4b

        // Execute
        let result = util.executeLua(lua);

        // Assert
<<<<<<< HEAD
        Expect(result).toBe(JSON.stringify(inp.indexOf(eval(func))));
=======
        Expect(result).toBe(expected);
>>>>>>> a6a52c4b
    }
}<|MERGE_RESOLUTION|>--- conflicted
+++ resolved
@@ -146,7 +146,14 @@
     @TestCase(["test1", "test2"], "test1test2", "")
     @Test("array.join")
     public join<T>(inp: T[], expected: string, seperator?: string) {
-        
+        let seperatorLua;
+        if (seperator === "") {
+            seperatorLua = "\"\"";
+        } else if (seperator) {
+            seperatorLua = "\"" + seperator + "\"";
+        } else {
+            seperatorLua = "";
+        }
         // Transpile
         let lua = util.transpileString(
             `let joinTestTable = ${JSON.stringify(inp)};
@@ -161,9 +168,26 @@
         let joinedInp = inp.join(seperator);
         Expect(result).toBe(joinedInp);
     }
-<<<<<<< HEAD
-    
-    @TestCase([], "")
+
+    @TestCase([1, 2, 3], 3)
+    @TestCase([1, 2, 3, 4, 5], 3)
+    @Test("array.destructuring.simple")
+    public arrayDestructuringSimple(inp: number[], expected: number) {
+        // Transpile
+        let lua = util.transpileString(
+            `let [x, y, z] = ${JSON.stringify(inp)}
+            return z;
+            `
+            , util.dummyTypes.Number);
+
+        // Execute
+        let result = util.executeLua(lua);
+
+        // Assert
+        Expect(result).toBe(expected);
+    }
+  
+  @TestCase([], "")
     @TestCase(["test1"], "test1")
     @TestCase(["test1", "test2"], "test1,test2")
     @TestCase(["test1", "test2"], "test1;test2", ";")
@@ -172,28 +196,11 @@
     public indexOf<T>(inp: T[], expected: any: number) {
         // Transpile
         let lua = util.transpileString(`return JSONStringify([${inp.toString()}].indexOf(${func}))`, util.dummyTypes.Array);
-=======
-
-    @TestCase([1, 2, 3], 3)
-    @TestCase([1, 2, 3, 4, 5], 3)
-    @Test("array.destructuring.simple")
-    public arrayDestructuringSimple(inp: number[], expected: number) {
-        // Transpile
-        let lua = util.transpileString(
-            `let [x, y, z] = ${JSON.stringify(inp)}
-            return z;
-            `
-            , util.dummyTypes.Number);
->>>>>>> a6a52c4b
-
-        // Execute
-        let result = util.executeLua(lua);
-
-        // Assert
-<<<<<<< HEAD
+
+        // Execute
+        let result = util.executeLua(lua);
+
+        // Assert
         Expect(result).toBe(JSON.stringify(inp.indexOf(eval(func))));
-=======
-        Expect(result).toBe(expected);
->>>>>>> a6a52c4b
     }
 }