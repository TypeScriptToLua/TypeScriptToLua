--- conflicted
+++ resolved
@@ -27,13 +27,6 @@
         }
 
         return {
-<<<<<<< HEAD
-            pass: diagnostics.length > 0,
-            message: () =>
-                matcherHint +
-                "\n\n" +
-                (this.isNot ? diagnosticMessages : `Received: ${this.utils.printReceived(diagnostics)}\n`),
-=======
             pass: expected
                 ? diagnostics.length === expected.length &&
                   diagnostics.every((diag, index) => diag.code === expected[index])
@@ -48,7 +41,6 @@
 
                 return matcherHint + "\n\n" + message;
             },
->>>>>>> 3ad73bbf
         };
     },
 });