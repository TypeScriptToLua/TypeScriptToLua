--- conflicted
+++ resolved
@@ -352,7 +352,6 @@
     expect(transpiledFiles[0].lua).toContain('require("@NoResolution:');
 });
 
-<<<<<<< HEAD
 // https://github.com/TypeScriptToLua/TypeScriptToLua/issues/1050
 test("module resolution should not try to resolve resolve-like functions", () => {
     util.testModule`
@@ -383,7 +382,10 @@
         .expectToHaveNoDiagnostics()
         .expectToEqual({
             result: ["value 1", "value 2", "value 3"],
-=======
+        });
+});
+
+// https://github.com/TypeScriptToLua/TypeScriptToLua/issues/1050
 test("module resolution uses baseURL to resolve imported files", () => {
     util.testModule`
         import { foo } from "dep1";
@@ -421,6 +423,5 @@
         .expectToEqual({
             fooResult: "foo",
             barResult: "bar",
->>>>>>> d4701990
         });
 });