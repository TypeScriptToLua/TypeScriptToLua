import * as tstl from "../../../src";

const plugin: tstl.Plugin = {
<<<<<<< HEAD
    printer(program, emitHost, fileName, ...args) {
        const result = new tstl.LuaPrinter(program.getCompilerOptions(), emitHost, fileName).print(...args);
=======
    printer: (program, emitHost, fileName, ...args) => {
        const result = new tstl.LuaPrinter(emitHost, program, fileName).print(...args);
>>>>>>> 244633bc
        result.code = `-- Plugin\n${result.code}`;
        return result;
    },
};

// eslint-disable-next-line import/no-default-export
export default plugin;<|MERGE_RESOLUTION|>--- conflicted
+++ resolved
@@ -1,13 +1,8 @@
 import * as tstl from "../../../src";
 
 const plugin: tstl.Plugin = {
-<<<<<<< HEAD
     printer(program, emitHost, fileName, ...args) {
-        const result = new tstl.LuaPrinter(program.getCompilerOptions(), emitHost, fileName).print(...args);
-=======
-    printer: (program, emitHost, fileName, ...args) => {
         const result = new tstl.LuaPrinter(emitHost, program, fileName).print(...args);
->>>>>>> 244633bc
         result.code = `-- Plugin\n${result.code}`;
         return result;
     },
