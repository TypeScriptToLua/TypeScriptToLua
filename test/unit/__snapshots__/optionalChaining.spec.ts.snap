// Jest Snapshot v1, https://goo.gl/fbAQLP

exports[`Unsupported optional chains Builtin global method: code 1`] = `
"local ____lualib = require(\\"lualib_bundle\\")
local __TS__Number = ____lualib.__TS__Number
local ____opt_0 = Number
if ____opt_0 ~= nil then
    __TS__Number(\\"3\\")
end"
`;

exports[`Unsupported optional chains Builtin global method: diagnostics 1`] = `"main.ts(2,17): error TSTL: Optional calls are not supported for builtin or language extension functions."`;

exports[`Unsupported optional chains Builtin global property: code 1`] = `
"local ____opt_0 = console
if ____opt_0 ~= nil then
    print(\\"3\\")
end"
`;

exports[`Unsupported optional chains Builtin global property: diagnostics 1`] = `"main.ts(2,17): error TSTL: Optional calls are not supported for builtin or language extension functions."`;

exports[`Unsupported optional chains Builtin prototype method: code 1`] = `
"local ____lualib = require(\\"lualib_bundle\\")
local __TS__ArrayForEach = ____lualib.__TS__ArrayForEach
local ____opt_0 = ({1, 2, 3, 4}).forEach
if ____opt_0 ~= nil then
    __TS__ArrayForEach(
        {1, 2, 3, 4},
        function()
        end
    )
end"
`;

exports[`Unsupported optional chains Builtin prototype method: diagnostics 1`] = `"main.ts(2,17): error TSTL: Optional calls are not supported for builtin or language extension functions."`;

exports[`Unsupported optional chains Compile members only: code 1`] = `
"local ____exports = {}
function ____exports.__main(self)
    ---
    -- @compileMembersOnly
    local A = 0
    ---
    -- @compileMembersOnly
    local B = 2
    ---
    -- @compileMembersOnly
    local C = 3
    ---
    -- @compileMembersOnly
    local D = \\"D\\"
    local ____opt_0 = TestEnum
    if ____opt_0 ~= nil then
        local ____ = B
    end
end
return ____exports"
`;

exports[`Unsupported optional chains Compile members only: diagnostics 1`] = `"main.ts(10,17): error TSTL: Optional calls are not supported on enums marked with @compileMembersOnly."`;

exports[`Unsupported optional chains Language extensions: code 1`] = `
<<<<<<< HEAD
"local ____table_has_result_0 = ({}).has
if ____table_has_result_0 ~= nil then
    ____table_has_result_0 = nil
end"
`;

exports[`Unsupported optional chains Language extensions: diagnostics 1`] = `
"main.ts(2,17): error TSTL: Optional calls are not supported for builtin or language extension functions.
main.ts(2,17): error TSTL: This language extension must be called as a method."
=======
"local ____opt_0 = ({}).has
if ____opt_0 ~= nil then
    local ____ = nil[3] ~= nil
end"
`;

exports[`Unsupported optional chains Language extensions: diagnostics 1`] = `"main.ts(2,17): error TSTL: Optional calls are not supported for builtin or language extension functions."`;

exports[`long optional chain 1`] = `
"local ____exports = {}
function ____exports.__main(self)
    local a = {b = {c = {d = {e = {f = \\"hello!\\"}}}}}
    local ____opt_2 = a.b
    local ____opt_0 = ____opt_2 and ____opt_2.c
    return ____opt_0 and ____opt_0.d.e.f
end
return ____exports"
`;

exports[`optional chaining ("{ foo: \\"foo\\" }") 1`] = `
"local ____exports = {}
function ____exports.__main(self)
    local obj = {foo = \\"foo\\"}
    return obj and obj.foo
end
return ____exports"
`;

exports[`optional chaining ("null") 1`] = `
"local ____exports = {}
function ____exports.__main(self)
    local obj = nil
    return obj and obj.foo
end
return ____exports"
`;

exports[`optional chaining ("undefined") 1`] = `
"local ____exports = {}
function ____exports.__main(self)
    local obj = nil
    return obj and obj.foo
end
return ____exports"
`;

exports[`optional element function calls 1`] = `
"local ____exports = {}
function ____exports.__main(self)
    local obj = {
        value = \\"foobar\\",
        foo = function(v) return v + 10 end
    }
    local fooKey = \\"foo\\"
    local barKey = \\"bar\\"
    local ____opt_0 = obj[barKey]
    local ____temp_4 = ____opt_0 and ____opt_0(5)
    if ____temp_4 == nil then
        local ____opt_2 = obj[fooKey]
        ____temp_4 = ____opt_2 and ____opt_2(15)
    end
    return ____temp_4
end
return ____exports"
`;

exports[`unused call 1`] = `
"local ____exports = {}
function ____exports.__main(self)
    local result
    local obj = {foo = function(self)
        result = \\"bar\\"
    end}
    if obj ~= nil then
        obj:foo()
    end
    return result
end
return ____exports"
`;

exports[`unused expression 1`] = `
"local ____exports = {}
function ____exports.__main(self)
    local obj = {foo = \\"bar\\"}
    if obj ~= nil then
        local ____ = obj.foo
    end
end
return ____exports"
`;

exports[`unused result with preceding statements on right side 1`] = `
"local ____exports = {}
function ____exports.__main(self)
    local i = 0
    local obj = nil
    if obj ~= nil then
        local ____opt_0_foo_2 = obj.foo
        local ____i_1 = i
        i = ____i_1 + 1
        ____opt_0_foo_2(obj, ____i_1)
    end
    return i
end
return ____exports"
`;

exports[`unused result with preceding statements on right side 2`] = `
"local ____exports = {}
function ____exports.__main(self)
    local i = 0
    local obj = {foo = function(self, val)
        return val
    end}
    if obj ~= nil then
        local ____opt_0_foo_2 = obj.foo
        local ____i_1 = i
        i = ____i_1 + 1
        ____opt_0_foo_2(obj, ____i_1)
    end
    return i
end
return ____exports"
`;

exports[`with preceding statements on right side 1`] = `
"local ____exports = {}
function ____exports.__main(self)
    local i = 0
    local obj = nil
    local ____opt_result_4
    if obj ~= nil then
        local ____opt_0_foo_2 = obj.foo
        local ____i_1 = i
        i = ____i_1 + 1
        ____opt_result_4 = ____opt_0_foo_2(obj, ____i_1)
    end
    return {result = ____opt_result_4, i = i}
end
return ____exports"
`;

exports[`with preceding statements on right side 2`] = `
"local ____exports = {}
function ____exports.__main(self)
    local i = 0
    local obj = {foo = function(____, v) return v end}
    local ____opt_result_4
    if obj ~= nil then
        local ____opt_0_foo_2 = obj.foo
        local ____i_1 = i
        i = ____i_1 + 1
        ____opt_result_4 = ____opt_0_foo_2(obj, ____i_1)
    end
    return {result = ____opt_result_4, i = i}
end
return ____exports"
`;

exports[`with preceding statements on right side modifying left 1`] = `
"local ____exports = {}
function ____exports.__main(self)
    local i = 0
    local obj = nil
    local function bar(self)
        if obj then
            obj.foo = nil
        end
        obj = nil
        return 1
    end
    local ____opt_0 = obj
    if ____opt_0 ~= nil then
        local ____opt_0_foo_3 = ____opt_0.foo
        local ____bar_result_2 = bar(nil)
        local ____i_1 = i
        i = ____i_1 + 1
        ____opt_0 = ____opt_0_foo_3(____opt_0, ____bar_result_2, ____i_1)
    end
    return {result = ____opt_0, obj = obj, i = i}
end
return ____exports"
`;

exports[`with preceding statements on right side modifying left 2`] = `
"local ____exports = {}
function ____exports.__main(self)
    local i = 0
    local obj = {foo = function(self, v)
        return v
    end}
    local function bar(self)
        if obj then
            obj.foo = nil
        end
        obj = nil
        return 1
    end
    local ____opt_0 = obj
    if ____opt_0 ~= nil then
        local ____opt_0_foo_3 = ____opt_0.foo
        local ____bar_result_2 = bar(nil)
        local ____i_1 = i
        i = ____i_1 + 1
        ____opt_0 = ____opt_0_foo_3(____opt_0, ____bar_result_2, ____i_1)
    end
    return {result = ____opt_0, obj = obj, i = i}
end
return ____exports"
>>>>>>> 3d0e98dd
`;<|MERGE_RESOLUTION|>--- conflicted
+++ resolved
@@ -61,24 +61,15 @@
 exports[`Unsupported optional chains Compile members only: diagnostics 1`] = `"main.ts(10,17): error TSTL: Optional calls are not supported on enums marked with @compileMembersOnly."`;
 
 exports[`Unsupported optional chains Language extensions: code 1`] = `
-<<<<<<< HEAD
-"local ____table_has_result_0 = ({}).has
-if ____table_has_result_0 ~= nil then
-    ____table_has_result_0 = nil
+"local ____opt_0 = ({}).has
+if ____opt_0 ~= nil then
 end"
 `;
 
 exports[`Unsupported optional chains Language extensions: diagnostics 1`] = `
 "main.ts(2,17): error TSTL: Optional calls are not supported for builtin or language extension functions.
 main.ts(2,17): error TSTL: This language extension must be called as a method."
-=======
-"local ____opt_0 = ({}).has
-if ____opt_0 ~= nil then
-    local ____ = nil[3] ~= nil
-end"
-`;
-
-exports[`Unsupported optional chains Language extensions: diagnostics 1`] = `"main.ts(2,17): error TSTL: Optional calls are not supported for builtin or language extension functions."`;
+`;
 
 exports[`long optional chain 1`] = `
 "local ____exports = {}
@@ -282,5 +273,4 @@
     return {result = ____opt_0, obj = obj, i = i}
 end
 return ____exports"
->>>>>>> 3d0e98dd
 `;