// Jest Snapshot v1, https://goo.gl/fbAQLP

exports[`extension removed: code 1`] = `
"require(\\"lualib_bundle\\");
B = __TS__Class()
B.name = \\"B\\"
__TS__ClassExtends(B, A)"
`;

exports[`extension removed: code 2`] = `
"require(\\"lualib_bundle\\");
B = __TS__Class()
B.name = \\"B\\"
__TS__ClassExtends(B, A)"
`;

exports[`extension removed: diagnostics 1`] = `"main.ts(4,9): error TSTL: '@extension' has been removed and will no longer have any effect.See https://typescripttolua.github.io/docs/advanced/compiler-annotations#extension for more information."`;

exports[`extension removed: diagnostics 2`] = `"main.ts(4,9): error TSTL: '@metaExtension' has been removed and will no longer have any effect.See https://typescripttolua.github.io/docs/advanced/compiler-annotations#metaextension for more information."`;

exports[`forRange deprecation: code 1`] = `
"for i = 1, 10 do
end"
`;

exports[`forRange deprecation: diagnostics 1`] = `"main.ts(4,25): warning TSTL: '@forRange' is deprecated and will be removed in a future update. Please update your code before upgrading to the next release, otherwise your project will no longer compile. See https://typescripttolua.github.io/docs/advanced/compiler-annotations#forrange for more information."`;

exports[`phantom removed: code 1`] = `
"A = A or ({})
do
    local function nsMember(self)
    end
end"
`;

exports[`phantom removed: diagnostics 1`] = `"main.ts(3,9): error TSTL: '@phantom' has been removed and will no longer have any effect.See https://typescripttolua.github.io/docs/advanced/compiler-annotations#phantom for more information."`;

exports[`pureAbstract removed: code 1`] = `
"require(\\"lualib_bundle\\");
ClassB = __TS__Class()
ClassB.name = \\"ClassB\\"
__TS__ClassExtends(ClassB, ClassA)"
`;

<<<<<<< HEAD
exports[`pureAbstract deprecation: diagnostics 1`] = `"main.ts(4,22): warning TSTL: '@pureAbstract' is deprecated and will be removed in a future update. Please update your code before upgrading to the next release, otherwise your project will no longer compile. See https://typescripttolua.github.io/docs/advanced/compiler-annotations#pureabstract for more information."`;

exports[`vararg deprecation: code 1`] = `
"function foo(self, ...)
end
function vararg(self, ...)
    foo(_G, ...)
end"
`;

exports[`vararg deprecation: diagnostics 1`] = `"main.ts(6,17): warning TSTL: '@vararg' is deprecated and will be removed in a future update. Please update your code before upgrading to the next release, otherwise your project will no longer compile. See https://typescripttolua.github.io/docs/advanced/compiler-annotations#vararg for more information."`;
=======
exports[`pureAbstract removed: diagnostics 1`] = `"main.ts(4,22): error TSTL: '@pureAbstract' has been removed and will no longer have any effect.See https://typescripttolua.github.io/docs/advanced/compiler-annotations#pureabstract for more information."`;
>>>>>>> f6a92c09
<|MERGE_RESOLUTION|>--- conflicted
+++ resolved
@@ -42,8 +42,7 @@
 __TS__ClassExtends(ClassB, ClassA)"
 `;
 
-<<<<<<< HEAD
-exports[`pureAbstract deprecation: diagnostics 1`] = `"main.ts(4,22): warning TSTL: '@pureAbstract' is deprecated and will be removed in a future update. Please update your code before upgrading to the next release, otherwise your project will no longer compile. See https://typescripttolua.github.io/docs/advanced/compiler-annotations#pureabstract for more information."`;
+exports[`pureAbstract removed: diagnostics 1`] = `"main.ts(4,22): error TSTL: '@pureAbstract' has been removed and will no longer have any effect.See https://typescripttolua.github.io/docs/advanced/compiler-annotations#pureabstract for more information."`;
 
 exports[`vararg deprecation: code 1`] = `
 "function foo(self, ...)
@@ -53,7 +52,4 @@
 end"
 `;
 
-exports[`vararg deprecation: diagnostics 1`] = `"main.ts(6,17): warning TSTL: '@vararg' is deprecated and will be removed in a future update. Please update your code before upgrading to the next release, otherwise your project will no longer compile. See https://typescripttolua.github.io/docs/advanced/compiler-annotations#vararg for more information."`;
-=======
-exports[`pureAbstract removed: diagnostics 1`] = `"main.ts(4,22): error TSTL: '@pureAbstract' has been removed and will no longer have any effect.See https://typescripttolua.github.io/docs/advanced/compiler-annotations#pureabstract for more information."`;
->>>>>>> f6a92c09
+exports[`vararg deprecation: diagnostics 1`] = `"main.ts(6,17): warning TSTL: '@vararg' is deprecated and will be removed in a future update. Please update your code before upgrading to the next release, otherwise your project will no longer compile. See https://typescripttolua.github.io/docs/advanced/compiler-annotations#vararg for more information."`;