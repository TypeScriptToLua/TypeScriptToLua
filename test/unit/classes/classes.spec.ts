--- conflicted
+++ resolved
@@ -758,17 +758,12 @@
             field = "bar";
             constructor() { super(); }
         }
-<<<<<<< HEAD
         return (new Foo()).field + (new Bar()).field;
     `.expectToMatchJsResult();
-=======
-        return (new Foo()).field + (new Bar()).field;`;
-    expect(util.transpileAndExecute(code)).toBe("foobar");
 });
 
 test("missing declaration name", () => {
     util.testModule`
         class {}
     `.expectDiagnosticsToMatchSnapshot([1211]);
->>>>>>> cd23caf2
 });