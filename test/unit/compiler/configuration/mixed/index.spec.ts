--- conflicted
+++ resolved
@@ -21,25 +21,6 @@
         `${path.join(rootPath, "test.ts")}`,
     ]);
 
-<<<<<<< HEAD
-        if (parsedArgs.isValid === true)
-        {
-            Expect(parsedArgs.result.options).toEqual({
-                ...expectedTsConfig.options,
-                // Overridden by cmd args (set to "none" in project-tsconfig.json)
-                luaLibImport: LuaLibImportKind.Inline,
-                // Only set in tsconfig, TSTL default is "JIT"
-                luaTarget: "5.1",
-                // Only present in TSTL dfaults
-                noHeader: false,
-                project: tsConfigPath,
-                noHoisting: false,
-                sourceMapTraceBack: false,
-            } as CompilerOptions);
-        } else {
-            Expect(parsedArgs.isValid).toBeTruthy();
-        }
-=======
     if (parsedArgs.isValid === true) {
         expect(parsedArgs.result.options).toEqual({
             ...expectedTsConfig.options,
@@ -51,9 +32,9 @@
             noHeader: false,
             project: tsConfigPath,
             noHoisting: false,
+            sourceMapTraceBack: false,
         } as CompilerOptions);
     } else {
         expect(parsedArgs.isValid).toBeTruthy();
->>>>>>> aa8feded
     }
 });