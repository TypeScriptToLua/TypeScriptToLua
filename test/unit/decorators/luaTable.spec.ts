<<<<<<< HEAD
import {
    ForbiddenLuaTableNonDeclaration,
    ForbiddenLuaTableSetExpression,
    ForbiddenLuaTableUseException,
    InvalidExtendsLuaTable,
    InvalidInstanceOfLuaTable,
} from "../../../src/transformation/utils/errors";
=======
import * as ts from "typescript";
import * as TSTLErrors from "../../../src/TSTLErrors";
>>>>>>> 57350934
import * as util from "../../util";

const tableLibClass = `
/** @luaTable */
declare class Table<K extends {} = {}, V = any> {
    length: number;
    constructor(notAllowed?: boolean);
    set(key?: K, value?: V): void;
    get(key?: K): V;
    other(): void;
}
declare let tbl: Table;
`;

const tableLibInterface = `
/** @luaTable */
declare interface Table<K extends {} = {}, V = any> {
    length: number;
    constructor(notAllowed?: boolean);
    set(key?: K, value?: V): void;
    get(key?: K): V;
    other(): void;
}
declare let tbl: Table;
`;

test.each([tableLibClass])("LuaTables cannot be constructed with arguments", tableLib => {
    expect(() => util.transpileString(tableLib + `const table = new Table(true);`)).toThrowExactError(
        ForbiddenLuaTableUseException("No parameters are allowed when constructing a LuaTable object.", util.nodeStub)
    );
});

<<<<<<< HEAD
test.each([tableLibClass, tableLibInterface])("LuaTable set() cannot be used in an expression position", tableLib => {
    expect(() => util.transpileString(tableLib + `const exp = tbl.set("value", 5)`)).toThrowExactError(
        ForbiddenLuaTableSetExpression(util.nodeStub)
    );
});
=======
test.each([tableLibClass, tableLibInterface])(
    "LuaTable set() cannot be used in a LuaTable call expression",
    tableLib => {
        expect(() => util.transpileString(tableLib + `const exp = tbl.set("value", 5)`)).toThrowExactError(
            TSTLErrors.UnsupportedProperty("LuaTable", "set", util.nodeStub)
        );
    }
);
>>>>>>> 57350934

test.each([tableLibClass, tableLibInterface])("LuaTables cannot have other members", tableLib => {
    expect(() => util.transpileString(tableLib + `tbl.other()`)).toThrowExactError(
<<<<<<< HEAD
        ForbiddenLuaTableUseException("Unsupported method.", util.nodeStub)
=======
        TSTLErrors.UnsupportedProperty("LuaTable", "other", util.nodeStub)
>>>>>>> 57350934
    );
});

test.each([tableLibClass, tableLibInterface])("LuaTables cannot have other members", tableLib => {
    expect(() => util.transpileString(tableLib + `let x = tbl.other()`)).toThrowExactError(
<<<<<<< HEAD
        ForbiddenLuaTableUseException("Unsupported method.", util.nodeStub)
=======
        TSTLErrors.UnsupportedProperty("LuaTable", "other", util.nodeStub)
>>>>>>> 57350934
    );
});

test.each([tableLibClass])("LuaTable new", tableLib => {
    const content = tableLib + `tbl = new Table();`;
    expect(util.transpileString(content)).toEqual("tbl = {}");
});

test.each([tableLibClass])("LuaTable length", tableLib => {
    const content = tableLib + `tbl = new Table();\nreturn tbl.length;`;
    const lua = util.transpileString(content);
    expect(util.executeLua(lua)).toEqual(0);
});

test.each([tableLibClass, tableLibInterface])("Cannot set LuaTable length", tableLib => {
    expect(() => util.transpileString(tableLib + `tbl.length = 2;`)).toThrowExactError(
        ForbiddenLuaTableUseException("A LuaTable object's length cannot be re-assigned.", util.nodeStub)
    );
});

test.each([tableLibClass, tableLibInterface])("Forbidden LuaTable use", tableLib => {
    test.each([
        [`tbl.get()`, "One parameter is required for get()."],
        [`tbl.get("field", "field2")`, "One parameter is required for get()."],
        [`tbl.set()`, "Two parameters are required for set()."],
        [`tbl.set("field")`, "Two parameters are required for set()."],
        [`tbl.set("field", 0, 1)`, "Two parameters are required for set()."],
        [`tbl.set("field", ...[0, 1])`, "Arguments cannot be spread."],
    ])("Forbidden LuaTable use (%p)", (invalidCode, errorDescription) => {
        expect(() => util.transpileString(tableLib + invalidCode)).toThrowExactError(
            ForbiddenLuaTableUseException(errorDescription, util.nodeStub)
        );
    });
});

test.each([tableLibClass])("Cannot extend LuaTable class", tableLib => {
    test.each([`class Ext extends Table {}`, `const c = class Ext extends Table {}`])(
        "Cannot extend LuaTable class (%p)",
        code => {
            expect(() => util.transpileString(tableLib + code)).toThrowExactError(
                InvalidExtendsLuaTable(util.nodeStub)
            );
        }
    );
});

test.each([
    `/** @luaTable */ class Table {}`,
    `/** @luaTable */ export class Table {}`,
    `/** @luaTable */ const c = class Table {}`,
])("LuaTable classes must be ambient (%p)", code => {
    expect(() => util.transpileString(code)).toThrowExactError(ForbiddenLuaTableNonDeclaration(util.nodeStub));
});

test.each([tableLibClass])("Cannot extend LuaTable class", tableLib => {
    test.each([`tbl instanceof Table`])("Cannot use instanceof on a LuaTable class (%p)", code => {
        expect(() => util.transpileString(tableLib + code)).toThrowExactError(InvalidInstanceOfLuaTable(util.nodeStub));
    });
});

test.each([tableLibClass, tableLibInterface])("Cannot use ElementAccessExpression on a LuaTable", tableLib => {
    test.each([`tbl["get"]("field")`, `tbl["set"]("field")`, `tbl["length"]`])(
        "Cannot use ElementAccessExpression on a LuaTable (%p)",
        code => {
            expect(() => util.transpileString(tableLib + code)).toThrowExactError(
                TSTLErrors.UnsupportedKind(
                    "LuaTable access expression",
                    ts.SyntaxKind.ElementAccessExpression,
                    util.nodeStub
                )
            );
        }
    );
});

test.each([tableLibClass, tableLibInterface])("Cannot isolate LuaTable methods", tableLib => {
    test.each([`set`, `get`])("Cannot isolate LuaTable method (%p)", propertyName => {
        expect(() => util.transpileString(`${tableLib} let property = tbl.${propertyName}`)).toThrowExactError(
            TSTLErrors.UnsupportedProperty("LuaTable", propertyName, util.nodeStub)
        );
    });
});

test.each([tableLibClass])("LuaTable functional tests", tableLib => {
    test.each<[string, any]>([
        [`const t = new Table(); t.set("field", "value"); return t.get("field");`, "value"],
        [`const t = new Table(); t.set("field", 0); return t.get("field");`, 0],
        [`const t = new Table(); t.set(1, true); return t.length`, 1],
        [`const t = new Table(); t.set(t.length + 1, true); t.set(t.length + 1, true); return t.length`, 2],
        [`const k = "k"; const t = { data: new Table() }; t.data.set(k, 3); return t.data.get(k);`, 3],
    ])("LuaTable test (%p)", (code, expectedReturnValue) => {
        expect(util.transpileAndExecute(code, undefined, undefined, tableLib)).toBe(expectedReturnValue);
    });
});<|MERGE_RESOLUTION|>--- conflicted
+++ resolved
@@ -1,15 +1,12 @@
-<<<<<<< HEAD
+import * as ts from "typescript";
 import {
     ForbiddenLuaTableNonDeclaration,
-    ForbiddenLuaTableSetExpression,
     ForbiddenLuaTableUseException,
     InvalidExtendsLuaTable,
     InvalidInstanceOfLuaTable,
+    UnsupportedKind,
+    UnsupportedProperty,
 } from "../../../src/transformation/utils/errors";
-=======
-import * as ts from "typescript";
-import * as TSTLErrors from "../../../src/TSTLErrors";
->>>>>>> 57350934
 import * as util from "../../util";
 
 const tableLibClass = `
@@ -42,40 +39,24 @@
     );
 });
 
-<<<<<<< HEAD
-test.each([tableLibClass, tableLibInterface])("LuaTable set() cannot be used in an expression position", tableLib => {
-    expect(() => util.transpileString(tableLib + `const exp = tbl.set("value", 5)`)).toThrowExactError(
-        ForbiddenLuaTableSetExpression(util.nodeStub)
-    );
-});
-=======
 test.each([tableLibClass, tableLibInterface])(
     "LuaTable set() cannot be used in a LuaTable call expression",
     tableLib => {
         expect(() => util.transpileString(tableLib + `const exp = tbl.set("value", 5)`)).toThrowExactError(
-            TSTLErrors.UnsupportedProperty("LuaTable", "set", util.nodeStub)
+            UnsupportedProperty("LuaTable", "set", util.nodeStub)
         );
     }
 );
->>>>>>> 57350934
 
 test.each([tableLibClass, tableLibInterface])("LuaTables cannot have other members", tableLib => {
     expect(() => util.transpileString(tableLib + `tbl.other()`)).toThrowExactError(
-<<<<<<< HEAD
-        ForbiddenLuaTableUseException("Unsupported method.", util.nodeStub)
-=======
-        TSTLErrors.UnsupportedProperty("LuaTable", "other", util.nodeStub)
->>>>>>> 57350934
+        UnsupportedProperty("LuaTable", "other", util.nodeStub)
     );
 });
 
 test.each([tableLibClass, tableLibInterface])("LuaTables cannot have other members", tableLib => {
     expect(() => util.transpileString(tableLib + `let x = tbl.other()`)).toThrowExactError(
-<<<<<<< HEAD
-        ForbiddenLuaTableUseException("Unsupported method.", util.nodeStub)
-=======
-        TSTLErrors.UnsupportedProperty("LuaTable", "other", util.nodeStub)
->>>>>>> 57350934
+        UnsupportedProperty("LuaTable", "other", util.nodeStub)
     );
 });
 
@@ -141,11 +122,7 @@
         "Cannot use ElementAccessExpression on a LuaTable (%p)",
         code => {
             expect(() => util.transpileString(tableLib + code)).toThrowExactError(
-                TSTLErrors.UnsupportedKind(
-                    "LuaTable access expression",
-                    ts.SyntaxKind.ElementAccessExpression,
-                    util.nodeStub
-                )
+                UnsupportedKind("LuaTable access expression", ts.SyntaxKind.ElementAccessExpression, util.nodeStub)
             );
         }
     );
@@ -154,7 +131,7 @@
 test.each([tableLibClass, tableLibInterface])("Cannot isolate LuaTable methods", tableLib => {
     test.each([`set`, `get`])("Cannot isolate LuaTable method (%p)", propertyName => {
         expect(() => util.transpileString(`${tableLib} let property = tbl.${propertyName}`)).toThrowExactError(
-            TSTLErrors.UnsupportedProperty("LuaTable", propertyName, util.nodeStub)
+            UnsupportedProperty("LuaTable", propertyName, util.nodeStub)
         );
     });
 });
