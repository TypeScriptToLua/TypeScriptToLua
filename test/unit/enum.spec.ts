--- conflicted
+++ resolved
@@ -145,14 +145,11 @@
                 C,
             }
 
-<<<<<<< HEAD
             return TestEnum["C"];
         `
             .tap(expectToBeConst)
             .expectToMatchJsResult();
     });
-=======
-    expect(result).toBe(4);
 });
 
 test("enum toString", () => {
@@ -177,5 +174,4 @@
         let test = TestEnum.A;
         return test + "_foobar";`;
     expect(util.transpileAndExecute(code)).toBe("0_foobar");
->>>>>>> f9f5fd7f
 });