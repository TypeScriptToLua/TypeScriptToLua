import * as ts from "typescript";
import { LuaLibImportKind, LuaTarget } from "../../src/CompilerOptions";
import { TSTLErrors } from "../../src/TSTLErrors";
import * as util from "../util";

test.each([
<<<<<<< HEAD
    { input: "i++", lua: "i = i + 1" },
    { input: "++i", lua: "i = i + 1" },
    { input: "i--", lua: "i = i - 1" },
    { input: "--i", lua: "i = i - 1" },
    { input: "!a", lua: "not a" },
    { input: "-a", lua: "-a" },
    { input: "+a", lua: "a" },
=======
    { input: "i++", lua: "i = i + 1;" },
    { input: "++i", lua: "i = i + 1;" },
    { input: "i--", lua: "i = i - 1;" },
    { input: "--i", lua: "i = i - 1;" },
    { input: "!a", lua: "local ____ = not a;" },
    { input: "-a", lua: "local ____ = -a;" },
    { input: "+a", lua: "local ____ = a;" },
>>>>>>> dccea87d
    {
        input: "let a = delete tbl['test']",
        lua: "local a = (function()\n    tbl.test = nil\n    return true\nend)()",
    },
    { input: "delete tbl['test']", lua: "tbl.test = nil" },
    {
        input: "let a = delete tbl.test",
        lua: "local a = (function()\n    tbl.test = nil\n    return true\nend)()",
    },
    { input: "delete tbl.test", lua: "tbl.test = nil" },
])("Unary expressions basic (%p)", ({ input, lua }) => {
    expect(util.transpileString(input)).toBe(lua);
});

test.each([
    { input: "3+4", output: 3 + 4 },
    { input: "5-2", output: 5 - 2 },
    { input: "6*3", output: 6 * 3 },
    { input: "6**3", output: 6 ** 3 },
    { input: "20/5", output: 20 / 5 },
    { input: "15/10", output: 15 / 10 },
    { input: "15%3", output: 15 % 3 },
])("Binary expressions basic numeric (%p)", ({ input, output }) => {
    const result = util.transpileAndExecute(`return ${input}`);

    expect(result).toBe(output);
});

test.each([
    { input: "1==1", expected: true },
    { input: "1===1", expected: true },
    { input: "1!=1", expected: false },
    { input: "1!==1", expected: false },
    { input: "1>1", expected: false },
    { input: "1>=1", expected: true },
    { input: "1<1", expected: false },
    { input: "1<=1", expected: true },
    { input: "1&&1", expected: 1 },
    { input: "1||1", expected: 1 },
])("Binary expressions basic boolean (%p)", ({ input, expected }) => {
    const result = util.transpileAndExecute(`return ${input}`);

    expect(result).toBe(expected);
});

test.each(["'key' in obj", "'existingKey' in obj", "0 in obj", "9 in obj"])(
    "Binary expression in (%p)",
    input => {
        const tsHeader = "declare var obj: any;";
        const tsSource = `return ${input}`;
        const luaHeader = "obj = { existingKey = 1 }";
        const result = util.transpileAndExecute(tsSource, undefined, luaHeader, tsHeader);

        expect(result).toBe(eval(`let obj = { existingKey: 1 }; ${input}`));
    },
);

test.each([
    { input: "a+=b", expected: 5 + 3 },
    { input: "a-=b", expected: 5 - 3 },
    { input: "a*=b", expected: 5 * 3 },
    { input: "a/=b", expected: 5 / 3 },
    { input: "a%=b", expected: 5 % 3 },
    { input: "a**=b", expected: 5 ** 3 },
])("Binary expressions overridden operators (%p)", ({ input, expected }) => {
    const result = util.transpileAndExecute(`let a = 5; let b = 3; ${input}; return a;`);

    expect(result).toBe(expected);
});

test.each([
    { input: "~b" },
    { input: "a&b" },
    { input: "a&=b" },
    { input: "a|b" },
    { input: "a|=b" },
    { input: "a^b" },
    { input: "a^=b" },
    { input: "a<<b" },
    { input: "a<<=b" },
    { input: "a>>b" },
    { input: "a>>=b" },
    { input: "a>>>b" },
    { input: "a>>>=b" },
])("Bitop [5.1] (%p)", ({ input }) => {
    // Bit operations not supported in 5.1, expect an exception
    expect(() =>
        util.transpileString(input, {
            luaTarget: LuaTarget.Lua51,
            luaLibImport: LuaLibImportKind.None,
        }),
    ).toThrow();
});

test.each([
<<<<<<< HEAD
    { input: "~a", lua: "bit.bnot(a)" },
    { input: "a&b", lua: "bit.band(a, b)" },
    { input: "a&=b", lua: "a = bit.band(a, b)" },
    { input: "a|b", lua: "bit.bor(a, b)" },
    { input: "a|=b", lua: "a = bit.bor(a, b)" },
    { input: "a^b", lua: "bit.bxor(a, b)" },
    { input: "a^=b", lua: "a = bit.bxor(a, b)" },
    { input: "a<<b", lua: "bit.lshift(a, b)" },
    { input: "a<<=b", lua: "a = bit.lshift(a, b)" },
    { input: "a>>b", lua: "bit.arshift(a, b)" },
    { input: "a>>=b", lua: "a = bit.arshift(a, b)" },
    { input: "a>>>b", lua: "bit.rshift(a, b)" },
    { input: "a>>>=b", lua: "a = bit.rshift(a, b)" },
=======
    { input: "~a", lua: "local ____ = bit.bnot(a);" },
    { input: "a&b", lua: "local ____ = bit.band(a, b);" },
    { input: "a&=b", lua: "a = bit.band(a, b);" },
    { input: "a|b", lua: "local ____ = bit.bor(a, b);" },
    { input: "a|=b", lua: "a = bit.bor(a, b);" },
    { input: "a^b", lua: "local ____ = bit.bxor(a, b);" },
    { input: "a^=b", lua: "a = bit.bxor(a, b);" },
    { input: "a<<b", lua: "local ____ = bit.lshift(a, b);" },
    { input: "a<<=b", lua: "a = bit.lshift(a, b);" },
    { input: "a>>b", lua: "local ____ = bit.arshift(a, b);" },
    { input: "a>>=b", lua: "a = bit.arshift(a, b);" },
    { input: "a>>>b", lua: "local ____ = bit.rshift(a, b);" },
    { input: "a>>>=b", lua: "a = bit.rshift(a, b);" },
>>>>>>> dccea87d
])("Bitop [JIT] (%p)", ({ input, lua }) => {
    const options = { luaTarget: LuaTarget.LuaJIT, luaLibImport: LuaLibImportKind.None };
    expect(util.transpileString(input, options)).toBe(lua);
});

test.each([
<<<<<<< HEAD
    { input: "~a", lua: "bit32.bnot(a)" },
    { input: "a&b", lua: "bit32.band(a, b)" },
    { input: "a&=b", lua: "a = bit32.band(a, b)" },
    { input: "a|b", lua: "bit32.bor(a, b)" },
    { input: "a|=b", lua: "a = bit32.bor(a, b)" },
    { input: "a^b", lua: "bit32.bxor(a, b)" },
    { input: "a^=b", lua: "a = bit32.bxor(a, b)" },
    { input: "a<<b", lua: "bit32.lshift(a, b)" },
    { input: "a<<=b", lua: "a = bit32.lshift(a, b)" },
    { input: "a>>b", lua: "bit32.arshift(a, b)" },
    { input: "a>>=b", lua: "a = bit32.arshift(a, b)" },
    { input: "a>>>b", lua: "bit32.rshift(a, b)" },
    { input: "a>>>=b", lua: "a = bit32.rshift(a, b)" },
=======
    { input: "~a", lua: "local ____ = bit32.bnot(a);" },
    { input: "a&b", lua: "local ____ = bit32.band(a, b);" },
    { input: "a&=b", lua: "a = bit32.band(a, b);" },
    { input: "a|b", lua: "local ____ = bit32.bor(a, b);" },
    { input: "a|=b", lua: "a = bit32.bor(a, b);" },
    { input: "a^b", lua: "local ____ = bit32.bxor(a, b);" },
    { input: "a^=b", lua: "a = bit32.bxor(a, b);" },
    { input: "a<<b", lua: "local ____ = bit32.lshift(a, b);" },
    { input: "a<<=b", lua: "a = bit32.lshift(a, b);" },
    { input: "a>>b", lua: "local ____ = bit32.arshift(a, b);" },
    { input: "a>>=b", lua: "a = bit32.arshift(a, b);" },
    { input: "a>>>b", lua: "local ____ = bit32.rshift(a, b);" },
    { input: "a>>>=b", lua: "a = bit32.rshift(a, b);" },
>>>>>>> dccea87d
])("Bitop [5.2] (%p)", ({ input, lua }) => {
    const options = { luaTarget: LuaTarget.Lua52, luaLibImport: LuaLibImportKind.None };
    expect(util.transpileString(input, options)).toBe(lua);
});

test.each([
<<<<<<< HEAD
    { input: "~a", lua: "~a" },
    { input: "a&b", lua: "a & b" },
    { input: "a&=b", lua: "a = a & b" },
    { input: "a|b", lua: "a | b" },
    { input: "a|=b", lua: "a = a | b" },
    { input: "a^b", lua: "a ~ b" },
    { input: "a^=b", lua: "a = a ~ b" },
    { input: "a<<b", lua: "a << b" },
    { input: "a<<=b", lua: "a = a << b" },
    { input: "a>>>b", lua: "a >> b" },
    { input: "a>>>=b", lua: "a = a >> b" },
=======
    { input: "~a", lua: "local ____ = ~a;" },
    { input: "a&b", lua: "local ____ = a & b;" },
    { input: "a&=b", lua: "a = a & b;" },
    { input: "a|b", lua: "local ____ = a | b;" },
    { input: "a|=b", lua: "a = a | b;" },
    { input: "a^b", lua: "local ____ = a ~ b;" },
    { input: "a^=b", lua: "a = a ~ b;" },
    { input: "a<<b", lua: "local ____ = a << b;" },
    { input: "a<<=b", lua: "a = a << b;" },
    { input: "a>>>b", lua: "local ____ = a >> b;" },
    { input: "a>>>=b", lua: "a = a >> b;" },
>>>>>>> dccea87d
])("Bitop [5.3] (%p)", ({ input, lua }) => {
    const options = { luaTarget: LuaTarget.Lua53, luaLibImport: LuaLibImportKind.None };
    expect(util.transpileString(input, options)).toBe(lua);
});

test.each(["a>>b", "a>>=b"])("Unsupported bitop 5.3 (%p)", input => {
    expect(() =>
        util.transpileString(input, {
            luaTarget: LuaTarget.Lua53,
            luaLibImport: LuaLibImportKind.None,
        }),
    ).toThrowExactError(
        TSTLErrors.UnsupportedKind(
            "right shift operator (use >>> instead)",
            ts.SyntaxKind.GreaterThanGreaterThanToken,
            util.nodeStub,
        ),
    );
});

test.each([
    { input: "1+1", lua: "1 + 1" },
    { input: "-1+1", lua: "-1 + 1" },
    { input: "1*30+4", lua: "1 * 30 + 4" },
    { input: "1*(3+4)", lua: "1 * (3 + 4)" },
    { input: "1*(3+4*2)", lua: "1 * (3 + 4 * 2)" },
    { input: "10-(4+5)", lua: "10 - (4 + 5)" },
])("Binary expressions ordering parentheses (%p)", ({ input, lua }) => {
    expect(util.transpileString(input)).toBe("local ____ = " + lua);
});

test.each([
    { input: "bar(),foo()", expectResult: 1 },
    { input: "foo(),bar()", expectResult: 2 },
    { input: "foo(),bar(),baz()", expectResult: 3 },
])("Binary Comma (%p)", ({ input, expectResult }) => {
    const code = `function foo() { return 1; }
        function bar() { return 2; };
        function baz() { return 3; };
        return (${input});`;
    expect(util.transpileAndExecute(code)).toBe(expectResult);
});

test("Binary Comma Statement in For Loop", () => {
    const code = `
        let x: number, y: number;
        for (x = 0, y = 17; x < 5; ++x, --y) {}
        return y;
    `;
    expect(util.transpileAndExecute(code)).toBe(12);
});

test("Null Expression", () => {
<<<<<<< HEAD
    expect(util.transpileString("null")).toBe("nil");
});

test("Undefined Expression", () => {
    expect(util.transpileString("undefined")).toBe("nil");
=======
    expect(util.transpileString("null")).toBe("local ____ = nil;");
});

test("Undefined Expression", () => {
    expect(util.transpileString("undefined")).toBe("local ____ = nil;");
>>>>>>> dccea87d
});

test.each([
    { input: "true ? 'a' : 'b'", expected: "a" },
    { input: "false ? 'a' : 'b'", expected: "b" },
    { input: "true ? false : true", expected: false },
    { input: "false ? false : true", expected: true },
    { input: "true ? literalValue : true", expected: "literal" },
    { input: "true ? variableValue : true" },
    { input: "true ? maybeUndefinedValue : true" },
    { input: "true ? maybeBooleanValue : true", expected: false },
    { input: "true ? maybeUndefinedValue : true", options: { strictNullChecks: true } },
    {
        input: "true ? maybeBooleanValue : true",
        expected: false,
        options: { strictNullChecks: true },
    },
    { input: "true ? undefined : true", options: { strictNullChecks: true } },
    { input: "true ? null : true", options: { strictNullChecks: true } },
    { input: "true ? false : true", expected: false, options: { luaTarget: LuaTarget.Lua51 } },
    { input: "false ? false : true", expected: true, options: { luaTarget: LuaTarget.Lua51 } },
    { input: "true ? undefined : true", options: { luaTarget: LuaTarget.Lua51 } },
    { input: "true ? false : true", expected: false, options: { luaTarget: LuaTarget.LuaJIT } },
    { input: "false ? false : true", expected: true, options: { luaTarget: LuaTarget.LuaJIT } },
    { input: "true ? undefined : true", options: { luaTarget: LuaTarget.LuaJIT } },
])("Ternary operator (%p)", ({ input, expected, options }) => {
    const result = util.transpileAndExecute(
        `const literalValue = 'literal';
        let variableValue:string;
        let maybeBooleanValue:string|boolean = false;
        let maybeUndefinedValue:string|undefined;
        return ${input};`,
        options,
    );

    expect(result).toBe(expected);
});

test.each([
    { expression: "inst.field", expected: 8 },
    { expression: "inst.field + 3", expected: 8 + 3 },
    { expression: "inst.field * 3", expected: 8 * 3 },
    { expression: "inst.field / 2", expected: 8 / 2 },
    { expression: "inst.field && 3", expected: 8 && 3 },
    { expression: "inst.field || 3", expected: 8 || 3 },
    { expression: "(inst.field + 3) & 3", expected: (8 + 3) & 3 },
    { expression: "inst.field | 3", expected: 8 | 3 },
    { expression: "inst.field << 3", expected: 8 << 3 },
    { expression: "inst.field >>> 1", expected: 8 >> 1 },
    { expression: "inst.field = 3", expected: 3 },
    { expression: `"abc" + inst.field`, expected: "abc8" },
])("Get accessor expression (%p)", ({ expression, expected }) => {
    const result = util.transpileAndExecute(`
        class MyClass {
            public _field: number;
            public get field(): number { return this._field + 4; }
            public set field(v: number) { this._field = v; }
        }
        var inst = new MyClass();
        inst._field = 4;
        return ${expression};
    `);

    expect(result).toBe(expected);
});

test.each([
    { expression: "= 4", expected: 4 + 4 },
    { expression: "-= 3", expected: 4 - 3 + 4 },
    { expression: "+= 3", expected: 4 + 3 + 4 },
    { expression: "*= 3", expected: 4 * 3 + 4 },
    { expression: "/= 2", expected: 4 / 2 + 4 },
    { expression: "&= 3", expected: (4 & 3) + 4 },
    { expression: "|= 3", expected: (4 | 3) + 4 },
    { expression: "<<= 3", expected: (4 << 3) + 4 },
    { expression: ">>>= 3", expected: (4 >> 3) + 4 },
])("Set accessorExpression (%p)", ({ expression, expected }) => {
    const result = util.transpileAndExecute(`
        class MyClass {
            public _field: number = 4;
            public get field(): number { return this._field; }
            public set field(v: number) { this._field = v + 4; }
        }
        var inst = new MyClass();
        inst.field ${expression};
        return inst._field;
    `);

    expect(result).toBe(expected);
});

test.each([
    { expression: "inst.baseField", expected: 7 },
    { expression: "inst.field", expected: 6 },
    { expression: "inst.superField", expected: 5 },
    { expression: "inst.superBaseField", expected: 4 },
])("Inherited accessors (%p)", ({ expression, expected }) => {
    const result = util.transpileAndExecute(`
        class MyBaseClass {
            public _baseField: number;
            public get baseField(): number { return this._baseField + 6; }
            public set baseField(v: number) { this._baseField = v; }
        }
        class MyClass extends MyBaseClass {
            public _field: number;
            public get field(): number { return this._field + 4; }
            public set field(v: number) { this._field = v; }
        }
        class MySuperClass extends MyClass {
            public _superField: number;
            public get superField(): number { return this._superField + 2; }
            public set superField(v: number) { this._superField = v; }
            public get superBaseField() { return this.baseField - 3; }
        }
        var inst = new MySuperClass();
        inst.baseField = 1;
        inst.field = 2;
        inst.superField = 3;
        return ${expression}
    `);
    expect(result).toBe(expected);
});

test.each([
    { expression: "return x.value;", expected: 1 },
    { expression: "x.value = 3; return x.value;", expected: 3 },
])("Union accessors (%p)", ({ expression, expected }) => {
    const result = util.transpileAndExecute(
        `class A{ get value(){ return this.v || 1; } set value(v){ this.v = v; } v: number; }
        class B{ get value(){ return this.v || 2; } set value(v){ this.v = v; } v: number; }
        let x: A|B = new A();
        ${expression}`,
    );

    expect(result).toBe(expected);
});

test.each([
    { expression: "i++", expected: 10 },
    { expression: "i--", expected: 10 },
    { expression: "++i", expected: 11 },
    { expression: "--i", expected: 9 },
])("Incrementor value (%p)", ({ expression, expected }) => {
    const result = util.transpileAndExecute(`let i = 10; return ${expression};`);

    expect(result).toBe(expected);
});

test.each([
    { lambda: "a++", expected: "val3" },
    { lambda: "a--", expected: "val3" },
    { lambda: "--a", expected: "val2" },
    { lambda: "++a", expected: "val4" },
])("Template string expression (%p)", ({ lambda, expected }) => {
    const result = util.transpileAndExecute("let a = 3; return `val${" + lambda + "}`;");

    expect(result).toEqual(expected);
});

test.each([{ expression: "x = y", expected: "y" }, { expression: "x += y", expected: "xy" }])(
    "Assignment expressions (%p)",
    ({ expression, expected }) => {
        const result = util.transpileAndExecute(`let x = "x"; let y = "y"; return ${expression};`);
        expect(result).toBe(expected);
    },
);

test.each([
    { expression: "x = o.p", expected: "o" },
    { expression: "x = a[0]", expected: "a" },
    { expression: "x = y = o.p", expected: "o" },
    { expression: "x = o.p", expected: "o" },
])("Assignment expressions using temp (%p)", ({ expression, expected }) => {
    const result = util.transpileAndExecute(
        `let x = "x";
        let y = "y";
        let o = {p: "o"};
        let a = ["a"];
        return ${expression};`,
    );
    expect(result).toBe(expected);
});

test.each([
    { expression: "o.p = x", expected: "x" },
    { expression: "a[0] = x", expected: "x" },
    { expression: "o.p = a[0]", expected: "a" },
    { expression: "o.p = a[0] = x", expected: "x" },
])("Property assignment expressions (%p)", ({ expression, expected }) => {
    const result = util.transpileAndExecute(
        `let x = "x";
        let o = {p: "o"};
        let a = ["a"];
        return ${expression};`,
    );
    expect(result).toBe(expected);
});

test.each([
    { expression: "x = t()", expected: "t0,t1" },
    { expression: "x = tr()", expected: "tr0,tr1" },
    { expression: "[x[1], x[0]] = t()", expected: "t0,t1" },
    { expression: "[x[1], x[0]] = tr()", expected: "tr0,tr1" },
    { expression: "x = [y[1], y[0]]", expected: "y1,y0" },
    { expression: "[x[0], x[1]] = [y[1], y[0]]", expected: "y1,y0" },
])("Tuple assignment expressions (%p)", ({ expression, expected }) => {
    const result = util.transpileAndExecute(
        `let x: [string, string] = ["x0", "x1"];
        let y: [string, string] = ["y0", "y1"];
        function t(): [string, string] { return ["t0", "t1"] };
        /** @tupleReturn */
        function tr(): [string, string] { return ["tr0", "tr1"] };
        const r = ${expression};
        return \`\${r[0]},\${r[1]}\``,
    );
    expect(result).toBe(expected);
});

test("Block expression", () => {
    const result = util.transpileAndExecute(`let a = 4; {let a = 42; } return a;`);
    expect(result).toBe(4);
});

test("Non-null expression", () => {
    const result = util.transpileAndExecute(`
        function abc(): number | undefined { return 3; }
        const a: number = abc()!;
        return a;
    `);
    expect(result).toBe(3);
});

test("Unknown unary postfix error", () => {
    const transformer = util.makeTestTransformer();

    const mockExpression: any = {
        operand: ts.createLiteral(false),
        operator: ts.SyntaxKind.AsteriskToken,
    };

    expect(() =>
        transformer.transformPostfixUnaryExpression(mockExpression as ts.PostfixUnaryExpression),
    ).toThrowExactError(
        TSTLErrors.UnsupportedKind(
            "unary postfix operator",
            ts.SyntaxKind.AsteriskToken,
            util.nodeStub,
        ),
    );
});

test("Unknown unary postfix error", () => {
    const transformer = util.makeTestTransformer();

    const mockExpression: any = {
        operand: ts.createLiteral(false),
        operator: ts.SyntaxKind.AsteriskToken,
    };

    expect(() =>
        transformer.transformPrefixUnaryExpression(mockExpression as ts.PrefixUnaryExpression),
    ).toThrowExactError(
        TSTLErrors.UnsupportedKind(
            "unary prefix operator",
            ts.SyntaxKind.AsteriskToken,
            util.nodeStub,
        ),
    );
});

test("Incompatible fromCodePoint expression error", () => {
    const transformer = util.makeTestTransformer(LuaTarget.LuaJIT);

    const identifier = ts.createIdentifier("fromCodePoint");
    expect(() => transformer.transformStringExpression(identifier)).toThrowExactError(
        TSTLErrors.UnsupportedForTarget(
            "string property fromCodePoint",
            LuaTarget.LuaJIT,
            util.nodeStub,
        ),
    );
});

test("Unknown string expression error", () => {
    const transformer = util.makeTestTransformer(LuaTarget.LuaJIT);

    const identifier = ts.createIdentifier("abcd");
    expect(() => transformer.transformStringExpression(identifier)).toThrowExactError(
        TSTLErrors.UnsupportedForTarget("string property abcd", LuaTarget.LuaJIT, util.nodeStub),
    );
});

test("Unsupported array function error", () => {
    const transformer = util.makeTestTransformer();

    const mockNode: any = {
        kind: ts.SyntaxKind.CallExpression,
        arguments: [],
        caller: ts.createLiteral(false),
        expression: {
            name: ts.createIdentifier("unknownFunction"),
            expression: ts.createLiteral(false),
        },
    };

    expect(() =>
        transformer.transformArrayCallExpression(mockNode as ts.CallExpression),
    ).toThrowExactError(TSTLErrors.UnsupportedProperty("array", "unknownFunction", util.nodeStub));
});

test("Unsupported math property error", () => {
    const transformer = util.makeTestTransformer();

    expect(() =>
        transformer.transformMathExpression(ts.createIdentifier("unknownProperty")),
    ).toThrowExactError(TSTLErrors.UnsupportedProperty("math", "unknownProperty", util.nodeStub));
});

test("Unsupported object literal element error", () => {
    const transformer = util.makeTestTransformer();

    const mockObject: any = {
        properties: [
            {
                kind: ts.SyntaxKind.FalseKeyword,
                name: ts.createIdentifier("testProperty"),
            },
        ],
    };

    expect(() =>
        transformer.transformObjectLiteral(mockObject as ts.ObjectLiteralExpression),
    ).toThrowExactError(
        TSTLErrors.UnsupportedKind(
            "object literal element",
            ts.SyntaxKind.FalseKeyword,
            util.nodeStub,
        ),
    );
});

test.each([
    '"foobar"',
    "17",
    "true",
    "{}",
    "[]",
    "[].length",
    "foo() + foo()",
    "!foo()",
    "foo()",
    "typeof foo",
    '"bar" in bar',
    "foo as Function",
    "Math.log2(2)",
    "Math.log10(2)",
])("Expression statements (%p)", input => {
    const code = `
        function foo() { return 17; }
        const bar = {};
        ${input};
        return 1;
    `;
    expect(util.transpileAndExecute(code)).toBe(1);
});<|MERGE_RESOLUTION|>--- conflicted
+++ resolved
@@ -4,23 +4,13 @@
 import * as util from "../util";
 
 test.each([
-<<<<<<< HEAD
     { input: "i++", lua: "i = i + 1" },
     { input: "++i", lua: "i = i + 1" },
     { input: "i--", lua: "i = i - 1" },
     { input: "--i", lua: "i = i - 1" },
-    { input: "!a", lua: "not a" },
-    { input: "-a", lua: "-a" },
-    { input: "+a", lua: "a" },
-=======
-    { input: "i++", lua: "i = i + 1;" },
-    { input: "++i", lua: "i = i + 1;" },
-    { input: "i--", lua: "i = i - 1;" },
-    { input: "--i", lua: "i = i - 1;" },
-    { input: "!a", lua: "local ____ = not a;" },
-    { input: "-a", lua: "local ____ = -a;" },
-    { input: "+a", lua: "local ____ = a;" },
->>>>>>> dccea87d
+    { input: "!a", lua: "local ____ = not a" },
+    { input: "-a", lua: "local ____ = -a" },
+    { input: "+a", lua: "local ____ = a" },
     {
         input: "let a = delete tbl['test']",
         lua: "local a = (function()\n    tbl.test = nil\n    return true\nend)()",
@@ -116,101 +106,55 @@
 });
 
 test.each([
-<<<<<<< HEAD
-    { input: "~a", lua: "bit.bnot(a)" },
-    { input: "a&b", lua: "bit.band(a, b)" },
+    { input: "~a", lua: "local ____ = bit.bnot(a)" },
+    { input: "a&b", lua: "local ____ = bit.band(a, b)" },
     { input: "a&=b", lua: "a = bit.band(a, b)" },
-    { input: "a|b", lua: "bit.bor(a, b)" },
+    { input: "a|b", lua: "local ____ = bit.bor(a, b)" },
     { input: "a|=b", lua: "a = bit.bor(a, b)" },
-    { input: "a^b", lua: "bit.bxor(a, b)" },
+    { input: "a^b", lua: "local ____ = bit.bxor(a, b)" },
     { input: "a^=b", lua: "a = bit.bxor(a, b)" },
-    { input: "a<<b", lua: "bit.lshift(a, b)" },
+    { input: "a<<b", lua: "local ____ = bit.lshift(a, b)" },
     { input: "a<<=b", lua: "a = bit.lshift(a, b)" },
-    { input: "a>>b", lua: "bit.arshift(a, b)" },
+    { input: "a>>b", lua: "local ____ = bit.arshift(a, b)" },
     { input: "a>>=b", lua: "a = bit.arshift(a, b)" },
-    { input: "a>>>b", lua: "bit.rshift(a, b)" },
+    { input: "a>>>b", lua: "local ____ = bit.rshift(a, b)" },
     { input: "a>>>=b", lua: "a = bit.rshift(a, b)" },
-=======
-    { input: "~a", lua: "local ____ = bit.bnot(a);" },
-    { input: "a&b", lua: "local ____ = bit.band(a, b);" },
-    { input: "a&=b", lua: "a = bit.band(a, b);" },
-    { input: "a|b", lua: "local ____ = bit.bor(a, b);" },
-    { input: "a|=b", lua: "a = bit.bor(a, b);" },
-    { input: "a^b", lua: "local ____ = bit.bxor(a, b);" },
-    { input: "a^=b", lua: "a = bit.bxor(a, b);" },
-    { input: "a<<b", lua: "local ____ = bit.lshift(a, b);" },
-    { input: "a<<=b", lua: "a = bit.lshift(a, b);" },
-    { input: "a>>b", lua: "local ____ = bit.arshift(a, b);" },
-    { input: "a>>=b", lua: "a = bit.arshift(a, b);" },
-    { input: "a>>>b", lua: "local ____ = bit.rshift(a, b);" },
-    { input: "a>>>=b", lua: "a = bit.rshift(a, b);" },
->>>>>>> dccea87d
 ])("Bitop [JIT] (%p)", ({ input, lua }) => {
     const options = { luaTarget: LuaTarget.LuaJIT, luaLibImport: LuaLibImportKind.None };
     expect(util.transpileString(input, options)).toBe(lua);
 });
 
 test.each([
-<<<<<<< HEAD
-    { input: "~a", lua: "bit32.bnot(a)" },
-    { input: "a&b", lua: "bit32.band(a, b)" },
+    { input: "~a", lua: "local ____ = bit32.bnot(a)" },
+    { input: "a&b", lua: "local ____ = bit32.band(a, b)" },
     { input: "a&=b", lua: "a = bit32.band(a, b)" },
-    { input: "a|b", lua: "bit32.bor(a, b)" },
+    { input: "a|b", lua: "local ____ = bit32.bor(a, b)" },
     { input: "a|=b", lua: "a = bit32.bor(a, b)" },
-    { input: "a^b", lua: "bit32.bxor(a, b)" },
+    { input: "a^b", lua: "local ____ = bit32.bxor(a, b)" },
     { input: "a^=b", lua: "a = bit32.bxor(a, b)" },
-    { input: "a<<b", lua: "bit32.lshift(a, b)" },
+    { input: "a<<b", lua: "local ____ = bit32.lshift(a, b)" },
     { input: "a<<=b", lua: "a = bit32.lshift(a, b)" },
-    { input: "a>>b", lua: "bit32.arshift(a, b)" },
+    { input: "a>>b", lua: "local ____ = bit32.arshift(a, b)" },
     { input: "a>>=b", lua: "a = bit32.arshift(a, b)" },
-    { input: "a>>>b", lua: "bit32.rshift(a, b)" },
+    { input: "a>>>b", lua: "local ____ = bit32.rshift(a, b)" },
     { input: "a>>>=b", lua: "a = bit32.rshift(a, b)" },
-=======
-    { input: "~a", lua: "local ____ = bit32.bnot(a);" },
-    { input: "a&b", lua: "local ____ = bit32.band(a, b);" },
-    { input: "a&=b", lua: "a = bit32.band(a, b);" },
-    { input: "a|b", lua: "local ____ = bit32.bor(a, b);" },
-    { input: "a|=b", lua: "a = bit32.bor(a, b);" },
-    { input: "a^b", lua: "local ____ = bit32.bxor(a, b);" },
-    { input: "a^=b", lua: "a = bit32.bxor(a, b);" },
-    { input: "a<<b", lua: "local ____ = bit32.lshift(a, b);" },
-    { input: "a<<=b", lua: "a = bit32.lshift(a, b);" },
-    { input: "a>>b", lua: "local ____ = bit32.arshift(a, b);" },
-    { input: "a>>=b", lua: "a = bit32.arshift(a, b);" },
-    { input: "a>>>b", lua: "local ____ = bit32.rshift(a, b);" },
-    { input: "a>>>=b", lua: "a = bit32.rshift(a, b);" },
->>>>>>> dccea87d
 ])("Bitop [5.2] (%p)", ({ input, lua }) => {
     const options = { luaTarget: LuaTarget.Lua52, luaLibImport: LuaLibImportKind.None };
     expect(util.transpileString(input, options)).toBe(lua);
 });
 
 test.each([
-<<<<<<< HEAD
-    { input: "~a", lua: "~a" },
-    { input: "a&b", lua: "a & b" },
+    { input: "~a", lua: "local ____ = ~a" },
+    { input: "a&b", lua: "local ____ = a & b" },
     { input: "a&=b", lua: "a = a & b" },
-    { input: "a|b", lua: "a | b" },
+    { input: "a|b", lua: "local ____ = a | b" },
     { input: "a|=b", lua: "a = a | b" },
-    { input: "a^b", lua: "a ~ b" },
+    { input: "a^b", lua: "local ____ = a ~ b" },
     { input: "a^=b", lua: "a = a ~ b" },
-    { input: "a<<b", lua: "a << b" },
+    { input: "a<<b", lua: "local ____ = a << b" },
     { input: "a<<=b", lua: "a = a << b" },
-    { input: "a>>>b", lua: "a >> b" },
+    { input: "a>>>b", lua: "local ____ = a >> b" },
     { input: "a>>>=b", lua: "a = a >> b" },
-=======
-    { input: "~a", lua: "local ____ = ~a;" },
-    { input: "a&b", lua: "local ____ = a & b;" },
-    { input: "a&=b", lua: "a = a & b;" },
-    { input: "a|b", lua: "local ____ = a | b;" },
-    { input: "a|=b", lua: "a = a | b;" },
-    { input: "a^b", lua: "local ____ = a ~ b;" },
-    { input: "a^=b", lua: "a = a ~ b;" },
-    { input: "a<<b", lua: "local ____ = a << b;" },
-    { input: "a<<=b", lua: "a = a << b;" },
-    { input: "a>>>b", lua: "local ____ = a >> b;" },
-    { input: "a>>>=b", lua: "a = a >> b;" },
->>>>>>> dccea87d
 ])("Bitop [5.3] (%p)", ({ input, lua }) => {
     const options = { luaTarget: LuaTarget.Lua53, luaLibImport: LuaLibImportKind.None };
     expect(util.transpileString(input, options)).toBe(lua);
@@ -264,19 +208,11 @@
 });
 
 test("Null Expression", () => {
-<<<<<<< HEAD
-    expect(util.transpileString("null")).toBe("nil");
+    expect(util.transpileString("null")).toBe("local ____ = nil");
 });
 
 test("Undefined Expression", () => {
-    expect(util.transpileString("undefined")).toBe("nil");
-=======
-    expect(util.transpileString("null")).toBe("local ____ = nil;");
-});
-
-test("Undefined Expression", () => {
-    expect(util.transpileString("undefined")).toBe("local ____ = nil;");
->>>>>>> dccea87d
+    expect(util.transpileString("undefined")).toBe("local ____ = nil");
 });
 
 test.each([
