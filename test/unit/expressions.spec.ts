--- conflicted
+++ resolved
@@ -415,11 +415,7 @@
         const bar = {};
         ${input};
         return 1;
-<<<<<<< HEAD
-    `.expectToMatchJsResult();
-=======
-    `;
-    expect(util.transpileAndExecute(code)).toBe(1);
+    `.expectToMatchJsResult();
 });
 
 test("binary expression with 'as' type assertion wrapped in parenthesis", () => {
@@ -483,5 +479,4 @@
         return !a && b;`;
 
     expect(util.transpileAndExecute(code)).toBe(false);
->>>>>>> acd036bd
 });