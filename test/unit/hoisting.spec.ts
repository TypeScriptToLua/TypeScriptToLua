import * as ts from "typescript";
import { ReferencedBeforeDeclaration } from "../../src/transformation/utils/errors";
import * as util from "../util";

test.each(["let", "const"])("Let/Const Hoisting (%p)", varType => {
    const code = `
        let bar: string;
        function setBar() { bar = foo; }
        ${varType} foo = "foo";
        setBar();
        return foo;
    `;
    const result = util.transpileAndExecute(code);
    expect(result).toBe("foo");
});

test.each(["let", "const"])("Exported Let/Const Hoisting (%p)", varType => {
    const code = `
        let bar: string;
        function setBar() { bar = foo; }
        export ${varType} foo = "foo";
        setBar();
    `;
    const result = util.transpileExecuteAndReturnExport(code, "foo");
    expect(result).toBe("foo");
});

test("Global Function Hoisting", () => {
    const code = `
        const foo = bar();
        function bar() { return "bar"; }
        return foo;
    `;
    const result = util.transpileAndExecute(code);
    expect(result).toBe("bar");
});

test("Local Function Hoisting", () => {
    const code = `
        export const foo = bar();
        function bar() { return "bar"; }
    `;
    const result = util.transpileExecuteAndReturnExport(code, "foo");
    expect(result).toBe("bar");
});

test("Exported Function Hoisting", () => {
    const code = `
        const foo = bar();
        export function bar() { return "bar"; }
        export const baz = foo;
    `;
    const result = util.transpileExecuteAndReturnExport(code, "baz");
    expect(result).toBe("bar");
});

test("Namespace Function Hoisting", () => {
    const code = `
        let foo: string;
        namespace NS {
            foo = bar();
            function bar() { return "bar"; }
        }
    `;
    const result = util.transpileAndExecute("return foo;", undefined, undefined, code);
    expect(result).toBe("bar");
});

test("Exported Namespace Function Hoisting", () => {
    const code = `
        let foo: string;
        namespace NS {
            foo = bar();
            export function bar() { return "bar"; }
        }
    `;
    const result = util.transpileAndExecute("return foo;", undefined, undefined, code);
    expect(result).toBe("bar");
});

<<<<<<< HEAD
test.each([{ varType: "let", expectResult: "bar" }, { varType: "const", expectResult: "bar" }])(
    "Hoisting in Non-Function Scope (%p)",
    ({ varType, expectResult }) => {
        const code = `
            function foo() {
                ${varType} bar = "bar";
                for (let i = 0; i < 1; ++i) {
                    ${varType} bar = "foo";
                }
                return bar;
            }
            return foo();
        `;
        const result = util.transpileAndExecute(code);
        expect(result).toBe(expectResult);
    }
);
=======
test.each([
    { varType: "var", expectResult: "foo" },
    { varType: "let", expectResult: "bar" },
    { varType: "const", expectResult: "bar" },
])("Hoisting in Non-Function Scope (%p)", ({ varType, expectResult }) => {
    const code = `
        function foo() {
            ${varType} bar = "bar";
            for (let i = 0; i < 1; ++i) {
                ${varType} bar = "foo";
            }
            return bar;
        }
        return foo();
    `;
    const result = util.transpileAndExecute(code);
    expect(result).toBe(expectResult);
});

test.each([
    { initializer: "", expectResult: "foofoo" },
    { initializer: ' = "bar"', expectResult: "barbar" },
])("Var hoisting from child scope (%p)", ({ initializer, expectResult }) => {
    const code = `
        foo = "foo";
        let result: string;
        if (true) {
            var foo${initializer};
            result = foo;
        }
        return foo + result;
    `;
    const result = util.transpileAndExecute(code);
    expect(result).toBe(expectResult);
});
>>>>>>> 3bd4333f

test("Hoisting due to reference from hoisted function", () => {
    const code = `
        const foo = "foo";
        const result = bar();
        function bar() {
            return foo;
        }
        return result;
    `;
    const result = util.transpileAndExecute(code);
    expect(result).toBe("foo");
});

test("Namespace Hoisting", () => {
    const code = `
        function bar() {
            return NS.foo;
        }
        namespace NS {
            export let foo = "foo";
        }
        export const foo = bar();
    `;
    const result = util.transpileExecuteAndReturnExport(code, "foo");
    expect(result).toBe("foo");
});

test("Exported Namespace Hoisting", () => {
    const code = `
        function bar() {
            return NS.foo;
        }
        export namespace NS {
            export let foo = "foo";
        }
        export const foo = bar();
    `;
    const result = util.transpileExecuteAndReturnExport(code, "foo");
    expect(result).toBe("foo");
});

test("Nested Namespace Hoisting", () => {
    const code = `
        export namespace Outer {
            export function bar() {
                return Inner.foo;
            }
            namespace Inner {
                export let foo = "foo";
            }
        }
        export const foo = Outer.bar();
    `;
    const result = util.transpileExecuteAndReturnExport(code, "foo");
    expect(result).toBe("foo");
});

test("Class Hoisting", () => {
    const code = `
        function makeFoo() {
            return new Foo();
        }
        class Foo {
            public bar = "foo";
        }
        export const foo = makeFoo().bar;
    `;
    const result = util.transpileExecuteAndReturnExport(code, "foo");
    expect(result).toBe("foo");
});

test("Enum Hoisting", () => {
    const code = `
        function bar() {
            return E.A;
        }
        enum E {
            A = "foo"
        }
        export const foo = bar();
    `;
    const result = util.transpileExecuteAndReturnExport(code, "foo");
    expect(result).toBe("foo");
});

test.each([
    { code: `foo = "foo"; var foo;`, identifier: "foo" },
    { code: `foo = "foo"; export var foo;`, identifier: "foo" },
    { code: `function setBar() { const bar = foo; } let foo = "foo";`, identifier: "foo" },
    { code: `function setBar() { const bar = foo; } const foo = "foo";`, identifier: "foo" },
    { code: `function setBar() { const bar = foo; } export let foo = "foo";`, identifier: "foo" },
    { code: `function setBar() { const bar = foo; } export const foo = "foo";`, identifier: "foo" },
    { code: `const foo = bar(); function bar() { return "bar"; }`, identifier: "bar" },
    { code: `export const foo = bar(); function bar() { return "bar"; }`, identifier: "bar" },
    { code: `const foo = bar(); export function bar() { return "bar"; }`, identifier: "bar" },
    { code: `function bar() { return NS.foo; } namespace NS { export let foo = "foo"; }`, identifier: "NS" },
    {
        code: `export namespace O { export function f() { return I.foo; } namespace I { export let foo = "foo"; } }`,
        identifier: "I",
    },
    { code: `function makeFoo() { return new Foo(); } class Foo {}`, identifier: "Foo" },
    { code: `function bar() { return E.A; } enum E { A = "foo" }`, identifier: "E" },
    { code: `function setBar() { const bar = { foo }; } let foo = "foo";`, identifier: "foo" },
])("No Hoisting (%p)", ({ code, identifier }) => {
    expect(() => util.transpileString(code, { noHoisting: true })).toThrowExactError(
        ReferencedBeforeDeclaration(ts.createIdentifier(identifier))
    );
});

test("Import hoisting (named)", () => {
    const importCode = `
        const bar = foo;
        import {foo} from "myMod";`;
    const luaHeader = `
        package.loaded["myMod"] = {foo = "foobar"}
        ${util.transpileString(importCode)}`;
    const tsHeader = "declare const bar: any;";
    const code = "return bar;";
    expect(util.transpileAndExecute(code, undefined, luaHeader, tsHeader)).toBe("foobar");
});

test("Import hoisting (namespace)", () => {
    const importCode = `
        const bar = myMod.foo;
        import * as myMod from "myMod";`;
    const luaHeader = `
        package.loaded["myMod"] = {foo = "foobar"}
        ${util.transpileString(importCode)}`;
    const tsHeader = "declare const bar: any;";
    const code = "return bar;";
    expect(util.transpileAndExecute(code, undefined, luaHeader, tsHeader)).toBe("foobar");
});

test("Import hoisting (side-effect)", () => {
    const importCode = `
        const bar = foo;
        import "myMod";`;
    const luaHeader = `
        package.loaded["myMod"] = {_ = (function() foo = "foobar" end)()}
        ${util.transpileString(importCode)}`;
    const tsHeader = "declare const bar: any;";
    const code = "return bar;";
    expect(util.transpileAndExecute(code, undefined, luaHeader, tsHeader)).toBe("foobar");
});

test("Import hoisted before function", () => {
    const importCode = `
        let bar: any;
        import {foo} from "myMod";
        baz();
        function baz() {
            bar = foo;
        }`;
    const luaHeader = `
        package.loaded["myMod"] = {foo = "foobar"}
        ${util.transpileString(importCode)}`;
    const tsHeader = "declare const bar: any;";
    const code = "return bar;";
    expect(util.transpileAndExecute(code, undefined, luaHeader, tsHeader)).toBe("foobar");
});

test("Hoisting Shorthand Property", () => {
    const code = `
        function foo() {
            return { bar }.bar;
        }
        let bar = "foobar";
        return foo();`;
    expect(util.transpileAndExecute(code)).toBe("foobar");
});<|MERGE_RESOLUTION|>--- conflicted
+++ resolved
@@ -78,11 +78,11 @@
     expect(result).toBe("bar");
 });
 
-<<<<<<< HEAD
-test.each([{ varType: "let", expectResult: "bar" }, { varType: "const", expectResult: "bar" }])(
-    "Hoisting in Non-Function Scope (%p)",
-    ({ varType, expectResult }) => {
-        const code = `
+test.each([
+    { varType: "let", expectResult: "bar" },
+    { varType: "const", expectResult: "bar" },
+])("Hoisting in Non-Function Scope (%p)", ({ varType, expectResult }) => {
+    const code = `
             function foo() {
                 ${varType} bar = "bar";
                 for (let i = 0; i < 1; ++i) {
@@ -92,47 +92,9 @@
             }
             return foo();
         `;
-        const result = util.transpileAndExecute(code);
-        expect(result).toBe(expectResult);
-    }
-);
-=======
-test.each([
-    { varType: "var", expectResult: "foo" },
-    { varType: "let", expectResult: "bar" },
-    { varType: "const", expectResult: "bar" },
-])("Hoisting in Non-Function Scope (%p)", ({ varType, expectResult }) => {
-    const code = `
-        function foo() {
-            ${varType} bar = "bar";
-            for (let i = 0; i < 1; ++i) {
-                ${varType} bar = "foo";
-            }
-            return bar;
-        }
-        return foo();
-    `;
     const result = util.transpileAndExecute(code);
     expect(result).toBe(expectResult);
 });
-
-test.each([
-    { initializer: "", expectResult: "foofoo" },
-    { initializer: ' = "bar"', expectResult: "barbar" },
-])("Var hoisting from child scope (%p)", ({ initializer, expectResult }) => {
-    const code = `
-        foo = "foo";
-        let result: string;
-        if (true) {
-            var foo${initializer};
-            result = foo;
-        }
-        return foo + result;
-    `;
-    const result = util.transpileAndExecute(code);
-    expect(result).toBe(expectResult);
-});
->>>>>>> 3bd4333f
 
 test("Hoisting due to reference from hoisted function", () => {
     const code = `
