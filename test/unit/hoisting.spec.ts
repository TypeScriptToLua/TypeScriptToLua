--- conflicted
+++ resolved
@@ -203,28 +203,6 @@
     expect(result).toBe("foo");
 });
 
-<<<<<<< HEAD
-test.each([
-    `function setBar() { const bar = foo; } let foo = "foo";`,
-    `function setBar() { const bar = foo; } const foo = "foo";`,
-    `function setBar() { const bar = foo; } export let foo = "foo";`,
-    `function setBar() { const bar = foo; } export const foo = "foo";`,
-    `const foo = bar(); function bar() { return "bar"; }`,
-    `export const foo = bar(); function bar() { return "bar"; }`,
-    `const foo = bar(); export function bar() { return "bar"; }`,
-    `function bar() { return NS.foo; } namespace NS { export let foo = "foo"; }`,
-    `export namespace O { export function f() { return I.foo; } namespace I { export let foo = "foo"; } }`,
-    `function makeFoo() { return new Foo(); } class Foo {}`,
-    `function bar() { return E.A; } enum E { A = "foo" }`,
-    `function setBar() { const bar = { foo }; } let foo = "foo";`,
-])("No Hoisting (%p)", code => {
-    util.testModule(code)
-        .setOptions({ noHoisting: true })
-        .expectDiagnosticsToMatchSnapshot();
-});
-
-=======
->>>>>>> 50817f8b
 test("Import hoisting (named)", () => {
     util.testBundle`
         export const result = foo;
