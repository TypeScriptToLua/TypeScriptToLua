--- conflicted
+++ resolved
@@ -73,105 +73,6 @@
             return JSONStringify(arrTest);`,
         );
 
-<<<<<<< HEAD
-        // Assert
-        Expect(result).toBe(JSON.stringify(expected));
-    }
-
-    @TestCase([0, 1, 2, 3], [1, 2, 3, 4])
-    @Test("for")
-    public for(inp: number[], expected: number[]): void
-    {
-        const result = util.transpileAndExecute(
-            `let arrTest = ${JSON.stringify(inp)};
-            for (let i = 0; i < arrTest.length; ++i) {
-                arrTest[i] = arrTest[i] + 1;
-            }
-            return JSONStringify(arrTest);`
-        );
-        // Assert
-        Expect(result).toBe(JSON.stringify(expected));
-    }
-
-    @TestCase([0, 1, 2, 3], [1, 2, 3, 4])
-    @Test("for with less-equal")
-    public forLessEqual(inp: number[], expected: number[]): void
-    {
-        const result = util.transpileAndExecute(
-            `let arrTest = ${JSON.stringify(inp)};
-            const stop = arrTest.length - 1;
-            for (let i = 0; i <= stop; ++i) {
-                arrTest[i] = arrTest[i] + 1;
-            }
-            return JSONStringify(arrTest);`
-        );
-        // Assert
-        Expect(result).toBe(JSON.stringify(expected));
-    }
-
-    @TestCase([0, 1, 2, 3], [1, 2, 3, 4])
-    @Test("for reverse")
-    public forReverse(inp: number[], expected: number[]): void
-    {
-        const result = util.transpileAndExecute(
-            `let arrTest = ${JSON.stringify(inp)};
-            for (let i = arrTest.length - 1; i > -1; --i) {
-                arrTest[i] = arrTest[i] + 1;
-            }
-            return JSONStringify(arrTest);`
-        );
-        // Assert
-        Expect(result).toBe(JSON.stringify(expected));
-    }
-
-    @TestCase([0, 1, 2, 3], [1, 2, 3, 4])
-    @Test("for reverse greater-equal")
-    public forReverseGreaterEqual(inp: number[], expected: number[]): void
-    {
-        const result = util.transpileAndExecute(
-            `let arrTest = ${JSON.stringify(inp)};
-            for (let i = arrTest.length - 1; i >= 0; --i) {
-                arrTest[i] = arrTest[i] + 1;
-            }
-            return JSONStringify(arrTest);`
-        );
-        // Assert
-        Expect(result).toBe(JSON.stringify(expected));
-    }
-
-    @TestCase([0, 1, 2, 3], [1, 1, 3, 3])
-    @Test("for modify incrementor")
-    public forModifyIncrementor(inp: number[], expected: number[]): void
-    {
-        const result = util.transpileAndExecute(
-            `let arrTest = ${JSON.stringify(inp)};
-            for (let i = 0; i < arrTest.length; ++i) {
-                arrTest[i] = arrTest[i] + 1;
-                ++i;
-            }
-            return JSONStringify(arrTest);`
-        );
-        // Assert
-        Expect(result).toBe(JSON.stringify(expected));
-    }
-
-    @Test("for scope")
-    public forScope(): void
-    {
-        const result = util.transpileAndExecute(
-            `let i = 37;
-            for (let i = 1; i < 8; i *= 2) {} // Prevent lua numerical for loop from being used
-            return i;`
-        );
-        // Assert
-        Expect(result).toBe(37);
-    }
-
-    @TestCase([0, 1, 2, 3], [1, 2, 3, 4])
-    @Test("for with expression")
-    public forWithExpression(inp: number[], expected: number[]): void
-    {
-=======
         expect(result).toBe(JSON.stringify(expected));
     },
 );
@@ -190,7 +91,6 @@
 test.each([{ inp: [0, 1, 2, 3], expected: [1, 2, 3, 4] }])(
     "for with expression (%p)",
     ({ inp, expected }) => {
->>>>>>> 26cf33c1
         const result = util.transpileAndExecute(
             `let arrTest = ${JSON.stringify(inp)};
             let i: number;
