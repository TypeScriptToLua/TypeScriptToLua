import * as tstl from "../../src";
import { forbiddenForIn, unsupportedForTarget } from "../../src/transformation/utils/diagnostics";
import * as util from "../util";

test("while", () => {
    util.testFunction`
        let arrTest = [0, 1, 2, 3];
        let i = 0;
        while (i < arrTest.length) {
            arrTest[i] = arrTest[i] + 1;
            i++;
        }
        return arrTest;
    `.expectToMatchJsResult();
});

test("while with continue", () => {
    util.testFunction`
        let arrTest = [0, 1, 2, 3, 4];
        let i = 0;
        while (i < arrTest.length) {
            if (i % 2 == 0) {
                i++;
                continue;
            }
            let j = 2;
            while (j > 0) {
                if (j == 2) {
                    j--
                    continue;
                }
                arrTest[i] = j;
                j--;
            }

            i++;
        }
        return arrTest;
    `.expectToMatchJsResult();
});

test("dowhile with continue", () => {
    util.testFunction`
        let arrTest = [0, 1, 2, 3, 4];
        let i = 0;
        do {
            if (i % 2 == 0) {
                i++;
                continue;
            }
            let j = 2;
            do {
                if (j == 2) {
                    j--
                    continue;
                }
                arrTest[i] = j;
                j--;
            } while (j > 0)

            i++;
        } while (i < arrTest.length)
        return arrTest;
    `.expectToMatchJsResult();
});

test("for", () => {
    util.testFunction`
        let arrTest = [0, 1, 2, 3];
        for (let i = 0; i < arrTest.length; ++i) {
            arrTest[i] = arrTest[i] + 1;
        }
        return arrTest;
    `.expectToMatchJsResult();
});

test("for with expression", () => {
    util.testFunction`
        let arrTest = [0, 1, 2, 3];
        let i: number;
        for (i = 0 * 1; i < arrTest.length; ++i) {
            arrTest[i] = arrTest[i] + 1;
        }
        return arrTest;
    `.expectToMatchJsResult();
});

test("for with continue", () => {
    util.testFunction`
        let arrTest = [0, 1, 2, 3, 4];
        for (let i = 0; i < arrTest.length; i++) {
            if (i % 2 == 0) {
                continue;
            }

            for (let j = 0; j < 2; j++) {
                if (j == 1) {
                    continue;
                }
                arrTest[i] = j;
            }
        }
        return arrTest;
    `.expectToMatchJsResult();
});

test("forMirror", () => {
    util.testFunction`
        let arrTest = [0, 1, 2, 3];
        for (let i = 0; arrTest.length > i; i++) {
            arrTest[i] = arrTest[i] + 1;
        }
        return arrTest;
    `.expectToMatchJsResult();
});

test("forBreak", () => {
    util.testFunction`
        let arrTest = [0, 1, 2, 3];
        for (let i = 0; i < arrTest.length; ++i) {
            break;
            arrTest[i] = arrTest[i] + 1;
        }
        return arrTest;
    `.expectToMatchJsResult();
});

test("forNoDeclarations", () => {
    util.testFunction`
        let arrTest = [0, 1, 2, 3];
        let i = 0;
        for (; i < arrTest.length; ++i) {
            arrTest[i] = arrTest[i] + 1;
        }
        return arrTest;
    `.expectToMatchJsResult();
});

test("forNoCondition", () => {
    util.testFunction`
        let arrTest = [0, 1, 2, 3];
        let i = 0;
        for (;; ++i) {
            if (i >= arrTest.length) {
                break;
            }

            arrTest[i] = arrTest[i] + 1;
        }
        return arrTest;
    `.expectToMatchJsResult();
});

test("forNoPostExpression", () => {
    util.testFunction`
        let arrTest = [0, 1, 2, 3];
        let i = 0;
        for (;;) {
            if (i >= arrTest.length) {
                break;
            }

            arrTest[i] = arrTest[i] + 1;

            i++;
        }
        return arrTest;
    `.expectToMatchJsResult();
});

test.each([
    { inp: [0, 1, 2, 3], header: "let i = 0; i < arrTest.length; i++" },
    { inp: [0, 1, 2, 3], header: "let i = 0; i <= arrTest.length - 1; i++" },
    { inp: [0, 1, 2, 3], header: "let i = 0; arrTest.length > i; i++" },
    { inp: [0, 1, 2, 3], header: "let i = 0; arrTest.length - 1 >= i; i++" },
    { inp: [0, 1, 2, 3], header: "let i = 0; i < arrTest.length; i += 2" },
    { inp: [0, 1, 2, 3], header: "let i = arrTest.length - 1; i >= 0; i--" },
    { inp: [0, 1, 2, 3], header: "let i = arrTest.length - 1; i >= 0; i -= 2" },
    { inp: [0, 1, 2, 3], header: "let i = arrTest.length - 1; i > 0; i -= 2" },
])("forheader (%p)", ({ inp, header }) => {
    util.testFunction`
        let arrTest = ${util.formatCode(inp)};
        for (${header}) {
            arrTest[i] = arrTest[i] + 1;
        }
        return arrTest;
    `.expectToMatchJsResult();
});

test("for scope", () => {
    util.testFunction`
        let i = 42;
        for (let i = 0; i < 10; ++i) {}
        return i;
    `.expectToMatchJsResult();
});

test.each([
    {
        inp: { ["test1"]: 0, ["test2"]: 1, ["test3"]: 2 },
        expected: { ["test1"]: 1, ["test2"]: 2, ["test3"]: 3 },
    },
])("forin[Object] (%p)", ({ inp, expected }) => {
    const result = util.transpileAndExecute(
        `let objTest = ${JSON.stringify(inp)};
        for (let key in objTest) {
            objTest[key] = objTest[key] + 1;
        }
        return JSONStringify(objTest);`
    );

    expect(JSON.parse(result)).toEqual(expected);
});

test("forin[Array]", () => {
    util.testFunction`
        const array = [];
        for (const key in array) {}
    `.expectDiagnosticsToMatchSnapshot([forbiddenForIn.code]);
});

test.each([{ inp: { a: 0, b: 1, c: 2, d: 3, e: 4 }, expected: { a: 0, b: 0, c: 2, d: 0, e: 4 } }])(
    "forin with continue (%p)",
    ({ inp, expected }) => {
        const result = util.transpileAndExecute(
            `let obj = ${JSON.stringify(inp)};
            for (let i in obj) {
                if (obj[i] % 2 == 0) {
                    continue;
                }

                obj[i] = 0;
            }
            return JSONStringify(obj);`
        );

        expect(result).toBe(JSON.stringify(expected));
    }
);

test.each([{ inp: [0, 1, 2], expected: [1, 2, 3] }])("forof (%p)", ({ inp, expected }) => {
    const result = util.transpileAndExecute(
        `let objTest = ${JSON.stringify(inp)};
        let arrResultTest = [];
        for (let value of objTest) {
            arrResultTest.push(value + 1)
        }
        return JSONStringify(arrResultTest);`
    );

    expect(result).toBe(JSON.stringify(expected));
});

test("Tuple loop", () => {
    util.testFunction`
        const tuple: [number, number, number] = [3,5,1];
        let count = 0;
        for (const value of tuple) { count += value; }
        return count;
    `.expectToMatchJsResult();
});

test("forof existing variable", () => {
    util.testFunction`
        let objTest = [0, 1, 2];
        let arrResultTest = [];
        let value: number;
        for (value of objTest) {
            arrResultTest.push(value + 1)
        }
        return arrResultTest;
    `.expectToMatchJsResult();
});

test("forof destructing", () => {
    const input = [
        [1, 2],
        [2, 3],
        [3, 4],
    ];

    util.testFunction`
        let objTest = ${util.formatCode(input)};
        let arrResultTest = [];
        for (let [a,b] of objTest) {
            arrResultTest.push(a + b)
        }
        return arrResultTest;
    `.expectToMatchJsResult();
});

test("forof destructing with existing variables", () => {
    const input = [
        [1, 2],
        [2, 3],
        [3, 4],
    ];

    util.testFunction`
        let objTest = ${util.formatCode(input)};
        let arrResultTest = [];
        let a: number;
        let b: number;
        for ([a,b] of objTest) {
            arrResultTest.push(a + b)
        }
        return arrResultTest;
    `.expectToMatchJsResult();
});

test("forof with continue", () => {
    util.testFunction`
        let testArr = [0, 1, 2, 3, 4];
        let a = 0;
        for (let i of testArr) {
            if (i % 2 == 0) {
                a++;
                continue;
            }

            for (let j of [0, 1]) {
                if (j == 1) {
                    continue;
                }
                testArr[a] = j;
            }
            a++;
        }
        return testArr;
    `.expectToMatchJsResult();
});

test("forof with iterator", () => {
    util.testFunction`
        const arr = ["a", "b", "c"];
        function iter(): IterableIterator<string> {
            let i = 0;
            return {
                [Symbol.iterator]() { return this; },
                next() { return {value: arr[i], done: i++ >= arr.length} },
            }
        }
        let result = "";
        for (let e of iter()) {
            result += e;
        }
        return result;
    `.expectToMatchJsResult();
});

test("forof with iterator and existing variable", () => {
    util.testFunction`
        const arr = ["a", "b", "c"];
        function iter(): IterableIterator<string> {
            let i = 0;
            return {
                [Symbol.iterator]() { return this; },
                next() { return {value: arr[i], done: i++ >= arr.length} },
            }
        }
        let result = "";
        let e: string;
        for (e of iter()) {
            result += e;
        }
        return result;
    `.expectToMatchJsResult();
});

test("forof destructuring with iterator", () => {
    util.testFunction`
        const arr = ["a", "b", "c"];
        function iter(): IterableIterator<[string, string]> {
            let i = 0;
            return {
                [Symbol.iterator]() { return this; },
                next() { return {value: [i.toString(), arr[i]], done: i++ >= arr.length} },
            }
        }
        let result = "";
        for (let [a, b] of iter()) {
            result += a + b;
        }
        return result;
    `.expectToMatchJsResult();
});

test("forof destructuring with iterator and existing variables", () => {
    util.testFunction`
        const arr = ["a", "b", "c"];
        function iter(): IterableIterator<[string, string]> {
            let i = 0;
            return {
                [Symbol.iterator]() { return this; },
                next() { return {value: [i.toString(), arr[i]], done: i++ >= arr.length} },
            }
        }
        let result = "";
        let a: string;
        let b: string;
        for ([a, b] of iter()) {
            result += a + b;
        }
        return result;
    `.expectToMatchJsResult();
});

test("forof array which modifies length", () => {
    util.testFunction`
        const arr = ["a", "b", "c"];
        let result = "";
        for (const v of arr) {
            if (v === "a") {
                arr.push("d");
            }
            result += v;
        }
        return result;
    `.expectToMatchJsResult();
});

test("forof nested destructuring", () => {
    util.testFunction`
        let result = 0;
        for (const [[x]] of [[[1]]]) {
            result = x;
        }
        return result;
    `.expectToMatchJsResult();
});

test("forof with array typed as iterable", () => {
    util.testFunction`
        function foo(): Iterable<string> {
            return ["A", "B", "C"];
        }
        let result = "";
        for (const x of foo()) {
            result += x;
        }
        return result;
    `.expectToMatchJsResult();
});

describe("for...of empty destructuring", () => {
    const declareTests = (destructuringPrefix: string) => {
        test("array", () => {
            const code = `
                const arr = [["a"], ["b"], ["c"]];
                let i = 0;
                for (${destructuringPrefix}[] of arr) {
                    ++i;
                }
                return i;
            `;
            expect(util.transpileAndExecute(code)).toBe(3);
        });

        test("iterable", () => {
            const code = `
                const iter: Iterable<string[]> = [["a"], ["b"], ["c"]];
                let i = 0;
                for (${destructuringPrefix}[] of iter) {
                    ++i;
                }
                return i;
            `;
            expect(util.transpileAndExecute(code)).toBe(3);
        });

        test("luaIterator", () => {
            const code = `
                const arr = [["a"], ["b"], ["c"]];
                /** @luaIterator */
                interface Iter extends Iterable<string[]> {}
                function luaIter(): Iter {
                    let it = 0;
                    return (() => arr[it++]) as any;
                }
                let i = 0;
                for (${destructuringPrefix}[] of luaIter()) {
                    ++i;
                }
                return i;
            `;
            expect(util.transpileAndExecute(code)).toBe(3);
        });

        test("luaIterator+tupleReturn", () => {
            const code = `
                const arr = [["a", "b"], ["c", "d"], ["e", "f"]];
                /**
                 * @luaIterator
                 * @tupleReturn
                 */
                interface Iter extends Iterable<[string, string]> {}
                function luaIter(): Iter {
                    let it = 0;
                    /** @tupleReturn */
                    function iter() {
                        const e = arr[it++];
                        if (e) {
                            return e;
                        }
                    }
                    return iter as any;
                }
                let i = 0;
                for (${destructuringPrefix}[] of luaIter()) {
                    ++i;
                }
                return i;
            `;
            expect(util.transpileAndExecute(code)).toBe(3);
        });
    };

    describe("declaration", () => declareTests("const "));
    describe("assignment", () => declareTests(""));
});

<<<<<<< HEAD
test.each([
    "while (a < b) { i++; continue; }",
    "do { i++; continue; } while (a < b)",
    "for (let i = 0; i < 3; i++) { continue; }",
    "for (let a in b) { continue; }",
    "for (let a of b) { continue; }",
])("loop continue in different lua versions (%p)", loop => {
    const lua51 = { luaTarget: tstl.LuaTarget.Lua51 };
    const lua52 = { luaTarget: tstl.LuaTarget.Lua52 };
    const lua53 = { luaTarget: tstl.LuaTarget.Lua53 };
    const luajit = { luaTarget: tstl.LuaTarget.LuaJIT };

    expect(() => util.transpileString(loop, lua51)).toThrowExactError(
        UnsupportedForTarget("Continue statement", tstl.LuaTarget.Lua51, ts.createContinue())
    );
    expect(util.transpileString(loop, lua52)).toMatch("::__continue2::");
    expect(util.transpileString(loop, lua53)).toMatch("::__continue2::");
    expect(util.transpileString(loop, luajit)).toMatch("::__continue2::");
});
=======
for (const testCase of [
    "while (false) { continue; }",
    "do { continue; } while (false)",
    "for (;;) { continue; }",
    "for (const a in {}) { continue; }",
    "for (const a of []) { continue; }",
]) {
    const expectContinueGotoLabel: util.TapCallback = builder =>
        expect(builder.getMainLuaCodeChunk()).toMatch("::__continue2::");

    util.testEachVersion(`loop continue (${testCase})`, () => util.testModule(testCase), {
        [tstl.LuaTarget.Lua51]: builder => builder.expectDiagnosticsToMatchSnapshot([unsupportedForTarget.code]),
        [tstl.LuaTarget.Lua52]: expectContinueGotoLabel,
        [tstl.LuaTarget.Lua53]: expectContinueGotoLabel,
        [tstl.LuaTarget.LuaJIT]: expectContinueGotoLabel,
    });
}
>>>>>>> 3ad73bbf

test("do...while", () => {
    util.testFunction`
        let result = 0;
        do {
            ++result;
        } while (result < 2);
        return result;
    `.expectToMatchJsResult();
});

test("do...while scoping", () => {
    util.testFunction`
        let x = 0;
        let result = 0;
        do {
            let x = 1;
            ++result;
        } while (x === 0 && result < 2);
        return result;
    `.expectToMatchJsResult();
});

test("do...while double-negation", () => {
    const builder = util.testFunction`
        let result = 0;
        do {
            ++result;
        } while (!(result >= 2));
        return result;
    `.expectToMatchJsResult();

    expect(builder.getMainLuaCodeChunk()).not.toMatch("not");
});

test("for...in with pre-defined variable", () => {
    util.testFunction`
        const obj = { x: "y", foo: "bar" };

        let x = "";
        let result = [];
        for (x in obj) {
            result.push(x);
        }
        return result;
    `.expectToMatchJsResult();
});

test("for...in with pre-defined variable keeps last value", () => {
    util.testFunction`
        const obj = { x: "y", foo: "bar" };

        let x = "";
        for (x in obj) {
        }
        return x;
    `.expectToMatchJsResult();
});<|MERGE_RESOLUTION|>--- conflicted
+++ resolved
@@ -519,27 +519,6 @@
     describe("assignment", () => declareTests(""));
 });
 
-<<<<<<< HEAD
-test.each([
-    "while (a < b) { i++; continue; }",
-    "do { i++; continue; } while (a < b)",
-    "for (let i = 0; i < 3; i++) { continue; }",
-    "for (let a in b) { continue; }",
-    "for (let a of b) { continue; }",
-])("loop continue in different lua versions (%p)", loop => {
-    const lua51 = { luaTarget: tstl.LuaTarget.Lua51 };
-    const lua52 = { luaTarget: tstl.LuaTarget.Lua52 };
-    const lua53 = { luaTarget: tstl.LuaTarget.Lua53 };
-    const luajit = { luaTarget: tstl.LuaTarget.LuaJIT };
-
-    expect(() => util.transpileString(loop, lua51)).toThrowExactError(
-        UnsupportedForTarget("Continue statement", tstl.LuaTarget.Lua51, ts.createContinue())
-    );
-    expect(util.transpileString(loop, lua52)).toMatch("::__continue2::");
-    expect(util.transpileString(loop, lua53)).toMatch("::__continue2::");
-    expect(util.transpileString(loop, luajit)).toMatch("::__continue2::");
-});
-=======
 for (const testCase of [
     "while (false) { continue; }",
     "do { continue; } while (false)",
@@ -557,7 +536,6 @@
         [tstl.LuaTarget.LuaJIT]: expectContinueGotoLabel,
     });
 }
->>>>>>> 3ad73bbf
 
 test("do...while", () => {
     util.testFunction`
