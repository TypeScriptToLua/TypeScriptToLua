import * as tstl from "../../src";
<<<<<<< HEAD
=======
import { ForbiddenForIn, UnsupportedForTarget } from "../../src/transformation/utils/errors";
>>>>>>> 50817f8b
import * as util from "../util";

test("while", () => {
    util.testFunction`
        let arrTest = [0, 1, 2, 3];
        let i = 0;
        while (i < arrTest.length) {
            arrTest[i] = arrTest[i] + 1;
            i++;
        }
        return arrTest;
    `.expectToMatchJsResult();
});

test("while with continue", () => {
    util.testFunction`
        let arrTest = [0, 1, 2, 3, 4];
        let i = 0;
        while (i < arrTest.length) {
            if (i % 2 == 0) {
                i++;
                continue;
            }
            let j = 2;
            while (j > 0) {
                if (j == 2) {
                    j--
                    continue;
                }
                arrTest[i] = j;
                j--;
            }

            i++;
        }
        return arrTest;
    `.expectToMatchJsResult();
});

test("dowhile with continue", () => {
    util.testFunction`
        let arrTest = [0, 1, 2, 3, 4];
        let i = 0;
        do {
            if (i % 2 == 0) {
                i++;
                continue;
            }
            let j = 2;
            do {
                if (j == 2) {
                    j--
                    continue;
                }
                arrTest[i] = j;
                j--;
            } while (j > 0)

            i++;
        } while (i < arrTest.length)
        return arrTest;
    `.expectToMatchJsResult();
});

test("for", () => {
    util.testFunction`
        let arrTest = [0, 1, 2, 3];
        for (let i = 0; i < arrTest.length; ++i) {
            arrTest[i] = arrTest[i] + 1;
        }
        return arrTest;
    `.expectToMatchJsResult();
});

test("for with expression", () => {
    util.testFunction`
        let arrTest = [0, 1, 2, 3];
        let i: number;
        for (i = 0 * 1; i < arrTest.length; ++i) {
            arrTest[i] = arrTest[i] + 1;
        }
        return arrTest;
    `.expectToMatchJsResult();
});

test("for with continue", () => {
    util.testFunction`
        let arrTest = [0, 1, 2, 3, 4];
        for (let i = 0; i < arrTest.length; i++) {
            if (i % 2 == 0) {
                continue;
            }

            for (let j = 0; j < 2; j++) {
                if (j == 1) {
                    continue;
                }
                arrTest[i] = j;
            }
        }
        return arrTest;
    `.expectToMatchJsResult();
});

test("forMirror", () => {
    util.testFunction`
        let arrTest = [0, 1, 2, 3];
        for (let i = 0; arrTest.length > i; i++) {
            arrTest[i] = arrTest[i] + 1;
        }
        return arrTest;
    `.expectToMatchJsResult();
});

test("forBreak", () => {
    util.testFunction`
        let arrTest = [0, 1, 2, 3];
        for (let i = 0; i < arrTest.length; ++i) {
            break;
            arrTest[i] = arrTest[i] + 1;
        }
        return arrTest;
    `.expectToMatchJsResult();
});

test("forNoDeclarations", () => {
    util.testFunction`
        let arrTest = [0, 1, 2, 3];
        let i = 0;
        for (; i < arrTest.length; ++i) {
            arrTest[i] = arrTest[i] + 1;
        }
        return arrTest;
    `.expectToMatchJsResult();
});

test("forNoCondition", () => {
    util.testFunction`
        let arrTest = [0, 1, 2, 3];
        let i = 0;
        for (;; ++i) {
            if (i >= arrTest.length) {
                break;
            }

            arrTest[i] = arrTest[i] + 1;
        }
        return arrTest;
    `.expectToMatchJsResult();
});

test("forNoPostExpression", () => {
    util.testFunction`
        let arrTest = [0, 1, 2, 3];
        let i = 0;
        for (;;) {
            if (i >= arrTest.length) {
                break;
            }

            arrTest[i] = arrTest[i] + 1;

            i++;
        }
        return arrTest;
    `.expectToMatchJsResult();
});

test.each([
    { inp: [0, 1, 2, 3], header: "let i = 0; i < arrTest.length; i++" },
    { inp: [0, 1, 2, 3], header: "let i = 0; i <= arrTest.length - 1; i++" },
    { inp: [0, 1, 2, 3], header: "let i = 0; arrTest.length > i; i++" },
    { inp: [0, 1, 2, 3], header: "let i = 0; arrTest.length - 1 >= i; i++" },
    { inp: [0, 1, 2, 3], header: "let i = 0; i < arrTest.length; i += 2" },
    { inp: [0, 1, 2, 3], header: "let i = arrTest.length - 1; i >= 0; i--" },
    { inp: [0, 1, 2, 3], header: "let i = arrTest.length - 1; i >= 0; i -= 2" },
    { inp: [0, 1, 2, 3], header: "let i = arrTest.length - 1; i > 0; i -= 2" },
])("forheader (%p)", ({ inp, header }) => {
    util.testFunction`
        let arrTest = ${util.formatCode(inp)};
        for (${header}) {
            arrTest[i] = arrTest[i] + 1;
        }
        return arrTest;
    `.expectToMatchJsResult();
});

test("for scope", () => {
    util.testFunction`
        let i = 42;
        for (let i = 0; i < 10; ++i) {}
        return i;
    `.expectToMatchJsResult();
});

test.each([
    {
        inp: { ["test1"]: 0, ["test2"]: 1, ["test3"]: 2 },
        expected: { ["test1"]: 1, ["test2"]: 2, ["test3"]: 3 },
    },
])("forin[Object] (%p)", ({ inp, expected }) => {
    const result = util.transpileAndExecute(
        `let objTest = ${JSON.stringify(inp)};
        for (let key in objTest) {
            objTest[key] = objTest[key] + 1;
        }
        return JSONStringify(objTest);`
    );

    expect(JSON.parse(result)).toEqual(expected);
});

test("forin[Array]", () => {
    util.testFunction`
        const array = [];
        for (const key in array) {}
    `.expectDiagnosticsToMatchSnapshot();
});

test.each([{ inp: { a: 0, b: 1, c: 2, d: 3, e: 4 }, expected: { a: 0, b: 0, c: 2, d: 0, e: 4 } }])(
    "forin with continue (%p)",
    ({ inp, expected }) => {
        const result = util.transpileAndExecute(
            `let obj = ${JSON.stringify(inp)};
            for (let i in obj) {
                if (obj[i] % 2 == 0) {
                    continue;
                }

                obj[i] = 0;
            }
            return JSONStringify(obj);`
        );

        expect(result).toBe(JSON.stringify(expected));
    }
);

test.each([{ inp: [0, 1, 2], expected: [1, 2, 3] }])("forof (%p)", ({ inp, expected }) => {
    const result = util.transpileAndExecute(
        `let objTest = ${JSON.stringify(inp)};
        let arrResultTest = [];
        for (let value of objTest) {
            arrResultTest.push(value + 1)
        }
        return JSONStringify(arrResultTest);`
    );

    expect(result).toBe(JSON.stringify(expected));
});

test("Tuple loop", () => {
    util.testFunction`
        const tuple: [number, number, number] = [3,5,1];
        let count = 0;
        for (const value of tuple) { count += value; }
        return count;
    `.expectToMatchJsResult();
});

test("forof existing variable", () => {
    util.testFunction`
        let objTest = [0, 1, 2];
        let arrResultTest = [];
        let value: number;
        for (value of objTest) {
            arrResultTest.push(value + 1)
        }
        return arrResultTest;
    `.expectToMatchJsResult();
});

test("forof destructing", () => {
    const input = [
        [1, 2],
        [2, 3],
        [3, 4],
    ];

    util.testFunction`
        let objTest = ${util.formatCode(input)};
        let arrResultTest = [];
        for (let [a,b] of objTest) {
            arrResultTest.push(a + b)
        }
        return arrResultTest;
    `.expectToMatchJsResult();
});

test("forof destructing with existing variables", () => {
    const input = [
        [1, 2],
        [2, 3],
        [3, 4],
    ];

    util.testFunction`
        let objTest = ${util.formatCode(input)};
        let arrResultTest = [];
        let a: number;
        let b: number;
        for ([a,b] of objTest) {
            arrResultTest.push(a + b)
        }
        return arrResultTest;
    `.expectToMatchJsResult();
});

test("forof with continue", () => {
    util.testFunction`
        let testArr = [0, 1, 2, 3, 4];
        let a = 0;
        for (let i of testArr) {
            if (i % 2 == 0) {
                a++;
                continue;
            }

            for (let j of [0, 1]) {
                if (j == 1) {
                    continue;
                }
                testArr[a] = j;
            }
            a++;
        }
        return testArr;
    `.expectToMatchJsResult();
});

test("forof with iterator", () => {
    util.testFunction`
        const arr = ["a", "b", "c"];
        function iter(): IterableIterator<string> {
            let i = 0;
            return {
                [Symbol.iterator]() { return this; },
                next() { return {value: arr[i], done: i++ >= arr.length} },
            }
        }
        let result = "";
        for (let e of iter()) {
            result += e;
        }
        return result;
    `.expectToMatchJsResult();
});

test("forof with iterator and existing variable", () => {
    util.testFunction`
        const arr = ["a", "b", "c"];
        function iter(): IterableIterator<string> {
            let i = 0;
            return {
                [Symbol.iterator]() { return this; },
                next() { return {value: arr[i], done: i++ >= arr.length} },
            }
        }
        let result = "";
        let e: string;
        for (e of iter()) {
            result += e;
        }
        return result;
    `.expectToMatchJsResult();
});

test("forof destructuring with iterator", () => {
    util.testFunction`
        const arr = ["a", "b", "c"];
        function iter(): IterableIterator<[string, string]> {
            let i = 0;
            return {
                [Symbol.iterator]() { return this; },
                next() { return {value: [i.toString(), arr[i]], done: i++ >= arr.length} },
            }
        }
        let result = "";
        for (let [a, b] of iter()) {
            result += a + b;
        }
        return result;
    `.expectToMatchJsResult();
});

test("forof destructuring with iterator and existing variables", () => {
    util.testFunction`
        const arr = ["a", "b", "c"];
        function iter(): IterableIterator<[string, string]> {
            let i = 0;
            return {
                [Symbol.iterator]() { return this; },
                next() { return {value: [i.toString(), arr[i]], done: i++ >= arr.length} },
            }
        }
        let result = "";
        let a: string;
        let b: string;
        for ([a, b] of iter()) {
            result += a + b;
        }
        return result;
    `.expectToMatchJsResult();
});

test("forof array which modifies length", () => {
    util.testFunction`
        const arr = ["a", "b", "c"];
        let result = "";
        for (const v of arr) {
            if (v === "a") {
                arr.push("d");
            }
            result += v;
        }
        return result;
    `.expectToMatchJsResult();
});

<<<<<<< HEAD
test.each([
    { initializer: "const {a, b}", vars: "" },
    { initializer: "const {a: x, b: y}", vars: "" },
    { initializer: "{a, b}", vars: "let a: string, b: string;" },
    { initializer: "{a: c, b: d}", vars: "let c: string, d: string;" },
])("forof object destructuring (%p)", ({ initializer, vars }) => {
    util.testModule`
        declare const arr: {a: string, b: string}[];
        ${vars}
        for (${initializer} of arr) {}
    `.expectDiagnosticsToMatchSnapshot();
});

=======
>>>>>>> 50817f8b
test("forof nested destructuring", () => {
    util.testFunction`
        let result = 0;
        for (const [[x]] of [[[1]]]) {
            result = x;
        }
        return result;
    `.expectToMatchJsResult();
});

test("forof with array typed as iterable", () => {
    util.testFunction`
        function foo(): Iterable<string> {
            return ["A", "B", "C"];
        }
        let result = "";
        for (const x of foo()) {
            result += x;
        }
        return result;
    `.expectToMatchJsResult();
});

describe("for...of empty destructuring", () => {
    const declareTests = (destructuringPrefix: string) => {
        test("array", () => {
            const code = `
                const arr = [["a"], ["b"], ["c"]];
                let i = 0;
                for (${destructuringPrefix}[] of arr) {
                    ++i;
                }
                return i;
            `;
            expect(util.transpileAndExecute(code)).toBe(3);
        });

        test("iterable", () => {
            const code = `
                const iter: Iterable<string[]> = [["a"], ["b"], ["c"]];
                let i = 0;
                for (${destructuringPrefix}[] of iter) {
                    ++i;
                }
                return i;
            `;
            expect(util.transpileAndExecute(code)).toBe(3);
        });

        test("luaIterator", () => {
            const code = `
                const arr = [["a"], ["b"], ["c"]];
                /** @luaIterator */
                interface Iter extends Iterable<string[]> {}
                function luaIter(): Iter {
                    let it = 0;
                    return (() => arr[it++]) as any;
                }
                let i = 0;
                for (${destructuringPrefix}[] of luaIter()) {
                    ++i;
                }
                return i;
            `;
            expect(util.transpileAndExecute(code)).toBe(3);
        });

        test("luaIterator+tupleReturn", () => {
            const code = `
                const arr = [["a", "b"], ["c", "d"], ["e", "f"]];
                /**
                 * @luaIterator
                 * @tupleReturn
                 */
                interface Iter extends Iterable<[string, string]> {}
                function luaIter(): Iter {
                    let it = 0;
                    /** @tupleReturn */
                    function iter() {
                        const e = arr[it++];
                        if (e) {
                            return e;
                        }
                    }
                    return iter as any;
                }
                let i = 0;
                for (${destructuringPrefix}[] of luaIter()) {
                    ++i;
                }
                return i;
            `;
            expect(util.transpileAndExecute(code)).toBe(3);
        });
    };

    describe("declaration", () => declareTests("const "));
    describe("assignment", () => declareTests(""));
});

for (const testCase of [
    "while (false) { continue; }",
    "do { continue; } while (false)",
    "for (;;) { continue; }",
    "for (const a in {}) { continue; }",
    "for (const a of []) { continue; }",
]) {
    const expectContinueGotoLabel: util.TapCallback = builder =>
        expect(builder.getMainLuaCodeChunk()).toMatch("::__continue2::");

    util.testEachVersion(`loop continue (${testCase})`, () => util.testModule(testCase), {
        [tstl.LuaTarget.Lua51]: builder => builder.expectDiagnosticsToMatchSnapshot(),
        [tstl.LuaTarget.Lua52]: expectContinueGotoLabel,
        [tstl.LuaTarget.Lua53]: expectContinueGotoLabel,
        [tstl.LuaTarget.LuaJIT]: expectContinueGotoLabel,
    });
}

test("do...while", () => {
    util.testFunction`
        let result = 0;
        do {
            ++result;
        } while (result < 2);
        return result;
    `.expectToMatchJsResult();
});

test("do...while scoping", () => {
    util.testFunction`
        let x = 0;
        let result = 0;
        do {
            let x = 1;
            ++result;
        } while (x === 0 && result < 2);
        return result;
    `.expectToMatchJsResult();
});

test("do...while double-negation", () => {
    const builder = util.testFunction`
        let result = 0;
        do {
            ++result;
        } while (!(result >= 2));
        return result;
    `.expectToMatchJsResult();

    expect(builder.getMainLuaCodeChunk()).not.toMatch("not");
});

test("for...in with pre-defined variable", () => {
    util.testFunction`
        const obj = { x: "y", foo: "bar" };

        let x = "";
        let result = [];
        for (x in obj) {
            result.push(x);
        }
        return result;
    `.expectToMatchJsResult();
});

test("for...in with pre-defined variable keeps last value", () => {
    util.testFunction`
        const obj = { x: "y", foo: "bar" };

        let x = "";
        for (x in obj) {
        }
        return x;
    `.expectToMatchJsResult();
});<|MERGE_RESOLUTION|>--- conflicted
+++ resolved
@@ -1,8 +1,4 @@
 import * as tstl from "../../src";
-<<<<<<< HEAD
-=======
-import { ForbiddenForIn, UnsupportedForTarget } from "../../src/transformation/utils/errors";
->>>>>>> 50817f8b
 import * as util from "../util";
 
 test("while", () => {
@@ -422,22 +418,6 @@
     `.expectToMatchJsResult();
 });
 
-<<<<<<< HEAD
-test.each([
-    { initializer: "const {a, b}", vars: "" },
-    { initializer: "const {a: x, b: y}", vars: "" },
-    { initializer: "{a, b}", vars: "let a: string, b: string;" },
-    { initializer: "{a: c, b: d}", vars: "let c: string, d: string;" },
-])("forof object destructuring (%p)", ({ initializer, vars }) => {
-    util.testModule`
-        declare const arr: {a: string, b: string}[];
-        ${vars}
-        for (${initializer} of arr) {}
-    `.expectDiagnosticsToMatchSnapshot();
-});
-
-=======
->>>>>>> 50817f8b
 test("forof nested destructuring", () => {
     util.testFunction`
         let result = 0;
