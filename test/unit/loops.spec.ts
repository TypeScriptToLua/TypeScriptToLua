import * as ts from "typescript";
import * as tstl from "../../src";
import { TSTLErrors } from "../../src/TSTLErrors";
import * as util from "../util";

test.each([{ inp: [0, 1, 2, 3], expected: [1, 2, 3, 4] }])("while (%p)", ({ inp, expected }) => {
    const result = util.transpileAndExecute(
        `let arrTest = ${JSON.stringify(inp)};
        let i = 0;
        while (i < arrTest.length) {
            arrTest[i] = arrTest[i] + 1;
            i++;
        }
        return JSONStringify(arrTest);`,
    );

    expect(result).toBe(JSON.stringify(expected));
});

test.each([{ inp: [0, 1, 2, 3, 4], expected: [0, 1, 2, 1, 4] }])(
    "while with continue (%p)",
    ({ inp, expected }) => {
        const result = util.transpileAndExecute(
            `let arrTest = ${JSON.stringify(inp)};
            let i = 0;
            while (i < arrTest.length) {
                if (i % 2 == 0) {
                    i++;
                    continue;
                }
                let j = 2;
                while (j > 0) {
                    if (j == 2) {
                        j--
                        continue;
                    }
                    arrTest[i] = j;
                    j--;
                }

                i++;
            }
            return JSONStringify(arrTest);`,
        );

        expect(result).toBe(JSON.stringify(expected));
    },
);

test.each([{ inp: [0, 1, 2, 3, 4], expected: [0, 1, 2, 1, 4] }])(
    "dowhile with continue (%p)",
    ({ inp, expected }) => {
        const result = util.transpileAndExecute(
            `let arrTest = ${JSON.stringify(inp)};
            let i = 0;
            do {
                if (i % 2 == 0) {
                    i++;
                    continue;
                }
                let j = 2;
                do {
                    if (j == 2) {
                        j--
                        continue;
                    }
                    arrTest[i] = j;
                    j--;
                } while (j > 0)

                i++;
            } while (i < arrTest.length)
            return JSONStringify(arrTest);`,
        );

        expect(result).toBe(JSON.stringify(expected));
    },
);

test.each([{ inp: [0, 1, 2, 3], expected: [1, 2, 3, 4] }])("for (%p)", ({ inp, expected }) => {
    const result = util.transpileAndExecute(
        `let arrTest = ${JSON.stringify(inp)};
        for (let i = 0; i < arrTest.length; ++i) {
            arrTest[i] = arrTest[i] + 1;
        }
        return JSONStringify(arrTest);`,
    );
    expect(result).toBe(JSON.stringify(expected));
});

test.each([{ inp: [0, 1, 2, 3], expected: [1, 2, 3, 4] }])(
    "for with expression (%p)",
    ({ inp, expected }) => {
        const result = util.transpileAndExecute(
            `let arrTest = ${JSON.stringify(inp)};
            let i: number;
            for (i = 0 * 1; i < arrTest.length; ++i) {
                arrTest[i] = arrTest[i] + 1;
            }
            return JSONStringify(arrTest);`,
        );
        expect(result).toBe(JSON.stringify(expected));
    },
);

test.each([{ inp: [0, 1, 2, 3, 4], expected: [0, 0, 2, 0, 4] }])(
    "for with continue (%p)",
    ({ inp, expected }) => {
        const result = util.transpileAndExecute(
            `let arrTest = ${JSON.stringify(inp)};
            for (let i = 0; i < arrTest.length; i++) {
                if (i % 2 == 0) {
                    continue;
                }

                for (let j = 0; j < 2; j++) {
                    if (j == 1) {
                        continue;
                    }
                    arrTest[i] = j;
                }
            }
            return JSONStringify(arrTest);`,
        );

        expect(result).toBe(JSON.stringify(expected));
    },
);

test.each([{ inp: [0, 1, 2, 3], expected: [1, 2, 3, 4] }])(
    "forMirror (%p)",
    ({ inp, expected }) => {
        const result = util.transpileAndExecute(
            `let arrTest = ${JSON.stringify(inp)};
            for (let i = 0; arrTest.length > i; i++) {
                arrTest[i] = arrTest[i] + 1;
            }
            return JSONStringify(arrTest);`,
        );

        expect(result).toBe(JSON.stringify(expected));
    },
);

test.each([{ inp: [0, 1, 2, 3], expected: [0, 1, 2, 3] }])("forBreak (%p)", ({ inp, expected }) => {
    const result = util.transpileAndExecute(
        `let arrTest = ${JSON.stringify(inp)};
        for (let i = 0; i < arrTest.length; ++i) {
            break;
            arrTest[i] = arrTest[i] + 1;
        }
        return JSONStringify(arrTest);`,
    );

    expect(result).toBe(JSON.stringify(expected));
});

test.each([{ inp: [0, 1, 2, 3], expected: [1, 2, 3, 4] }])(
    "forNoDeclarations (%p)",
    ({ inp, expected }) => {
        const result = util.transpileAndExecute(
            `let arrTest = ${JSON.stringify(inp)};
            let i = 0;
            for (; i < arrTest.length; ++i) {
                arrTest[i] = arrTest[i] + 1;
            }
            return JSONStringify(arrTest);`,
        );

        expect(result).toBe(JSON.stringify(expected));
    },
);

test.each([{ inp: [0, 1, 2, 3], expected: [1, 2, 3, 4] }])(
    "forNoCondition (%p)",
    ({ inp, expected }) => {
        const result = util.transpileAndExecute(
            `let arrTest = ${JSON.stringify(inp)};
            let i = 0;
            for (;; ++i) {
                if (i >= arrTest.length) {
                    break;
                }

                arrTest[i] = arrTest[i] + 1;
            }
            return JSONStringify(arrTest);`,
        );

        expect(result).toBe(JSON.stringify(expected));
    },
);

test.each([{ inp: [0, 1, 2, 3], expected: [1, 2, 3, 4] }])(
    "forNoPostExpression (%p)",
    ({ inp, expected }) => {
        const result = util.transpileAndExecute(
            `let arrTest = ${JSON.stringify(inp)};
            let i = 0;
            for (;;) {
                if (i >= arrTest.length) {
                    break;
                }

                arrTest[i] = arrTest[i] + 1;

                i++;
            }
            return JSONStringify(arrTest);`,
        );

        expect(result).toBe(JSON.stringify(expected));
    },
);

test.each([
    { inp: [0, 1, 2, 3], expected: [1, 2, 3, 4], header: "let i = 0; i < arrTest.length; i++" },
    {
        inp: [0, 1, 2, 3],
        expected: [1, 2, 3, 4],
        header: "let i = 0; i <= arrTest.length - 1; i++",
    },
    { inp: [0, 1, 2, 3], expected: [1, 2, 3, 4], header: "let i = 0; arrTest.length > i; i++" },
    {
        inp: [0, 1, 2, 3],
        expected: [1, 2, 3, 4],
        header: "let i = 0; arrTest.length - 1 >= i; i++",
    },
    { inp: [0, 1, 2, 3], expected: [1, 1, 3, 3], header: "let i = 0; i < arrTest.length; i += 2" },
    {
        inp: [0, 1, 2, 3],
        expected: [1, 2, 3, 4],
        header: "let i = arrTest.length - 1; i >= 0; i--",
    },
    {
        inp: [0, 1, 2, 3],
        expected: [0, 2, 2, 4],
        header: "let i = arrTest.length - 1; i >= 0; i -= 2",
    },
    {
        inp: [0, 1, 2, 3],
        expected: [0, 2, 2, 4],
        header: "let i = arrTest.length - 1; i > 0; i -= 2",
    },
])("forheader (%p)", ({ inp, expected, header }) => {
    const result = util.transpileAndExecute(
        `let arrTest = ${JSON.stringify(inp)};
        for (${header}) {
            arrTest[i] = arrTest[i] + 1;
        }
        return JSONStringify(arrTest);`,
    );

    expect(result).toBe(JSON.stringify(expected));
});

test("for scope", () => {
    const code = `
        let i = 42;
        for (let i = 0; i < 10; ++i) {}
        return i;
    `;
    expect(util.transpileAndExecute(code)).toBe(42);
});

test.each([
    {
        inp: { ["test1"]: 0, ["test2"]: 1, ["test3"]: 2 },
        expected: { ["test1"]: 1, ["test2"]: 2, ["test3"]: 3 },
    },
])("forin[Object] (%p)", ({ inp, expected }) => {
    const result = util.transpileAndExecute(
        `let objTest = ${JSON.stringify(inp)};
        for (let key in objTest) {
            objTest[key] = objTest[key] + 1;
        }
        return JSONStringify(objTest);`,
    );

    expect(JSON.parse(result)).toEqual(expected);
});

test.each([{ inp: [1, 2, 3] }])("forin[Array] (%p)", ({ inp }) => {
    expect(() =>
        util.transpileString(
            `let arrTest = ${JSON.stringify(inp)};
            for (let key in arrTest) {
                arrTest[key]++;
            }`,
        ),
    ).toThrowExactError(TSTLErrors.ForbiddenForIn(util.nodeStub));
});

test.each([{ inp: { a: 0, b: 1, c: 2, d: 3, e: 4 }, expected: { a: 0, b: 0, c: 2, d: 0, e: 4 } }])(
    "forin with continue (%p)",
    ({ inp, expected }) => {
        const result = util.transpileAndExecute(
            `let obj = ${JSON.stringify(inp)};
            for (let i in obj) {
                if (obj[i] % 2 == 0) {
                    continue;
                }

                obj[i] = 0;
            }
            return JSONStringify(obj);`,
        );

        expect(result).toBe(JSON.stringify(expected));
    },
);

test.each([{ inp: [0, 1, 2], expected: [1, 2, 3] }])("forof (%p)", ({ inp, expected }) => {
    const result = util.transpileAndExecute(
        `let objTest = ${JSON.stringify(inp)};
        let arrResultTest = [];
        for (let value of objTest) {
            arrResultTest.push(value + 1)
        }
        return JSONStringify(arrResultTest);`,
    );

    expect(result).toBe(JSON.stringify(expected));
});

test.each([{ inp: [0, 1, 2], expected: [1, 2, 3] }])(
    "forof existing variable (%p)",
    ({ inp, expected }) => {
        const result = util.transpileAndExecute(
            `let objTest = ${JSON.stringify(inp)};
            let arrResultTest = [];
            let value: number;
            for (value of objTest) {
                arrResultTest.push(value + 1)
            }
            return JSONStringify(arrResultTest);`,
        );

        expect(result).toBe(JSON.stringify(expected));
    },
);

test.each([{ inp: [[1, 2], [2, 3], [3, 4]], expected: [3, 5, 7] }])(
    "forof destructing (%p)",
    ({ inp, expected }) => {
        const result = util.transpileAndExecute(
            `let objTest = ${JSON.stringify(inp)};
            let arrResultTest = [];
            for (let [a,b] of objTest) {
                arrResultTest.push(a + b)
            }
            return JSONStringify(arrResultTest);`,
        );

        expect(result).toBe(JSON.stringify(expected));
    },
);

test.each([{ inp: [[1, 2], [2, 3], [3, 4]], expected: [3, 5, 7] }])(
    "forof destructing with existing variables (%p)",
    ({ inp, expected }) => {
        const result = util.transpileAndExecute(
            `let objTest = ${JSON.stringify(inp)};
            let arrResultTest = [];
            let a: number;
            let b: number;
            for ([a,b] of objTest) {
                arrResultTest.push(a + b)
            }
            return JSONStringify(arrResultTest);`,
        );

        expect(result).toBe(JSON.stringify(expected));
    },
);

test.each([{ inp: [0, 1, 2, 3, 4], expected: [0, 0, 2, 0, 4] }])(
    "forof with continue (%p)",
    ({ inp, expected }) => {
        const result = util.transpileAndExecute(
            `let testArr = ${JSON.stringify(inp)};
            let a = 0;
            for (let i of testArr) {
                if (i % 2 == 0) {
                    a++;
                    continue;
                }

                for (let j of [0, 1]) {
                    if (j == 1) {
                        continue;
                    }
                    testArr[a] = j;
                }
                a++;
            }
            return JSONStringify(testArr);`,
        );

        expect(result).toBe(JSON.stringify(expected));
    },
);

test("forof with iterator", () => {
    const code = `
        const arr = ["a", "b", "c"];
        function iter(): IterableIterator<string> {
            let i = 0;
            return {
                [Symbol.iterator]() { return this; },
                next() { return {value: arr[i], done: i++ >= arr.length} },
            }
        }
        let result = "";
        for (let e of iter()) {
            result += e;
        }
        return result;
    `;
    const compilerOptions = {
        luaLibImport: tstl.LuaLibImportKind.Require,
        luaTarget: tstl.LuaTarget.Lua53,
        target: ts.ScriptTarget.ES2015,
    };
    const result = util.transpileAndExecute(code, compilerOptions);
    expect(result).toBe("abc");
});

test("forof with iterator and existing variable", () => {
    const code = `
        const arr = ["a", "b", "c"];
        function iter(): IterableIterator<string> {
            let i = 0;
            return {
                [Symbol.iterator]() { return this; },
                next() { return {value: arr[i], done: i++ >= arr.length} },
            }
        }
        let result = "";
        let e: string;
        for (e of iter()) {
            result += e;
        }
        return result;
    `;
    const compilerOptions = {
        luaLibImport: tstl.LuaLibImportKind.Require,
        luaTarget: tstl.LuaTarget.Lua53,
        target: ts.ScriptTarget.ES2015,
    };
    const result = util.transpileAndExecute(code, compilerOptions);
    expect(result).toBe("abc");
});

test("forof destructuring with iterator", () => {
    const code = `
        const arr = ["a", "b", "c"];
        function iter(): IterableIterator<[string, string]> {
            let i = 0;
            return {
                [Symbol.iterator]() { return this; },
                next() { return {value: [i.toString(), arr[i]], done: i++ >= arr.length} },
            }
        }
        let result = "";
        for (let [a, b] of iter()) {
            result += a + b;
        }
        return result;
    `;
    const compilerOptions = {
        luaLibImport: tstl.LuaLibImportKind.Require,
        luaTarget: tstl.LuaTarget.Lua53,
        target: ts.ScriptTarget.ES2015,
    };
    const result = util.transpileAndExecute(code, compilerOptions);
    expect(result).toBe("0a1b2c");
});

test("forof destructuring with iterator and existing variables", () => {
    const code = `
        const arr = ["a", "b", "c"];
        function iter(): IterableIterator<[string, string]> {
            let i = 0;
            return {
                [Symbol.iterator]() { return this; },
                next() { return {value: [i.toString(), arr[i]], done: i++ >= arr.length} },
            }
        }
        let result = "";
        let a: string;
        let b: string;
        for ([a, b] of iter()) {
            result += a + b;
        }
        return result;
    `;
    const compilerOptions = {
        luaLibImport: tstl.LuaLibImportKind.Require,
        luaTarget: tstl.LuaTarget.Lua53,
        target: ts.ScriptTarget.ES2015,
    };
    const result = util.transpileAndExecute(code, compilerOptions);
    expect(result).toBe("0a1b2c");
});

test("forof array which modifies length", () => {
    const code = `
        const arr = ["a", "b", "c"];
        let result = "";
        for (const v of arr) {
            if (v === "a") {
                arr.push("d");
            }
            result += v;
        }
        return result;`;

    expect(util.transpileAndExecute(code)).toBe("abcd");
});

test.each([
    { initializer: "const {a, b}", vars: "" },
    { initializer: "const {a: x, b: y}", vars: "" },
    { initializer: "{a, b}", vars: "let a: string, b: string;" },
    { initializer: "{a: c, b: d}", vars: "let c: string, d: string;" },
])("forof object destructuring", ({ initializer, vars }) => {
    const code = `
        declare const arr: {a: string, b: string}[];
        ${vars}
        for (${initializer} of arr) {}`;

    expect(() => util.transpileString(code)).toThrow(
        TSTLErrors.UnsupportedObjectDestructuringInForOf(ts.createEmptyStatement()).message,
    );
});

test("forof with array typed as iterable", () => {
    const code = `
        function foo(): Iterable<string> {
            return ["A", "B", "C"];
        }
        let result = "";
        for (const x of foo()) {
            result += x;
        }
        return result;
    `;
    expect(util.transpileAndExecute(code)).toBe("ABC");
});

test("forof lua iterator", () => {
    const code = `
        const arr = ["a", "b", "c"];
        /** @luaIterator */
        interface Iter extends Iterable<string> {}
        function luaIter(): Iter {
            let i = 0;
            return (() => arr[i++]) as any;
        }
        let result = "";
        for (let e of luaIter()) { result += e; }
        return result;
    `;
    const compilerOptions = {
        luaLibImport: tstl.LuaLibImportKind.Require,
        luaTarget: tstl.LuaTarget.Lua53,
        target: ts.ScriptTarget.ES2015,
    };
    const result = util.transpileAndExecute(code, compilerOptions);
    expect(result).toBe("abc");
});

test("forof array lua iterator", () => {
    const code = `
        const arr = ["a", "b", "c"];
        /** @luaIterator */
        interface Iter extends Array<string> {}
        function luaIter(): Iter {
            let i = 0;
            return (() => arr[i++]) as any;
        }
        let result = "";
        for (let e of luaIter()) { result += e; }
        return result;
    `;
    const compilerOptions = {
        luaLibImport: tstl.LuaLibImportKind.Require,
        luaTarget: tstl.LuaTarget.Lua53,
        target: ts.ScriptTarget.ES2015,
    };
    const result = util.transpileAndExecute(code, compilerOptions);
    expect(result).toBe("abc");
});

test("forof lua iterator with existing variable", () => {
    const code = `
        const arr = ["a", "b", "c"];
        /** @luaIterator */
        interface Iter extends Iterable<string> {}
        function luaIter(): Iter {
            let i = 0;
            return (() => arr[i++]) as any;
        }
        let result = "";
        let e: string;
        for (e of luaIter()) { result += e; }
        return result;
    `;
    const compilerOptions = {
        luaLibImport: tstl.LuaLibImportKind.Require,
        luaTarget: tstl.LuaTarget.Lua53,
        target: ts.ScriptTarget.ES2015,
    };
    const result = util.transpileAndExecute(code, compilerOptions);
    expect(result).toBe("abc");
});

test("forof lua iterator destructuring", () => {
    const code = `
        const arr = ["a", "b", "c"];
        /** @luaIterator */
        interface Iter extends Iterable<[string, string]> {}
        function luaIter(): Iter {
            let i = 0;
            return (() => arr[i] && [i.toString(), arr[i++]]) as any;
        }
        let result = "";
        for (let [a, b] of luaIter()) { result += a + b; }
        return result;
    `;
    const compilerOptions = {
        luaLibImport: tstl.LuaLibImportKind.Require,
        luaTarget: tstl.LuaTarget.Lua53,
        target: ts.ScriptTarget.ES2015,
    };
    const result = util.transpileAndExecute(code, compilerOptions);
    expect(result).toBe("0a1b2c");
});

test("forof lua iterator destructuring with existing variables", () => {
    const code = `
        const arr = ["a", "b", "c"];
        /** @luaIterator */
        interface Iter extends Iterable<[string, string]> {}
        function luaIter(): Iter {
            let i = 0;
            return (() => arr[i] && [i.toString(), arr[i++]]) as any;
        }
        let result = "";
        let a: string;
        let b: string;
        for ([a, b] of luaIter()) { result += a + b; }
        return result;
    `;
    const compilerOptions = {
        luaLibImport: tstl.LuaLibImportKind.Require,
        luaTarget: tstl.LuaTarget.Lua53,
        target: ts.ScriptTarget.ES2015,
    };
    const result = util.transpileAndExecute(code, compilerOptions);
    expect(result).toBe("0a1b2c");
});

test("forof lua iterator tuple-return", () => {
    const code = `
        const arr = ["a", "b", "c"];
        /** @luaIterator */
        /** @tupleReturn */
        interface Iter extends Iterable<[string, string]> {}
        function luaIter(): Iter {
            let i = 0;
            /** @tupleReturn */
            function iter() { return arr[i] && [i.toString(), arr[i++]] || []; }
            return iter as any;
        }
        let result = "";
        for (let [a, b] of luaIter()) { result += a + b; }
        return result;
    `;
    const compilerOptions = {
        luaLibImport: tstl.LuaLibImportKind.Require,
        luaTarget: tstl.LuaTarget.Lua53,
        target: ts.ScriptTarget.ES2015,
    };
    const result = util.transpileAndExecute(code, compilerOptions);
    expect(result).toBe("0a1b2c");
});

test("forof lua iterator tuple-return with existing variables", () => {
    const code = `
        const arr = ["a", "b", "c"];
        /** @luaIterator */
        /** @tupleReturn */
        interface Iter extends Iterable<[string, string]> {}
        function luaIter(): Iter {
            let i = 0;
            /** @tupleReturn */
            function iter() { return arr[i] && [i.toString(), arr[i++]] || []; }
            return iter as any;
        }
        let result = "";
        let a: string;
        let b: string;
        for ([a, b] of luaIter()) { result += a + b; }
        return result;
    `;
    const compilerOptions = {
        luaLibImport: tstl.LuaLibImportKind.Require,
        luaTarget: tstl.LuaTarget.Lua53,
        target: ts.ScriptTarget.ES2015,
    };
    const result = util.transpileAndExecute(code, compilerOptions);
    expect(result).toBe("0a1b2c");
});

test("forof lua iterator tuple-return single variable", () => {
    const code = `
        /** @luaIterator */
        /** @tupleReturn */
        interface Iter extends Iterable<[string, string]> {}
        declare function luaIter(): Iter;
        for (let x of luaIter()) {}
    `;
    const compilerOptions = {
        luaLibImport: tstl.LuaLibImportKind.Require,
        luaTarget: tstl.LuaTarget.Lua53,
        target: ts.ScriptTarget.ES2015,
    };
    expect(() => util.transpileString(code, compilerOptions)).toThrowExactError(
        TSTLErrors.UnsupportedNonDestructuringLuaIterator(util.nodeStub),
    );
});

test("forof lua iterator tuple-return single existing variable", () => {
    const code = `
        /** @luaIterator */
        /** @tupleReturn */
        interface Iter extends Iterable<[string, string]> {}
        declare function luaIter(): Iter;
        let x: [string, string];
        for (x of luaIter()) {}
    `;
    const compilerOptions = {
        luaLibImport: tstl.LuaLibImportKind.Require,
        luaTarget: tstl.LuaTarget.Lua53,
        target: ts.ScriptTarget.ES2015,
    };
    expect(() => util.transpileString(code, compilerOptions)).toThrowExactError(
        TSTLErrors.UnsupportedNonDestructuringLuaIterator(util.nodeStub),
    );
});

test("forof forwarded lua iterator", () => {
    const code = `
        const arr = ["a", "b", "c"];
        /** @luaIterator */
        interface Iter extends Iterable<string> {}
        function luaIter(): Iter {
            let i = 0;
            function iter() { return arr[i++]; }
            return iter as any;
        }
        function forward() {
            const iter = luaIter();
            return iter;
        }
        let result = "";
        for (let a of forward()) { result += a; }
        return result;
    `;
    const compilerOptions = {
        luaLibImport: tstl.LuaLibImportKind.Require,
        luaTarget: tstl.LuaTarget.Lua53,
        target: ts.ScriptTarget.ES2015,
    };
    const result = util.transpileAndExecute(code, compilerOptions);
    expect(result).toBe("abc");
});

test("forof forwarded lua iterator with tupleReturn", () => {
    const code = `
        const arr = ["a", "b", "c"];
        /** @luaIterator */
        /** @tupleReturn */
        interface Iter extends Iterable<[string, string]> {}
        function luaIter(): Iter {
            let i = 0;
            /** @tupleReturn */
            function iter() { return arr[i] && [i.toString(), arr[i++]] || []; }
            return iter as any;
        }
        function forward() {
            const iter = luaIter();
            return iter;
        }
        let result = "";
        for (let [a, b] of forward()) { result += a + b; }
        return result;
    `;
    const compilerOptions = {
        luaLibImport: tstl.LuaLibImportKind.Require,
        luaTarget: tstl.LuaTarget.Lua53,
        target: ts.ScriptTarget.ES2015,
    };
    const result = util.transpileAndExecute(code, compilerOptions);
    expect(result).toBe("0a1b2c");
});

test.each([
    "while (a < b) { i++; continue; }",
    "do { i++; continue; } while (a < b)",
    "for (let i = 0; i < 3; i++) { continue; }",
    "for (let a in b) { continue; }",
    "for (let a of b) { continue; }",
])("loop continue in different lua versions (%p)", loop => {
    const lua51 = { luaTarget: tstl.LuaTarget.Lua51 };
    const lua52 = { luaTarget: tstl.LuaTarget.Lua52 };
    const lua53 = { luaTarget: tstl.LuaTarget.Lua53 };
    const luajit = { luaTarget: tstl.LuaTarget.LuaJIT };

    expect(() => util.transpileString(loop, lua51)).toThrowExactError(
        TSTLErrors.UnsupportedForTarget(
            "Continue statement",
            tstl.LuaTarget.Lua51,
            ts.createContinue(),
        ),
    );
    expect(util.transpileString(loop, lua52).indexOf("::__continue1::") !== -1).toBe(true);
    expect(util.transpileString(loop, lua53).indexOf("::__continue1::") !== -1).toBe(true);
    expect(util.transpileString(loop, luajit).indexOf("::__continue1::") !== -1).toBe(true);
});

test("for dead code after return", () => {
    const result = util.transpileAndExecute(
        `for (let i = 0; i < 10; i++) { return 3; const b = 8; }`,
    );

    expect(result).toBe(3);
});

test("for..in dead code after return", () => {
    const result = util.transpileAndExecute(
        `for (let a in {"a": 5, "b": 8}) { return 3; const b = 8; }`,
    );

    expect(result).toBe(3);
});

test("for..of dead code after return", () => {
    const result = util.transpileAndExecute(`for (let a of [1,2,4]) { return 3; const b = 8; }`);

    expect(result).toBe(3);
});

test("while dead code after return", () => {
    const result = util.transpileAndExecute(`while (true) { return 3; const b = 8; }`);

    expect(result).toBe(3);
});

test.each([
    { forStatement: "for (let i = 0; i < 10; ++i) {", expectResult: "abcdefghij" },
    {
        forStatement: `
            const limit = arr.length;
            for (let i = 0; i < limit; ++i) {`,
        expectResult: "abcdefghij",
    },
    {
        forStatement: `
            const x = 12;
            for (let i = 0; i < -(2 + (-x)); ++i) {`,
        expectResult: "abcdefghij",
    },
<<<<<<< HEAD
=======
    {
        forStatement: `
            for (let i = 0; i < 2 << 1; ++i) {`,
        expectResult: "abcd",
    },
>>>>>>> aca5eee6
    { forStatement: "for (let i = 0; i < 10; i += 1) {", expectResult: "abcdefghij" },
    { forStatement: "for (let i = 0; i < 10; i = i + 1) {", expectResult: "abcdefghij" },
    { forStatement: "for (let i = 0; i <= 9; ++i) {", expectResult: "abcdefghij" },
    { forStatement: "for (let i = 0; i <= 9; i += 1) {", expectResult: "abcdefghij" },
    { forStatement: "for (let i = 0; i <= 9; i = i + 1) {", expectResult: "abcdefghij" },
    { forStatement: "for (let i = 9; i > -1; --i) {", expectResult: "jihgfedcba" },
    {
        forStatement: `
            const limit = -1;
            for (let i = arr.length - 1; i > limit; --i) {`,
        expectResult: "jihgfedcba",
    },
    { forStatement: "for (let i = 9; i > -1; i -= 1) {", expectResult: "jihgfedcba" },
    { forStatement: "for (let i = 9; i > -1; i = i - 1) {", expectResult: "jihgfedcba" },
    { forStatement: "for (let i = 9; i >= 0; --i) {", expectResult: "jihgfedcba" },
    { forStatement: "for (let i = 9; i >= 0; i -= 1) {", expectResult: "jihgfedcba" },
    { forStatement: "for (let i = 9; i >= 0; i = i - 1) {", expectResult: "jihgfedcba" },
    { forStatement: "for (let i = 0; i < 10; i += 2) {", expectResult: "acegi" },
    { forStatement: "for (let i = 0; i < 10; i = i + 2) {", expectResult: "acegi" },
    {
        forStatement: `
            const x = -6;
            for (let i = 0; i < 10; i += -(4 - (-x))) {`,
        expectResult: "acegi",
    },
    {
        forStatement: `
            const x = -6;
            for (let i = 0; i < 10; i = i + -(4 - (-x))) {`,
        expectResult: "acegi",
    },
    {
        forStatement: `
            const j = 2;
            for (let i = 0; i < 10; i += j) {`,
        expectResult: "acegi",
    },
    {
        forStatement: `
            const j = 2;
            for (let i = 0; i < 10; i = i + j) {`,
        expectResult: "acegi",
    },
    {
        forStatement: "for (let i = 0, limit = arr.length; i < limit; ++i) {",
        expectResult: "abcdefghij",
    },
    {
        forStatement: "for (let i = 0, limit = arr.length - 1; i <= limit; ++i) {",
        expectResult: "abcdefghij",
    },
    { forStatement: "for (let i = 9, limit = -1; i > limit; --i) {", expectResult: "jihgfedcba" },
    { forStatement: "for (let i = 9, limit = 0; i >= limit; --i) {", expectResult: "jihgfedcba" },
])("optimized numeric for loop (%p)", ({ forStatement, expectResult }) => {
    const code = `const arr = ["a", "b", "c", "d", "e", "f", "g", "h", "i", "j"];
        let result = "";
        ${forStatement}
            result += arr[i];
        }`;

    const lua = util.transpileString(code, undefined, false);

    expect(lua.indexOf("for ")).toBeGreaterThanOrEqual(0);
    expect(lua.indexOf("while ")).toBe(-1);

    expect(util.executeLua(`${lua} return result`)).toBe(expectResult);
});

test.each([
    { forStatement: "for (var i = 0; i < 10; ++i) {", expectResult: "abcdefghij" },
    {
        forStatement: `
            let limit = 10;
            for (let i = 0; i < limit; ++i) {`,
        expectResult: "abcdefghij",
    },
    {
        forStatement: `
            let x = 12;
            for (let i = 0; i < -(2 + (-x)); ++i) {`,
        expectResult: "abcdefghij",
    },
    {
        forStatement: `
            function foo() { return 10; }
            for (let i = 0; i < foo(); ++i) {`,
        expectResult: "abcdefghij",
    },
    { forStatement: "for (let i = 0; i !== 10; ++i) {", expectResult: "abcdefghij" },
    { forStatement: "for (let i = 0; i < 2; i = 2) {", expectResult: "a" },
    { forStatement: "for (let i = 1; i < 10; i *= 2) {", expectResult: "bcei" },
    { forStatement: "for (let i = 1; i < 10; i = i * 2) {", expectResult: "bcei" },
    {
        forStatement: `
            const j = 1;
            for (let i = 0; i < 2; i = j + 1) {`,
        expectResult: "a",
    },
    {
        forStatement: `
            for (let i = 0; i < 10; ++i) {
                ++i;`,
        expectResult: "bdfhj",
    },
    {
        forStatement: `
            for (let i = 0, limit = arr.length; i < limit; ++i) {
                const foo = limit;`,
        expectResult: "abcdefghij",
    },
])("un-optimized numeric for loop (%p)", ({ forStatement, expectResult }) => {
    const code = `const arr = ["a", "b", "c", "d", "e", "f", "g", "h", "i", "j"];
        let result = "";
        ${forStatement}
            result += arr[i];
        }`;

    const lua = util.transpileString(code, undefined, false);

    expect(lua.indexOf("for ")).toBe(-1);
    expect(lua.indexOf("while ")).toBeGreaterThanOrEqual(0);

    expect(util.executeLua(`${lua} return result`)).toBe(expectResult);
});<|MERGE_RESOLUTION|>--- conflicted
+++ resolved
@@ -873,14 +873,11 @@
             for (let i = 0; i < -(2 + (-x)); ++i) {`,
         expectResult: "abcdefghij",
     },
-<<<<<<< HEAD
-=======
     {
         forStatement: `
             for (let i = 0; i < 2 << 1; ++i) {`,
         expectResult: "abcd",
     },
->>>>>>> aca5eee6
     { forStatement: "for (let i = 0; i < 10; i += 1) {", expectResult: "abcdefghij" },
     { forStatement: "for (let i = 0; i < 10; i = i + 1) {", expectResult: "abcdefghij" },
     { forStatement: "for (let i = 0; i <= 9; ++i) {", expectResult: "abcdefghij" },
