import * as ts from "typescript";
import * as tstl from "../../src";
import * as TSTLErrors from "../../src/TSTLErrors";
import * as util from "../util";

test.each([{ inp: [0, 1, 2, 3], expected: [1, 2, 3, 4] }])("while (%p)", ({ inp, expected }) => {
    const result = util.transpileAndExecute(
        `let arrTest = ${JSON.stringify(inp)};
        let i = 0;
        while (i < arrTest.length) {
            arrTest[i] = arrTest[i] + 1;
            i++;
        }
        return JSONStringify(arrTest);`
    );

    expect(result).toBe(JSON.stringify(expected));
});

test.each([{ inp: [0, 1, 2, 3, 4], expected: [0, 1, 2, 1, 4] }])("while with continue (%p)", ({ inp, expected }) => {
    const result = util.transpileAndExecute(
        `let arrTest = ${JSON.stringify(inp)};
            let i = 0;
            while (i < arrTest.length) {
                if (i % 2 == 0) {
                    i++;
                    continue;
                }
                let j = 2;
                while (j > 0) {
                    if (j == 2) {
                        j--
                        continue;
                    }
                    arrTest[i] = j;
                    j--;
                }

                i++;
            }
            return JSONStringify(arrTest);`
    );

    expect(result).toBe(JSON.stringify(expected));
});

test.each([{ inp: [0, 1, 2, 3, 4], expected: [0, 1, 2, 1, 4] }])("dowhile with continue (%p)", ({ inp, expected }) => {
    const result = util.transpileAndExecute(
        `let arrTest = ${JSON.stringify(inp)};
            let i = 0;
            do {
                if (i % 2 == 0) {
                    i++;
                    continue;
                }
                let j = 2;
                do {
                    if (j == 2) {
                        j--
                        continue;
                    }
                    arrTest[i] = j;
                    j--;
                } while (j > 0)

                i++;
            } while (i < arrTest.length)
            return JSONStringify(arrTest);`
    );

    expect(result).toBe(JSON.stringify(expected));
});

test.each([{ inp: [0, 1, 2, 3], expected: [1, 2, 3, 4] }])("for (%p)", ({ inp, expected }) => {
    const result = util.transpileAndExecute(
        `let arrTest = ${JSON.stringify(inp)};
        for (let i = 0; i < arrTest.length; ++i) {
            arrTest[i] = arrTest[i] + 1;
        }
        return JSONStringify(arrTest);`
    );
    expect(result).toBe(JSON.stringify(expected));
});

test.each([{ inp: [0, 1, 2, 3], expected: [1, 2, 3, 4] }])("for with expression (%p)", ({ inp, expected }) => {
    const result = util.transpileAndExecute(
        `let arrTest = ${JSON.stringify(inp)};
            let i: number;
            for (i = 0 * 1; i < arrTest.length; ++i) {
                arrTest[i] = arrTest[i] + 1;
            }
            return JSONStringify(arrTest);`
    );
    expect(result).toBe(JSON.stringify(expected));
});

test.each([{ inp: [0, 1, 2, 3, 4], expected: [0, 0, 2, 0, 4] }])("for with continue (%p)", ({ inp, expected }) => {
    const result = util.transpileAndExecute(
        `let arrTest = ${JSON.stringify(inp)};
            for (let i = 0; i < arrTest.length; i++) {
                if (i % 2 == 0) {
                    continue;
                }

                for (let j = 0; j < 2; j++) {
                    if (j == 1) {
                        continue;
                    }
                    arrTest[i] = j;
                }
            }
            return JSONStringify(arrTest);`
    );

    expect(result).toBe(JSON.stringify(expected));
});

test.each([{ inp: [0, 1, 2, 3], expected: [1, 2, 3, 4] }])("forMirror (%p)", ({ inp, expected }) => {
    const result = util.transpileAndExecute(
        `let arrTest = ${JSON.stringify(inp)};
            for (let i = 0; arrTest.length > i; i++) {
                arrTest[i] = arrTest[i] + 1;
            }
            return JSONStringify(arrTest);`
    );

    expect(result).toBe(JSON.stringify(expected));
});

test.each([{ inp: [0, 1, 2, 3], expected: [0, 1, 2, 3] }])("forBreak (%p)", ({ inp, expected }) => {
    const result = util.transpileAndExecute(
        `let arrTest = ${JSON.stringify(inp)};
        for (let i = 0; i < arrTest.length; ++i) {
            break;
            arrTest[i] = arrTest[i] + 1;
        }
        return JSONStringify(arrTest);`
    );

    expect(result).toBe(JSON.stringify(expected));
});

test.each([{ inp: [0, 1, 2, 3], expected: [1, 2, 3, 4] }])("forNoDeclarations (%p)", ({ inp, expected }) => {
    const result = util.transpileAndExecute(
        `let arrTest = ${JSON.stringify(inp)};
            let i = 0;
            for (; i < arrTest.length; ++i) {
                arrTest[i] = arrTest[i] + 1;
            }
            return JSONStringify(arrTest);`
    );

    expect(result).toBe(JSON.stringify(expected));
});

test.each([{ inp: [0, 1, 2, 3], expected: [1, 2, 3, 4] }])("forNoCondition (%p)", ({ inp, expected }) => {
    const result = util.transpileAndExecute(
        `let arrTest = ${JSON.stringify(inp)};
            let i = 0;
            for (;; ++i) {
                if (i >= arrTest.length) {
                    break;
                }

                arrTest[i] = arrTest[i] + 1;
            }
            return JSONStringify(arrTest);`
    );

    expect(result).toBe(JSON.stringify(expected));
});

test("forNoPostExpression (%p)", () => {
    util.testFunction`
        let arrTest = [0, 1, 2, 3];
        let i = 0;
        for (;;) {
            if (i >= arrTest.length) {
                break;
            }

            arrTest[i] = arrTest[i] + 1;

            i++;
        }
        return arrTest;
    `.expectToMatchJsResult();
});

test.each([
    { inp: [0, 1, 2, 3], header: "let i = 0; i < arrTest.length; i++" },
    { inp: [0, 1, 2, 3], header: "let i = 0; i <= arrTest.length - 1; i++" },
    { inp: [0, 1, 2, 3], header: "let i = 0; arrTest.length > i; i++" },
    { inp: [0, 1, 2, 3], header: "let i = 0; arrTest.length - 1 >= i; i++" },
    { inp: [0, 1, 2, 3], header: "let i = 0; i < arrTest.length; i += 2" },
    { inp: [0, 1, 2, 3], header: "let i = arrTest.length - 1; i >= 0; i--" },
    { inp: [0, 1, 2, 3], header: "let i = arrTest.length - 1; i >= 0; i -= 2" },
    { inp: [0, 1, 2, 3], header: "let i = arrTest.length - 1; i > 0; i -= 2" },
])("forheader (%p)", ({ inp, header }) => {
    util.testFunction`
        let arrTest = ${JSON.stringify(inp)};
        for (${header}) {
            arrTest[i] = arrTest[i] + 1;
        }
        return arrTest;
    `.expectToMatchJsResult();
});

test("for scope", () => {
    util.testFunction`
        let i = 42;
        for (let i = 0; i < 10; ++i) {}
        return i;
    `.expectToMatchJsResult();
});

test.each([
    {
        inp: { ["test1"]: 0, ["test2"]: 1, ["test3"]: 2 },
        expected: { ["test1"]: 1, ["test2"]: 2, ["test3"]: 3 },
    },
])("forin[Object] (%p)", ({ inp, expected }) => {
    const result = util.transpileAndExecute(
        `let objTest = ${JSON.stringify(inp)};
        for (let key in objTest) {
            objTest[key] = objTest[key] + 1;
        }
        return JSONStringify(objTest);`
    );

    expect(JSON.parse(result)).toEqual(expected);
});

test.each([{ inp: [1, 2, 3] }])("forin[Array] (%p)", ({ inp }) => {
    expect(() =>
        util.transpileString(
            `let arrTest = ${JSON.stringify(inp)};
            for (let key in arrTest) {
                arrTest[key]++;
            }`
        )
    ).toThrowExactError(TSTLErrors.ForbiddenForIn(util.nodeStub));
});

test.each([{ inp: { a: 0, b: 1, c: 2, d: 3, e: 4 }, expected: { a: 0, b: 0, c: 2, d: 0, e: 4 } }])(
    "forin with continue (%p)",
    ({ inp, expected }) => {
        const result = util.transpileAndExecute(
            `let obj = ${JSON.stringify(inp)};
            for (let i in obj) {
                if (obj[i] % 2 == 0) {
                    continue;
                }

                obj[i] = 0;
            }
            return JSONStringify(obj);`
        );

        expect(result).toBe(JSON.stringify(expected));
    }
);

test.each([{ inp: [0, 1, 2], expected: [1, 2, 3] }])("forof (%p)", ({ inp, expected }) => {
    const result = util.transpileAndExecute(
        `let objTest = ${JSON.stringify(inp)};
        let arrResultTest = [];
        for (let value of objTest) {
            arrResultTest.push(value + 1)
        }
        return JSONStringify(arrResultTest);`
    );

    expect(result).toBe(JSON.stringify(expected));
});

test.each([{ inp: [0, 1, 2], expected: [1, 2, 3] }])("forof existing variable (%p)", ({ inp, expected }) => {
    const result = util.transpileAndExecute(
        `let objTest = ${JSON.stringify(inp)};
            let arrResultTest = [];
            let value: number;
            for (value of objTest) {
                arrResultTest.push(value + 1)
            }
            return JSONStringify(arrResultTest);`
    );

    expect(result).toBe(JSON.stringify(expected));
});

test.each([{ inp: [[1, 2], [2, 3], [3, 4]], expected: [3, 5, 7] }])("forof destructing (%p)", ({ inp, expected }) => {
    const result = util.transpileAndExecute(
        `let objTest = ${JSON.stringify(inp)};
            let arrResultTest = [];
            for (let [a,b] of objTest) {
                arrResultTest.push(a + b)
            }
            return JSONStringify(arrResultTest);`
    );

    expect(result).toBe(JSON.stringify(expected));
});

test.each([{ inp: [[1, 2], [2, 3], [3, 4]], expected: [3, 5, 7] }])(
    "forof destructing with existing variables (%p)",
    ({ inp, expected }) => {
        const result = util.transpileAndExecute(
            `let objTest = ${JSON.stringify(inp)};
            let arrResultTest = [];
            let a: number;
            let b: number;
            for ([a,b] of objTest) {
                arrResultTest.push(a + b)
            }
            return JSONStringify(arrResultTest);`
        );

        expect(result).toBe(JSON.stringify(expected));
    }
);

test.each([{ inp: [0, 1, 2, 3, 4], expected: [0, 0, 2, 0, 4] }])("forof with continue (%p)", ({ inp, expected }) => {
    const result = util.transpileAndExecute(
        `let testArr = ${JSON.stringify(inp)};
            let a = 0;
            for (let i of testArr) {
                if (i % 2 == 0) {
                    a++;
                    continue;
                }

                for (let j of [0, 1]) {
                    if (j == 1) {
                        continue;
                    }
                    testArr[a] = j;
                }
                a++;
            }
            return JSONStringify(testArr);`
    );

    expect(result).toBe(JSON.stringify(expected));
});

test("forof with iterator", () => {
    const code = `
        const arr = ["a", "b", "c"];
        function iter(): IterableIterator<string> {
            let i = 0;
            return {
                [Symbol.iterator]() { return this; },
                next() { return {value: arr[i], done: i++ >= arr.length} },
            }
        }
        let result = "";
        for (let e of iter()) {
            result += e;
        }
        return result;
    `;
    const compilerOptions = {
        luaLibImport: tstl.LuaLibImportKind.Require,
        luaTarget: tstl.LuaTarget.Lua53,
        target: ts.ScriptTarget.ES2015,
    };
    const result = util.transpileAndExecute(code, compilerOptions);
    expect(result).toBe("abc");
});

test("forof with iterator and existing variable", () => {
    const code = `
        const arr = ["a", "b", "c"];
        function iter(): IterableIterator<string> {
            let i = 0;
            return {
                [Symbol.iterator]() { return this; },
                next() { return {value: arr[i], done: i++ >= arr.length} },
            }
        }
        let result = "";
        let e: string;
        for (e of iter()) {
            result += e;
        }
        return result;
    `;
    const compilerOptions = {
        luaLibImport: tstl.LuaLibImportKind.Require,
        luaTarget: tstl.LuaTarget.Lua53,
        target: ts.ScriptTarget.ES2015,
    };
    const result = util.transpileAndExecute(code, compilerOptions);
    expect(result).toBe("abc");
});

test("forof destructuring with iterator", () => {
    const code = `
        const arr = ["a", "b", "c"];
        function iter(): IterableIterator<[string, string]> {
            let i = 0;
            return {
                [Symbol.iterator]() { return this; },
                next() { return {value: [i.toString(), arr[i]], done: i++ >= arr.length} },
            }
        }
        let result = "";
        for (let [a, b] of iter()) {
            result += a + b;
        }
        return result;
    `;
    const compilerOptions = {
        luaLibImport: tstl.LuaLibImportKind.Require,
        luaTarget: tstl.LuaTarget.Lua53,
        target: ts.ScriptTarget.ES2015,
    };
    const result = util.transpileAndExecute(code, compilerOptions);
    expect(result).toBe("0a1b2c");
});

test("forof destructuring with iterator and existing variables", () => {
    const code = `
        const arr = ["a", "b", "c"];
        function iter(): IterableIterator<[string, string]> {
            let i = 0;
            return {
                [Symbol.iterator]() { return this; },
                next() { return {value: [i.toString(), arr[i]], done: i++ >= arr.length} },
            }
        }
        let result = "";
        let a: string;
        let b: string;
        for ([a, b] of iter()) {
            result += a + b;
        }
        return result;
    `;
    const compilerOptions = {
        luaLibImport: tstl.LuaLibImportKind.Require,
        luaTarget: tstl.LuaTarget.Lua53,
        target: ts.ScriptTarget.ES2015,
    };
    const result = util.transpileAndExecute(code, compilerOptions);
    expect(result).toBe("0a1b2c");
});

test("forof array which modifies length", () => {
    const code = `
        const arr = ["a", "b", "c"];
        let result = "";
        for (const v of arr) {
            if (v === "a") {
                arr.push("d");
            }
            result += v;
        }
        return result;`;

    expect(util.transpileAndExecute(code)).toBe("abcd");
});

test.each([
    { initializer: "const {a, b}", vars: "" },
    { initializer: "const {a: x, b: y}", vars: "" },
    { initializer: "{a, b}", vars: "let a: string, b: string;" },
    { initializer: "{a: c, b: d}", vars: "let c: string, d: string;" },
])("forof object destructuring (%p)", ({ initializer, vars }) => {
    const code = `
        declare const arr: {a: string, b: string}[];
        ${vars}
        for (${initializer} of arr) {}`;

    expect(() => util.transpileString(code)).toThrow(
        TSTLErrors.UnsupportedObjectDestructuringInForOf(ts.createEmptyStatement()).message
    );
});

test("forof with array typed as iterable", () => {
    const code = `
        function foo(): Iterable<string> {
            return ["A", "B", "C"];
        }
        let result = "";
        for (const x of foo()) {
            result += x;
        }
        return result;
    `;
    expect(util.transpileAndExecute(code)).toBe("ABC");
});

<<<<<<< HEAD
=======
test("forof lua iterator", () => {
    const code = `
        const arr = ["a", "b", "c"];
        /** @luaIterator */
        interface Iter extends Iterable<string> {}
        function luaIter(): Iter {
            let i = 0;
            return (() => arr[i++]) as any;
        }
        let result = "";
        for (let e of luaIter()) { result += e; }
        return result;
    `;
    const compilerOptions = {
        luaLibImport: tstl.LuaLibImportKind.Require,
        luaTarget: tstl.LuaTarget.Lua53,
        target: ts.ScriptTarget.ES2015,
    };
    const result = util.transpileAndExecute(code, compilerOptions);
    expect(result).toBe("abc");
});

test("forof array lua iterator", () => {
    const code = `
        const arr = ["a", "b", "c"];
        /** @luaIterator */
        interface Iter extends Array<string> {}
        function luaIter(): Iter {
            let i = 0;
            return (() => arr[i++]) as any;
        }
        let result = "";
        for (let e of luaIter()) { result += e; }
        return result;
    `;
    const compilerOptions = {
        luaLibImport: tstl.LuaLibImportKind.Require,
        luaTarget: tstl.LuaTarget.Lua53,
        target: ts.ScriptTarget.ES2015,
    };
    const result = util.transpileAndExecute(code, compilerOptions);
    expect(result).toBe("abc");
});

test("forof lua iterator with existing variable", () => {
    const code = `
        const arr = ["a", "b", "c"];
        /** @luaIterator */
        interface Iter extends Iterable<string> {}
        function luaIter(): Iter {
            let i = 0;
            return (() => arr[i++]) as any;
        }
        let result = "";
        let e: string;
        for (e of luaIter()) { result += e; }
        return result;
    `;
    const compilerOptions = {
        luaLibImport: tstl.LuaLibImportKind.Require,
        luaTarget: tstl.LuaTarget.Lua53,
        target: ts.ScriptTarget.ES2015,
    };
    const result = util.transpileAndExecute(code, compilerOptions);
    expect(result).toBe("abc");
});

test("forof lua iterator destructuring", () => {
    const code = `
        const arr = ["a", "b", "c"];
        /** @luaIterator */
        interface Iter extends Iterable<[string, string]> {}
        function luaIter(): Iter {
            let i = 0;
            return (() => arr[i] && [i.toString(), arr[i++]]) as any;
        }
        let result = "";
        for (let [a, b] of luaIter()) { result += a + b; }
        return result;
    `;
    const compilerOptions = {
        luaLibImport: tstl.LuaLibImportKind.Require,
        luaTarget: tstl.LuaTarget.Lua53,
        target: ts.ScriptTarget.ES2015,
    };
    const result = util.transpileAndExecute(code, compilerOptions);
    expect(result).toBe("0a1b2c");
});

test("forof lua iterator destructuring with existing variables", () => {
    const code = `
        const arr = ["a", "b", "c"];
        /** @luaIterator */
        interface Iter extends Iterable<[string, string]> {}
        function luaIter(): Iter {
            let i = 0;
            return (() => arr[i] && [i.toString(), arr[i++]]) as any;
        }
        let result = "";
        let a: string;
        let b: string;
        for ([a, b] of luaIter()) { result += a + b; }
        return result;
    `;
    const compilerOptions = {
        luaLibImport: tstl.LuaLibImportKind.Require,
        luaTarget: tstl.LuaTarget.Lua53,
        target: ts.ScriptTarget.ES2015,
    };
    const result = util.transpileAndExecute(code, compilerOptions);
    expect(result).toBe("0a1b2c");
});

test("forof lua iterator tuple-return", () => {
    const code = `
        const arr = ["a", "b", "c"];
        /** @luaIterator */
        /** @tupleReturn */
        interface Iter extends Iterable<[string, string]> {}
        function luaIter(): Iter {
            let i = 0;
            /** @tupleReturn */
            function iter() { return arr[i] && [i.toString(), arr[i++]] || []; }
            return iter as any;
        }
        let result = "";
        for (let [a, b] of luaIter()) { result += a + b; }
        return result;
    `;
    const compilerOptions = {
        luaLibImport: tstl.LuaLibImportKind.Require,
        luaTarget: tstl.LuaTarget.Lua53,
        target: ts.ScriptTarget.ES2015,
    };
    const result = util.transpileAndExecute(code, compilerOptions);
    expect(result).toBe("0a1b2c");
});

test("forof lua iterator tuple-return with existing variables", () => {
    const code = `
        const arr = ["a", "b", "c"];
        /** @luaIterator */
        /** @tupleReturn */
        interface Iter extends Iterable<[string, string]> {}
        function luaIter(): Iter {
            let i = 0;
            /** @tupleReturn */
            function iter() { return arr[i] && [i.toString(), arr[i++]] || []; }
            return iter as any;
        }
        let result = "";
        let a: string;
        let b: string;
        for ([a, b] of luaIter()) { result += a + b; }
        return result;
    `;
    const compilerOptions = {
        luaLibImport: tstl.LuaLibImportKind.Require,
        luaTarget: tstl.LuaTarget.Lua53,
        target: ts.ScriptTarget.ES2015,
    };
    const result = util.transpileAndExecute(code, compilerOptions);
    expect(result).toBe("0a1b2c");
});

test("forof lua iterator tuple-return single variable", () => {
    const code = `
        /** @luaIterator */
        /** @tupleReturn */
        interface Iter extends Iterable<[string, string]> {}
        declare function luaIter(): Iter;
        for (let x of luaIter()) {}
    `;
    const compilerOptions = {
        luaLibImport: tstl.LuaLibImportKind.Require,
        luaTarget: tstl.LuaTarget.Lua53,
        target: ts.ScriptTarget.ES2015,
    };
    expect(() => util.transpileString(code, compilerOptions)).toThrowExactError(
        TSTLErrors.UnsupportedNonDestructuringLuaIterator(util.nodeStub)
    );
});

test("forof lua iterator tuple-return single existing variable", () => {
    const code = `
        /** @luaIterator */
        /** @tupleReturn */
        interface Iter extends Iterable<[string, string]> {}
        declare function luaIter(): Iter;
        let x: [string, string];
        for (x of luaIter()) {}
    `;
    const compilerOptions = {
        luaLibImport: tstl.LuaLibImportKind.Require,
        luaTarget: tstl.LuaTarget.Lua53,
        target: ts.ScriptTarget.ES2015,
    };
    expect(() => util.transpileString(code, compilerOptions)).toThrowExactError(
        TSTLErrors.UnsupportedNonDestructuringLuaIterator(util.nodeStub)
    );
});

test("forof forwarded lua iterator", () => {
    const code = `
        const arr = ["a", "b", "c"];
        /** @luaIterator */
        interface Iter extends Iterable<string> {}
        function luaIter(): Iter {
            let i = 0;
            function iter() { return arr[i++]; }
            return iter as any;
        }
        function forward() {
            const iter = luaIter();
            return iter;
        }
        let result = "";
        for (let a of forward()) { result += a; }
        return result;
    `;
    const compilerOptions = {
        luaLibImport: tstl.LuaLibImportKind.Require,
        luaTarget: tstl.LuaTarget.Lua53,
        target: ts.ScriptTarget.ES2015,
    };
    const result = util.transpileAndExecute(code, compilerOptions);
    expect(result).toBe("abc");
});

test("forof forwarded lua iterator with tupleReturn", () => {
    const code = `
        const arr = ["a", "b", "c"];
        /** @luaIterator */
        /** @tupleReturn */
        interface Iter extends Iterable<[string, string]> {}
        function luaIter(): Iter {
            let i = 0;
            /** @tupleReturn */
            function iter() { return arr[i] && [i.toString(), arr[i++]] || []; }
            return iter as any;
        }
        function forward() {
            const iter = luaIter();
            return iter;
        }
        let result = "";
        for (let [a, b] of forward()) { result += a + b; }
        return result;
    `;
    const compilerOptions = {
        luaLibImport: tstl.LuaLibImportKind.Require,
        luaTarget: tstl.LuaTarget.Lua53,
        target: ts.ScriptTarget.ES2015,
    };
    const result = util.transpileAndExecute(code, compilerOptions);
    expect(result).toBe("0a1b2c");
});

describe("for...of empty destructuring", () => {
    const declareTests = (destructuringPrefix: string) => {
        test("array", () => {
            const code = `
                const arr = [["a"], ["b"], ["c"]];
                let i = 0;
                for (${destructuringPrefix}[] of arr) {
                    ++i;
                }
                return i;
            `;
            expect(util.transpileAndExecute(code)).toBe(3);
        });

        test("iterable", () => {
            const code = `
                const iter: Iterable<string[]> = [["a"], ["b"], ["c"]];
                let i = 0;
                for (${destructuringPrefix}[] of iter) {
                    ++i;
                }
                return i;
            `;
            expect(util.transpileAndExecute(code)).toBe(3);
        });

        test("luaIterator", () => {
            const code = `
                const arr = [["a"], ["b"], ["c"]];
                /** @luaIterator */
                interface Iter extends Iterable<string[]> {}
                function luaIter(): Iter {
                    let it = 0;
                    return (() => arr[it++]) as any;
                }
                let i = 0;
                for (${destructuringPrefix}[] of luaIter()) {
                    ++i;
                }
                return i;
            `;
            expect(util.transpileAndExecute(code)).toBe(3);
        });

        test("luaIterator+tupleReturn", () => {
            const code = `
                const arr = [["a", "b"], ["c", "d"], ["e", "f"]];
                /** @luaIterator */
                /** @tupleReturn */
                interface Iter extends Iterable<[string, string]> {}
                function luaIter(): Iter {
                    let it = 0;
                    /** @tupleReturn */
                    function iter() {
                        const e = arr[it++];
                        if (e) {
                            return e;
                        }
                    }
                    return iter as any;
                }
                let i = 0;
                for (${destructuringPrefix}[] of luaIter()) {
                    ++i;
                }
                return i;
            `;
            expect(util.transpileAndExecute(code)).toBe(3);
        });
    };

    describe("declaration", () => declareTests("const "));
    describe("assignment", () => declareTests(""));
});

>>>>>>> 60582246
test.each([
    "while (a < b) { i++; continue; }",
    "do { i++; continue; } while (a < b)",
    "for (let i = 0; i < 3; i++) { continue; }",
    "for (let a in b) { continue; }",
    "for (let a of b) { continue; }",
])("loop continue in different lua versions (%p)", loop => {
    const lua51 = { luaTarget: tstl.LuaTarget.Lua51 };
    const lua52 = { luaTarget: tstl.LuaTarget.Lua52 };
    const lua53 = { luaTarget: tstl.LuaTarget.Lua53 };
    const luajit = { luaTarget: tstl.LuaTarget.LuaJIT };

    expect(() => util.transpileString(loop, lua51)).toThrowExactError(
        TSTLErrors.UnsupportedForTarget("Continue statement", tstl.LuaTarget.Lua51, ts.createContinue())
    );
    expect(util.transpileString(loop, lua52).indexOf("::__continue1::") !== -1).toBe(true);
    expect(util.transpileString(loop, lua53).indexOf("::__continue1::") !== -1).toBe(true);
    expect(util.transpileString(loop, luajit).indexOf("::__continue1::") !== -1).toBe(true);
});

test("for dead code after return", () => {
    const result = util.transpileAndExecute(`for (let i = 0; i < 10; i++) { return 3; const b = 8; }`);

    expect(result).toBe(3);
});

test("for..in dead code after return", () => {
    const result = util.transpileAndExecute(`for (let a in {"a": 5, "b": 8}) { return 3; const b = 8; }`);

    expect(result).toBe(3);
});

test("for..of dead code after return", () => {
    const result = util.transpileAndExecute(`for (let a of [1,2,4]) { return 3; const b = 8; }`);

    expect(result).toBe(3);
});

test("while dead code after return", () => {
    const result = util.transpileAndExecute(`while (true) { return 3; const b = 8; }`);

    expect(result).toBe(3);
});<|MERGE_RESOLUTION|>--- conflicted
+++ resolved
@@ -489,266 +489,6 @@
         return result;
     `;
     expect(util.transpileAndExecute(code)).toBe("ABC");
-});
-
-<<<<<<< HEAD
-=======
-test("forof lua iterator", () => {
-    const code = `
-        const arr = ["a", "b", "c"];
-        /** @luaIterator */
-        interface Iter extends Iterable<string> {}
-        function luaIter(): Iter {
-            let i = 0;
-            return (() => arr[i++]) as any;
-        }
-        let result = "";
-        for (let e of luaIter()) { result += e; }
-        return result;
-    `;
-    const compilerOptions = {
-        luaLibImport: tstl.LuaLibImportKind.Require,
-        luaTarget: tstl.LuaTarget.Lua53,
-        target: ts.ScriptTarget.ES2015,
-    };
-    const result = util.transpileAndExecute(code, compilerOptions);
-    expect(result).toBe("abc");
-});
-
-test("forof array lua iterator", () => {
-    const code = `
-        const arr = ["a", "b", "c"];
-        /** @luaIterator */
-        interface Iter extends Array<string> {}
-        function luaIter(): Iter {
-            let i = 0;
-            return (() => arr[i++]) as any;
-        }
-        let result = "";
-        for (let e of luaIter()) { result += e; }
-        return result;
-    `;
-    const compilerOptions = {
-        luaLibImport: tstl.LuaLibImportKind.Require,
-        luaTarget: tstl.LuaTarget.Lua53,
-        target: ts.ScriptTarget.ES2015,
-    };
-    const result = util.transpileAndExecute(code, compilerOptions);
-    expect(result).toBe("abc");
-});
-
-test("forof lua iterator with existing variable", () => {
-    const code = `
-        const arr = ["a", "b", "c"];
-        /** @luaIterator */
-        interface Iter extends Iterable<string> {}
-        function luaIter(): Iter {
-            let i = 0;
-            return (() => arr[i++]) as any;
-        }
-        let result = "";
-        let e: string;
-        for (e of luaIter()) { result += e; }
-        return result;
-    `;
-    const compilerOptions = {
-        luaLibImport: tstl.LuaLibImportKind.Require,
-        luaTarget: tstl.LuaTarget.Lua53,
-        target: ts.ScriptTarget.ES2015,
-    };
-    const result = util.transpileAndExecute(code, compilerOptions);
-    expect(result).toBe("abc");
-});
-
-test("forof lua iterator destructuring", () => {
-    const code = `
-        const arr = ["a", "b", "c"];
-        /** @luaIterator */
-        interface Iter extends Iterable<[string, string]> {}
-        function luaIter(): Iter {
-            let i = 0;
-            return (() => arr[i] && [i.toString(), arr[i++]]) as any;
-        }
-        let result = "";
-        for (let [a, b] of luaIter()) { result += a + b; }
-        return result;
-    `;
-    const compilerOptions = {
-        luaLibImport: tstl.LuaLibImportKind.Require,
-        luaTarget: tstl.LuaTarget.Lua53,
-        target: ts.ScriptTarget.ES2015,
-    };
-    const result = util.transpileAndExecute(code, compilerOptions);
-    expect(result).toBe("0a1b2c");
-});
-
-test("forof lua iterator destructuring with existing variables", () => {
-    const code = `
-        const arr = ["a", "b", "c"];
-        /** @luaIterator */
-        interface Iter extends Iterable<[string, string]> {}
-        function luaIter(): Iter {
-            let i = 0;
-            return (() => arr[i] && [i.toString(), arr[i++]]) as any;
-        }
-        let result = "";
-        let a: string;
-        let b: string;
-        for ([a, b] of luaIter()) { result += a + b; }
-        return result;
-    `;
-    const compilerOptions = {
-        luaLibImport: tstl.LuaLibImportKind.Require,
-        luaTarget: tstl.LuaTarget.Lua53,
-        target: ts.ScriptTarget.ES2015,
-    };
-    const result = util.transpileAndExecute(code, compilerOptions);
-    expect(result).toBe("0a1b2c");
-});
-
-test("forof lua iterator tuple-return", () => {
-    const code = `
-        const arr = ["a", "b", "c"];
-        /** @luaIterator */
-        /** @tupleReturn */
-        interface Iter extends Iterable<[string, string]> {}
-        function luaIter(): Iter {
-            let i = 0;
-            /** @tupleReturn */
-            function iter() { return arr[i] && [i.toString(), arr[i++]] || []; }
-            return iter as any;
-        }
-        let result = "";
-        for (let [a, b] of luaIter()) { result += a + b; }
-        return result;
-    `;
-    const compilerOptions = {
-        luaLibImport: tstl.LuaLibImportKind.Require,
-        luaTarget: tstl.LuaTarget.Lua53,
-        target: ts.ScriptTarget.ES2015,
-    };
-    const result = util.transpileAndExecute(code, compilerOptions);
-    expect(result).toBe("0a1b2c");
-});
-
-test("forof lua iterator tuple-return with existing variables", () => {
-    const code = `
-        const arr = ["a", "b", "c"];
-        /** @luaIterator */
-        /** @tupleReturn */
-        interface Iter extends Iterable<[string, string]> {}
-        function luaIter(): Iter {
-            let i = 0;
-            /** @tupleReturn */
-            function iter() { return arr[i] && [i.toString(), arr[i++]] || []; }
-            return iter as any;
-        }
-        let result = "";
-        let a: string;
-        let b: string;
-        for ([a, b] of luaIter()) { result += a + b; }
-        return result;
-    `;
-    const compilerOptions = {
-        luaLibImport: tstl.LuaLibImportKind.Require,
-        luaTarget: tstl.LuaTarget.Lua53,
-        target: ts.ScriptTarget.ES2015,
-    };
-    const result = util.transpileAndExecute(code, compilerOptions);
-    expect(result).toBe("0a1b2c");
-});
-
-test("forof lua iterator tuple-return single variable", () => {
-    const code = `
-        /** @luaIterator */
-        /** @tupleReturn */
-        interface Iter extends Iterable<[string, string]> {}
-        declare function luaIter(): Iter;
-        for (let x of luaIter()) {}
-    `;
-    const compilerOptions = {
-        luaLibImport: tstl.LuaLibImportKind.Require,
-        luaTarget: tstl.LuaTarget.Lua53,
-        target: ts.ScriptTarget.ES2015,
-    };
-    expect(() => util.transpileString(code, compilerOptions)).toThrowExactError(
-        TSTLErrors.UnsupportedNonDestructuringLuaIterator(util.nodeStub)
-    );
-});
-
-test("forof lua iterator tuple-return single existing variable", () => {
-    const code = `
-        /** @luaIterator */
-        /** @tupleReturn */
-        interface Iter extends Iterable<[string, string]> {}
-        declare function luaIter(): Iter;
-        let x: [string, string];
-        for (x of luaIter()) {}
-    `;
-    const compilerOptions = {
-        luaLibImport: tstl.LuaLibImportKind.Require,
-        luaTarget: tstl.LuaTarget.Lua53,
-        target: ts.ScriptTarget.ES2015,
-    };
-    expect(() => util.transpileString(code, compilerOptions)).toThrowExactError(
-        TSTLErrors.UnsupportedNonDestructuringLuaIterator(util.nodeStub)
-    );
-});
-
-test("forof forwarded lua iterator", () => {
-    const code = `
-        const arr = ["a", "b", "c"];
-        /** @luaIterator */
-        interface Iter extends Iterable<string> {}
-        function luaIter(): Iter {
-            let i = 0;
-            function iter() { return arr[i++]; }
-            return iter as any;
-        }
-        function forward() {
-            const iter = luaIter();
-            return iter;
-        }
-        let result = "";
-        for (let a of forward()) { result += a; }
-        return result;
-    `;
-    const compilerOptions = {
-        luaLibImport: tstl.LuaLibImportKind.Require,
-        luaTarget: tstl.LuaTarget.Lua53,
-        target: ts.ScriptTarget.ES2015,
-    };
-    const result = util.transpileAndExecute(code, compilerOptions);
-    expect(result).toBe("abc");
-});
-
-test("forof forwarded lua iterator with tupleReturn", () => {
-    const code = `
-        const arr = ["a", "b", "c"];
-        /** @luaIterator */
-        /** @tupleReturn */
-        interface Iter extends Iterable<[string, string]> {}
-        function luaIter(): Iter {
-            let i = 0;
-            /** @tupleReturn */
-            function iter() { return arr[i] && [i.toString(), arr[i++]] || []; }
-            return iter as any;
-        }
-        function forward() {
-            const iter = luaIter();
-            return iter;
-        }
-        let result = "";
-        for (let [a, b] of forward()) { result += a + b; }
-        return result;
-    `;
-    const compilerOptions = {
-        luaLibImport: tstl.LuaLibImportKind.Require,
-        luaTarget: tstl.LuaTarget.Lua53,
-        target: ts.ScriptTarget.ES2015,
-    };
-    const result = util.transpileAndExecute(code, compilerOptions);
-    expect(result).toBe("0a1b2c");
 });
 
 describe("for...of empty destructuring", () => {
@@ -826,7 +566,6 @@
     describe("assignment", () => declareTests(""));
 });
 
->>>>>>> 60582246
 test.each([
     "while (a < b) { i++; continue; }",
     "do { i++; continue; } while (a < b)",
