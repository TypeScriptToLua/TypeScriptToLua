--- conflicted
+++ resolved
@@ -1,29 +1,17 @@
 import * as util from "../util";
 
 test.each([
-<<<<<<< HEAD
     { inp: "Math.cos()", expected: "math.cos()" },
     { inp: "Math.sin()", expected: "math.sin()" },
     { inp: "Math.min()", expected: "math.min()" },
     { inp: "Math.atan2(2, 3)", expected: "math.atan(2 / 3)" },
-    { inp: "Math.log2(3)", expected: `(math.log(3) / ${Math.LN2})` },
-    { inp: "Math.log10(3)", expected: `(math.log(3) / ${Math.LN10})` },
+    { inp: "Math.log2(3)", expected: `(function() return math.log(3) / ${Math.LN2} end)()` },
+    { inp: "Math.log10(3)", expected: `(function() return math.log(3) / ${Math.LN10} end)()` },
+    { inp: "const x = Math.log2(3)", expected: `local x = (math.log(3) / ${Math.LN2})` },
+    { inp: "const x = Math.log10(3)", expected: `local x = (math.log(3) / ${Math.LN10})` },
     { inp: "Math.log1p(3)", expected: "math.log(1 + 3)" },
     { inp: "Math.round(3.3)", expected: "math.floor(3.3 + 0.5)" },
-    { inp: "Math.PI", expected: "math.pi" },
-=======
-    { inp: "Math.cos()", expected: "math.cos();" },
-    { inp: "Math.sin()", expected: "math.sin();" },
-    { inp: "Math.min()", expected: "math.min();" },
-    { inp: "Math.atan2(2, 3)", expected: "math.atan(2 / 3);" },
-    { inp: "Math.log2(3)", expected: `(function() return math.log(3) / ${Math.LN2}; end)();` },
-    { inp: "Math.log10(3)", expected: `(function() return math.log(3) / ${Math.LN10}; end)();` },
-    { inp: "const x = Math.log2(3)", expected: `local x = (math.log(3) / ${Math.LN2});` },
-    { inp: "const x = Math.log10(3)", expected: `local x = (math.log(3) / ${Math.LN10});` },
-    { inp: "Math.log1p(3)", expected: "math.log(1 + 3);" },
-    { inp: "Math.round(3.3)", expected: "math.floor(3.3 + 0.5);" },
-    { inp: "Math.PI", expected: "local ____ = math.pi;" },
->>>>>>> dccea87d
+    { inp: "Math.PI", expected: "local ____ = math.pi" },
 ])("Math (%p)", ({ inp, expected }) => {
     const lua = util.transpileString(inp);
 
