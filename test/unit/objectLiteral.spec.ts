--- conflicted
+++ resolved
@@ -5,20 +5,12 @@
 
 export class ObjectLiteralTests {
 
-<<<<<<< HEAD
     @TestCase(`{a:3,b:"4"}`, `{a = 3,b = "4"};`)
     @TestCase(`{"a":3,b:"4"}`, `{["a"] = 3,b = "4"};`)
     @TestCase(`{["a"]:3,b:"4"}`, `{["a"] = 3,b = "4"};`)
     @TestCase(`{["a"+123]:3,b:"4"}`, `{["a" .. 123] = 3,b = "4"};`)
     @TestCase(`{[myFunc()]:3,b:"4"}`, `{[myFunc()] = 3,b = "4"};`)
-=======
-    @TestCase(`{a:3,b:"4"}`, `{a = 3,b = "4"}`)
-    @TestCase(`{"a":3,b:"4"}`, `{["a"] = 3,b = "4"}`)
-    @TestCase(`{["a"]:3,b:"4"}`, `{["a"] = 3,b = "4"}`)
-    @TestCase(`{["a"+123]:3,b:"4"}`, `{["a" .. 123] = 3,b = "4"}`)
-    @TestCase(`{[myFunc()]:3,b:"4"}`, `{[myFunc()] = 3,b = "4"}`)
-    @TestCase(`{x}`, `{x = x}`)
->>>>>>> 8c6f4ef3
+    @TestCase(`{x}`, `{x = x};`)
     @Test("Object Literal")
     public objectLiteral(inp: string, out: string) {
         var lua = util.transpileString(`const myvar = ${inp};`)
