import { Position, SourceMapConsumer } from "source-map";
import * as tstl from "../../../src";
import * as util from "../../util";

test.each([
    {
        code: `
            const abc = "foo";
            const def = "bar";

            const xyz = "baz";
        `,

        assertPatterns: [
            { luaPattern: "abc", typeScriptPattern: "abc" },
            { luaPattern: "def", typeScriptPattern: "def" },
            { luaPattern: "xyz", typeScriptPattern: "xyz" },
            { luaPattern: '"foo"', typeScriptPattern: '"foo"' },
            { luaPattern: '"bar"', typeScriptPattern: '"bar"' },
            { luaPattern: '"baz"', typeScriptPattern: '"baz"' },
        ],
    },
    {
        code: `
            function abc() {
                return def();
            }

            function def() {
                return "foo";
            }
        `,

        assertPatterns: [
            { luaPattern: "function abc(", typeScriptPattern: "function abc() {" },
            { luaPattern: "function def(", typeScriptPattern: "function def() {" },
            { luaPattern: "return def(", typeScriptPattern: "return def(" },
            { luaPattern: "end", typeScriptPattern: "function def() {" },
        ],
    },
    {
        code: `
            const enum abc { foo = 2, bar = 4 };
            const xyz = abc.foo;
        `,

        assertPatterns: [
            { luaPattern: "xyz", typeScriptPattern: "xyz" },
            { luaPattern: "2", typeScriptPattern: "abc.foo" },
        ],
    },
    {
        code: `
            // @ts-ignore
            import { Foo } from "foo";
            Foo;
        `,

        assertPatterns: [
            { luaPattern: 'require("foo")', typeScriptPattern: '"foo"' },
            { luaPattern: "Foo", typeScriptPattern: "Foo" },
        ],
    },
    {
        code: `
            // @ts-ignore
            import * as Foo from "foo";
            Foo;
        `,

        assertPatterns: [
            { luaPattern: 'require("foo")', typeScriptPattern: '"foo"' },
            { luaPattern: "Foo", typeScriptPattern: "Foo" },
        ],
    },
    {
        code: `
            // @ts-ignore
            class Bar extends Foo {
                constructor() {
                    super();
                }
            }
        `,

        assertPatterns: [
            { luaPattern: "Bar = __TS__Class()", typeScriptPattern: "class Bar" },
            { luaPattern: "Bar.name =", typeScriptPattern: "class Bar" },
            { luaPattern: "__TS__ClassExtends", typeScriptPattern: "extends" },
            { luaPattern: "Foo", typeScriptPattern: "Foo" },
            { luaPattern: "function Bar.prototype.____constructor", typeScriptPattern: "constructor" },
        ],
    },
    {
        code: `
            class Foo {
            }
        `,

        assertPatterns: [{ luaPattern: "function Foo.prototype.____constructor", typeScriptPattern: "class Foo" }],
    },
    {
        code: `
            class Foo {
                bar = "baz";
            }
        `,

        assertPatterns: [{ luaPattern: "function Foo.prototype.____constructor", typeScriptPattern: "class Foo" }],
    },
    {
        code: `
            declare const arr: string[];
            for (const element of arr) {}
        `,

        assertPatterns: [
            { luaPattern: "arr", typeScriptPattern: "arr)" },
            { luaPattern: "element", typeScriptPattern: "element" },
        ],
    },
    {
        code: `
            declare function getArr(this: void): string[];
            for (const element of getArr()) {}
        `,

        assertPatterns: [
            { luaPattern: "for", typeScriptPattern: "for" },
            { luaPattern: "getArr()", typeScriptPattern: "getArr()" },
            { luaPattern: "element", typeScriptPattern: "element" },
        ],
    },
    {
        code: `
            declare const arr: string[]
            for (let i = 0; i < arr.length; ++i) {}
        `,

        assertPatterns: [
            { luaPattern: "i = 0", typeScriptPattern: "i = 0" },
            { luaPattern: "i < #arr", typeScriptPattern: "i < arr.length" },
            { luaPattern: "i + 1", typeScriptPattern: "++i" },
        ],
    },
])("Source map has correct mapping (%p)", async ({ code, assertPatterns }) => {
    const file = util
        .testModule(code)
        .expectToHaveNoDiagnostics()
        .getMainLuaFileResult();

    const consumer = await new SourceMapConsumer(file.sourceMap);
    for (const { luaPattern, typeScriptPattern } of assertPatterns) {
        const luaPosition = lineAndColumnOf(file.lua, luaPattern);
        const mappedPosition = consumer.originalPositionFor(luaPosition);
        const typescriptPosition = lineAndColumnOf(code, typeScriptPattern);

        expect(mappedPosition).toMatchObject(typescriptPosition);
    }
});

test.each([
    { fileName: "/proj/foo.ts", config: {}, mapSource: "foo.ts", fullSource: "foo.ts" },
    {
        fileName: "/proj/src/foo.ts",
        config: { outDir: "/proj/dst" },
        mapSource: "../src/foo.ts",
        fullSource: "../src/foo.ts",
    },
    {
        fileName: "/proj/src/foo.ts",
        config: { rootDir: "/proj/src", outDir: "/proj/dst" },
        mapSource: "../src/foo.ts",
        fullSource: "../src/foo.ts",
    },
    {
        fileName: "/proj/src/sub/foo.ts",
        config: { rootDir: "/proj/src", outDir: "/proj/dst" },
        mapSource: "../../src/sub/foo.ts",
        fullSource: "../../src/sub/foo.ts",
    },
    {
        fileName: "/proj/src/sub/main.ts",
        config: { rootDir: "/proj/src", outDir: "/proj/dst", sourceRoot: "bin" },
        mapSource: "sub/main.ts",
        fullSource: "bin/sub/main.ts",
    },
])("Source map has correct sources (%p)", async ({ fileName, config, mapSource, fullSource }) => {
    const file = util.testModule`
        const foo = "foo"
    `
        .setOptions(config)
        .setMainFileName(fileName)
        .getMainLuaFileResult();

    const sourceMap = JSON.parse(file.sourceMap);
    expect(sourceMap.sources.length).toBe(1);
    expect(sourceMap.sources[0]).toBe(mapSource);

    const consumer = await new SourceMapConsumer(file.sourceMap);
<<<<<<< HEAD
    expect(consumer.sources).toHaveLength(1);
    expect(consumer.sources[0]).toBe("main.ts");
});

test("Source map has correct source root", () => {
=======
    expect(consumer.sources.length).toBe(1);
    expect(consumer.sources[0]).toBe(fullSource);
});

test.each([
    { configSourceRoot: undefined, mapSourceRoot: "" },
    { configSourceRoot: "src", mapSourceRoot: "src/" },
    { configSourceRoot: "src/", mapSourceRoot: "src/" },
    { configSourceRoot: "src\\", mapSourceRoot: "src/" },
])("Source map has correct source root (%p)", async ({ configSourceRoot, mapSourceRoot }) => {
>>>>>>> 244633bc
    const file = util.testModule`
        const foo = "foo"
    `
        .setOptions({ sourceMap: true, sourceRoot: configSourceRoot })
        .expectToHaveNoDiagnostics()
        .getMainLuaFileResult();

    const sourceMap = JSON.parse(file.sourceMap);
    expect(sourceMap.sourceRoot).toBe(mapSourceRoot);
});

test.each([
    { code: 'const type = "foobar";', name: "type" },
    { code: 'const and = "foobar";', name: "and" },
    { code: 'const $$$ = "foobar";', name: "$$$" },
    { code: "const foo = { bar() { this; } };", name: "this" },
    { code: "function foo($$$: unknown) {}", name: "$$$" },
    { code: "class $$$ {}", name: "$$$" },
    { code: 'namespace $$$ { const foo = "bar"; }', name: "$$$" },
])("Source map has correct name mappings (%p)", async ({ code, name }) => {
    const file = util
        .testModule(code)
        .expectToHaveNoDiagnostics()
        .getMainLuaFileResult();

    const consumer = await new SourceMapConsumer(file.sourceMap);
    const typescriptPosition = lineAndColumnOf(code, name);
    let mappedName: string | undefined;
    consumer.eachMapping(mapping => {
        if (mapping.originalLine === typescriptPosition.line && mapping.originalColumn === typescriptPosition.column) {
            mappedName = mapping.name;
        }
    });

    expect(mappedName).toBe(name);
});

test("sourceMapTraceback saves sourcemap in _G", () => {
    const code = `
        function abc() {
            return "foo";
        }

        return (globalThis as any).__TS__sourcemap;
    `;

    const builder = util
        .testFunction(code)
        .setOptions({ sourceMapTraceback: true, luaLibImport: tstl.LuaLibImportKind.Inline });

    const sourceMap = builder.getLuaExecutionResult();
    const transpiledLua = builder.getMainLuaCodeChunk();

    expect(sourceMap).toEqual(expect.any(Object));
    const sourceMapFiles = Object.keys(sourceMap);
    expect(sourceMapFiles).toHaveLength(1);
    const mainSourceMap = sourceMap[sourceMapFiles[0]];

    const assertPatterns = [
        { luaPattern: "function abc(", typeScriptPattern: "function abc() {" },
        { luaPattern: 'return "foo"', typeScriptPattern: 'return "foo"' },
    ];

    for (const { luaPattern, typeScriptPattern } of assertPatterns) {
        const luaPosition = lineAndColumnOf(transpiledLua, luaPattern);
        const mappedLine = mainSourceMap[luaPosition.line.toString()];

        const typescriptPosition = lineAndColumnOf(code, typeScriptPattern);
        expect(mappedLine).toEqual(typescriptPosition.line);
    }
});

test("Inline sourcemaps", () => {
    const code = `
        function abc() {
            return def();
        }

        function def() {
            return "foo";
        }

        return abc();
    `;

    const file = util
        .testFunction(code)
        .setOptions({ inlineSourceMap: true })
        .expectToMatchJsResult()
        .getMainLuaFileResult();

    const [, inlineSourceMapMatch] =
        file.lua.match(/--# sourceMappingURL=data:application\/json;base64,([A-Za-z0-9+/=]+)/) ?? [];
    const inlineSourceMap = Buffer.from(inlineSourceMapMatch, "base64").toString();
    expect(file.sourceMap).toBe(inlineSourceMap);
});

// Helper functions

function lineAndColumnOf(text: string, pattern: string): Position {
    const pos = text.indexOf(pattern);
    if (pos === -1) {
        return { line: -1, column: -1 };
    }

    const lineLengths = text.split("\n").map(s => s.length);

    let totalPos = 0;
    for (let line = 1; line <= lineLengths.length; line++) {
        // Add + 1 for the removed \n
        const lineLength = lineLengths[line - 1] + 1;
        if (pos < totalPos + lineLength) {
            return { line, column: pos - totalPos };
        }

        totalPos += lineLengths[line - 1] + 1;
    }

    return { line: -1, column: -1 };
}<|MERGE_RESOLUTION|>--- conflicted
+++ resolved
@@ -194,18 +194,11 @@
         .getMainLuaFileResult();
 
     const sourceMap = JSON.parse(file.sourceMap);
-    expect(sourceMap.sources.length).toBe(1);
+    expect(sourceMap.sources).toHaveLength(1);
     expect(sourceMap.sources[0]).toBe(mapSource);
 
     const consumer = await new SourceMapConsumer(file.sourceMap);
-<<<<<<< HEAD
     expect(consumer.sources).toHaveLength(1);
-    expect(consumer.sources[0]).toBe("main.ts");
-});
-
-test("Source map has correct source root", () => {
-=======
-    expect(consumer.sources.length).toBe(1);
     expect(consumer.sources[0]).toBe(fullSource);
 });
 
@@ -214,8 +207,7 @@
     { configSourceRoot: "src", mapSourceRoot: "src/" },
     { configSourceRoot: "src/", mapSourceRoot: "src/" },
     { configSourceRoot: "src\\", mapSourceRoot: "src/" },
-])("Source map has correct source root (%p)", async ({ configSourceRoot, mapSourceRoot }) => {
->>>>>>> 244633bc
+])("Source map has correct source root (%p)", ({ configSourceRoot, mapSourceRoot }) => {
     const file = util.testModule`
         const foo = "foo"
     `
