--- conflicted
+++ resolved
@@ -87,13 +87,7 @@
         if (throwsError) {
             builder.expectToHaveDiagnostics();
         } else {
-<<<<<<< HEAD
-            const regex = /require\("(.*?)"\)/;
-            const match = regex.exec(builder.getMainLuaCodeChunk());
-=======
-            const lua = util.transpileString(input, options);
-            const match = requireRegex.exec(lua);
->>>>>>> cc5c472e
+            const match = requireRegex.exec(builder.getMainLuaCodeChunk());
 
             if (util.expectToBeDefined(match)) {
                 expect(match[1]).toBe(expectedPath);
@@ -105,22 +99,13 @@
 test.each([{ comment: "", expectedPath: "src.fake" }, { comment: "/** @noResolution */", expectedPath: "fake" }])(
     "noResolution on ambient modules causes no path alterations (%p)",
     ({ comment, expectedPath }) => {
-<<<<<<< HEAD
         const builder = util.testModule`
             import * as fake from "fake";
             fake;
         `;
 
         builder.setMainFileName("src/main.ts").addExtraFile("module.d.ts", `${comment} declare module "fake" {}`);
-        const regex = /require\("(.*?)"\)/;
-        const match = regex.exec(builder.getMainLuaCodeChunk());
-=======
-        const lua = util.transpileString({
-            "src/main.ts": `import * as fake from "fake"; fake;`,
-            "module.d.ts": `${comment} declare module "fake" {}`,
-        });
-        const match = requireRegex.exec(lua);
->>>>>>> cc5c472e
+        const match = requireRegex.exec(builder.getMainLuaCodeChunk());
 
         if (util.expectToBeDefined(match)) {
             expect(match[1]).toBe(expectedPath);
