import * as ts from "typescript";
import * as util from "../util";

const requireRegex = /require\("(.*?)"\)/;
const expectToRequire = (expected: string): util.TapCallback => builder => {
    const match = requireRegex.exec(builder.getMainLuaCodeChunk());
    if (util.expectToBeDefined(match)) {
        expect(match[1]).toBe(expected);
    }
};

test.each([
    {
        filePath: "main.ts",
        usedPath: "./folder/Module",
        expected: "folder.Module",
        options: { rootDir: "." },
        throwsError: false,
    },
    {
        filePath: "main.ts",
        usedPath: "./folder/Module",
        expected: "folder.Module",
        options: { rootDir: "./" },
        throwsError: false,
    },
    {
        filePath: "src/main.ts",
        usedPath: "./folder/Module",
        expected: "src.folder.Module",
        options: { rootDir: "." },
        throwsError: false,
    },
    {
        filePath: "main.ts",
        usedPath: "folder/Module",
        expected: "folder.Module",
        options: { rootDir: ".", baseUrl: "." },
        throwsError: false,
    },
    {
        filePath: "main.ts",
        usedPath: "folder/Module",
        expected: "folder.Module",
        options: { rootDir: "./", baseUrl: "." },
        throwsError: false,
    },
    {
        filePath: "src/main.ts",
        usedPath: "./folder/Module",
        expected: "folder.Module",
        options: { rootDir: "src" },
        throwsError: false,
    },
    {
        filePath: "src/main.ts",
        usedPath: "./folder/Module",
        expected: "folder.Module",
        options: { rootDir: "./src" },
        throwsError: false,
    },
    {
        filePath: "main.ts",
        usedPath: "../Module",
        expected: "",
        options: { rootDir: "./src" },
        throwsError: true,
    },
    {
        filePath: "src/dir/main.ts",
        usedPath: "../Module",
        expected: "Module",
        options: { rootDir: "./src" },
        throwsError: false,
    },
    {
        filePath: "src/dir/dir/main.ts",
        usedPath: "../../dir/Module",
        expected: "dir.Module",
        options: { rootDir: "./src" },
        throwsError: false,
    },
])("require paths root from --baseUrl or --rootDir (%p)", ({ filePath, usedPath, expected, options, throwsError }) => {
    const builder = util.testModule`
        import * as module from "${usedPath}";
        module;
    `;

    builder.options(options).setMainFileName(filePath);

    if (throwsError) {
        builder.expectToHaveDiagnostics();
    } else {
        builder.tap(expectToRequire(expected));
    }
});

<<<<<<< HEAD
test.each([{ comment: "", expected: "src.fake" }, { comment: "/** @noResolution */", expected: "fake" }])(
    "noResolution on ambient modules causes no path alterations (%p)",
    ({ comment, expected }) => {
        util.testModule`
            import * as fake from "fake";
            fake;
        `
            .setMainFileName("src/main.ts")
            .addExtraFile("module.d.ts", `${comment} declare module "fake" {}`)
            .tap(expectToRequire(expected));
=======
test.each([
    {
        declarationStatement: `
            declare module 'fake' {}
        `,
        mainCode: "import * as fake from 'fake'; fake;",
        expectedPath: "src.fake",
    },
    {
        declarationStatement: `
            /** @noResolution */
            declare module 'fake' {}
        `,
        mainCode: "import * as fake from 'fake'; fake;",
        expectedPath: "fake",
    },
    {
        declarationStatement: `
            declare module 'fake' {
                export const x: number;
            }
        `,
        mainCode: "import { x } from 'fake'; x;",
        expectedPath: "src.fake",
    },
    {
        declarationStatement: `
            /** @noResolution */
            declare module 'fake' {
                export const x: number;
            }
        `,
        mainCode: "import { x } from 'fake'; x;",
        expectedPath: "fake",
    },
    {
        declarationStatement: `
            /** @noResolution */
            declare module 'fake' {
                export const x: number;
            }
            declare module 'fake' {
                export const y: number;
            }
        `,
        mainCode: "import { y } from 'fake'; y;",
        expectedPath: "fake",
    },
    {
        declarationStatement: `
            declare module 'fake' {
                export const x: number;
            }
            declare module 'fake' {
                export const y: number;
            }
        `,
        mainCode: "import { y } from 'fake'; y;",
        expectedPath: "src.fake",
    },
    {
        declarationStatement: `
            declare module 'fake' {}
        `,
        mainCode: "import 'fake';",
        expectedPath: "src.fake",
    },
    {
        declarationStatement: `
            /** @noResolution */
            declare module 'fake' {}
        `,
        mainCode: "import 'fake';",
        expectedPath: "fake",
    },
])("noResolution prevents any module path resolution behaviour", ({ declarationStatement, mainCode, expectedPath }) => {
    const lua = util.transpileString({
        "src/main.ts": mainCode,
        "module.d.ts": declarationStatement,
    });
    const match = requireRegex.exec(lua);

    if (util.expectToBeDefined(match)) {
        expect(match[1]).toBe(expectedPath);
>>>>>>> d5f644c0
    }
});

test("ImportEquals declaration require", () => {
    util.testModule`
        import foo = require("./foo/bar");
        foo;
    `
        .options({ module: ts.ModuleKind.CommonJS })
        .tap(expectToRequire("foo.bar"));
});<|MERGE_RESOLUTION|>--- conflicted
+++ resolved
@@ -95,18 +95,6 @@
     }
 });
 
-<<<<<<< HEAD
-test.each([{ comment: "", expected: "src.fake" }, { comment: "/** @noResolution */", expected: "fake" }])(
-    "noResolution on ambient modules causes no path alterations (%p)",
-    ({ comment, expected }) => {
-        util.testModule`
-            import * as fake from "fake";
-            fake;
-        `
-            .setMainFileName("src/main.ts")
-            .addExtraFile("module.d.ts", `${comment} declare module "fake" {}`)
-            .tap(expectToRequire(expected));
-=======
 test.each([
     {
         declarationStatement: `
@@ -183,16 +171,10 @@
         expectedPath: "fake",
     },
 ])("noResolution prevents any module path resolution behaviour", ({ declarationStatement, mainCode, expectedPath }) => {
-    const lua = util.transpileString({
-        "src/main.ts": mainCode,
-        "module.d.ts": declarationStatement,
-    });
-    const match = requireRegex.exec(lua);
-
-    if (util.expectToBeDefined(match)) {
-        expect(match[1]).toBe(expectedPath);
->>>>>>> d5f644c0
-    }
+    util.testModule(mainCode)
+        .setMainFileName("src/main.ts")
+        .addExtraFile("module.d.ts", declarationStatement)
+        .tap(expectToRequire(expectedPath));
 });
 
 test("ImportEquals declaration require", () => {
