import * as tstl from "../../src";
import * as util from "../util";
import { formatCode } from "../util";

// TODO: Make some utils for testing other targets
const expectUnpack: util.TapCallback = builder => expect(builder.getMainLuaCodeChunk()).toMatch(/[^.]unpack\(/);
const expectArg: util.TapCallback = builder => expect(builder.getMainLuaCodeChunk()).toMatch(/ arg/);
const expectTableUnpack: util.TapCallback = builder => expect(builder.getMainLuaCodeChunk()).toContain("table.unpack");
const expectLualibUnpack: util.TapCallback = builder => expect(builder.getMainLuaCodeChunk()).toContain("__TS__Unpack");

const arrayLiteralCases = [
    "1, 2, ...[3, 4, 5]",
    "...[1, 2], 3, 4, 5",
    "1, ...[[2]], 3",
    "...[1, 2, 3], 4, ...[5, 6]",
    "1, 2, ...[3, 4], ...[5, 6]",
];

describe.each(["function call", "array literal"] as const)("in %s", kind => {
    const factory = (code: string) => (kind === "function call" ? `((...args: any[]) => args)(${code})` : `[${code}]`);

    test.each(arrayLiteralCases)("of array literal (%p)", expression => {
        util.testExpression(factory(expression)).expectToMatchJsResult();
    });

    test.each(arrayLiteralCases)("of multi return call (%p)", expression => {
        util.testFunction`
            function tuple(...args: any[]) {
                return $multi(...args);
            }

            return ${factory(`...tuple(${expression})`)};
        `
            .withLanguageExtensions()
            .expectToMatchJsResult();
    });

    test("of multiple string literals", () => {
        util.testExpression(factory('..."spread", ..."string"')).expectToMatchJsResult();
    });

    test.each(["", "string", "string with spaces", "string 1 2 3"])("of string literal (%p)", str => {
        util.testExpression(factory(`...${formatCode(str)}`)).expectToMatchJsResult();
    });

    test("of iterable", () => {
        util.testFunction`
            const it = {
                i: -1,
                [Symbol.iterator]() {
                    return this;
                },
                next() {
                    ++this.i;
                    return {
                        value: 2 ** this.i,
                        done: this.i == 9,
                    }
                }
            };

            return ${factory("...it")};
        `.expectToMatchJsResult();
    });
});

describe("in function call", () => {
    util.testEachVersion(
        undefined,
        () => util.testFunction`
            function foo(a: number, b: number, ...rest: number[]) {
                return { a, b, rest }
            }
            const array = [0, 1, 2, 3] as const;
            return foo(...array);
        `,
        {
            [tstl.LuaTarget.Universal]: builder => builder.tap(expectLualibUnpack).expectToMatchJsResult(),
            [tstl.LuaTarget.LuaJIT]: builder => builder.tap(expectUnpack),
            [tstl.LuaTarget.Lua50]: builder => builder.tap(expectArg).expectToMatchJsResult(),
            [tstl.LuaTarget.Lua51]: builder => builder.tap(expectUnpack).expectToMatchJsResult(),
            [tstl.LuaTarget.Lua52]: builder => builder.tap(expectTableUnpack).expectToMatchJsResult(),
            [tstl.LuaTarget.Lua53]: builder => builder.tap(expectTableUnpack).expectToMatchJsResult(),
            [tstl.LuaTarget.Lua54]: builder => builder.tap(expectTableUnpack).expectToMatchJsResult(),
        }
    );
});

describe("in array literal", () => {
    util.testEachVersion(undefined, () => util.testExpression`[...[0, 1, 2]]`, {
        [tstl.LuaTarget.Universal]: builder => builder.tap(expectLualibUnpack).expectToMatchJsResult(),
        [tstl.LuaTarget.LuaJIT]: builder => builder.tap(expectUnpack),
        [tstl.LuaTarget.Lua50]: builder => builder.tap(expectUnpack).expectToMatchJsResult(),
        [tstl.LuaTarget.Lua51]: builder => builder.tap(expectUnpack).expectToMatchJsResult(),
        [tstl.LuaTarget.Lua52]: builder => builder.tap(expectTableUnpack).expectToMatchJsResult(),
        [tstl.LuaTarget.Lua53]: builder => builder.tap(expectTableUnpack).expectToMatchJsResult(),
        [tstl.LuaTarget.Lua54]: builder => builder.tap(expectTableUnpack).expectToMatchJsResult(),
    });

    test("of array literal /w OmittedExpression", () => {
        util.testFunction`
            const array = [1, 2, ...[3], 5, , 6];
            return { a: array[0], b: array[1], c: array[2], d: array[3] };
        `.expectToMatchJsResult();
    });
});

describe("in object literal", () => {
    test.each([
        "{ x: false, ...{ x: true, y: true } }",
        "{ ...{ x: true, y: true } }",
        "{ ...{ x: true }, ...{ y: true, z: true } }",
        "{ ...{ x: false }, x: true }",
        "{ ...{ x: false }, x: false, ...{ x: true } }",
    ])("of object literal (%p)", expression => {
        util.testExpression(expression).expectToMatchJsResult();
    });

    test("of object reference", () => {
        util.testFunction`
            const object = { x: 0, y: 1 };
            const result = { ...object, z: 2 };
            return { object, result };
        `.expectToMatchJsResult();
    });

    test.each([
        ["literal", "const object = { ...[0, 1, 2] };"],
        ["reference", "const array = [0, 1, 2]; const object = { ...array };"],
    ])("of array %p", (_name, expressionToCreateObject) => {
        util.testFunction`
            ${expressionToCreateObject}
            return { "0": object[0], "1": object[1], "2": object[2] };
        `.expectToMatchJsResult();
    });
});

describe("vararg spread optimization", () => {
    util.testEachVersion(
        "basic use",
        () => util.testFunction`
            function pick(...args: string[]) { return args[1]; }
            function test(...args: string[]) {
                return pick(...args);
            }
            return test("a", "b", "c");`,
        util.expectEachVersionExceptJit(builder => builder.expectToMatchJsResult())
    );

    util.testEachVersion(
        "body-less arrow function",
        () => util.testFunction`
            function pick(...args: string[]) { return args[1]; }
            const test = (...args: string[]) => pick(...args);
            return test("a", "b", "c");`,
        util.expectEachVersionExceptJit(builder => builder.expectToMatchJsResult())
    );

    util.testEachVersion(
        "if statement",
        () => util.testFunction`
            function pick(...args: string[]) { return args[1]; }
            function test(...args: string[]) {
                if (true) {
                    return pick(...args);
                }
            }
            return test("a", "b", "c");`,
        util.expectEachVersionExceptJit(builder => builder.expectToMatchJsResult())
    );

    util.testEachVersion(
        "loop statement",
        () => util.testFunction`
            function pick(...args: string[]) { return args[1]; }
            function test(...args: string[]) {
                do {
                    return pick(...args);
                } while (false);
            }
            return test("a", "b", "c");`,
        util.expectEachVersionExceptJit(builder => builder.expectToMatchJsResult())
    );

    util.testEachVersion(
        "block statement",
        () => util.testFunction`
            function pick(...args: string[]) { return args[1]; }
            function test(...args: string[]) {
                let result: string;
                {
                    result = pick(...args);
                }
                return result;
            }
            return test("a", "b", "c");`,
        util.expectEachVersionExceptJit(builder => builder.expectToMatchJsResult())
    );

    util.testEachVersion(
        "finally clause",
        () => util.testFunction`
            function pick(...args: string[]) { return args[1]; }
            function test(...args: string[]) {
                try {
                    throw "foobar";
                } catch {
                } finally {
                    return pick(...args);
                }
            }
            return test("a" ,"b", "c");`,
        util.expectEachVersionExceptJit(builder => builder.expectToMatchJsResult())
    );

    test("$multi", () => {
        util.testFunction`
            function multi(...args: string[]) {
                return $multi(...args);
            }
            function test(...args: string[]) {
                return multi(...args)[1];
            }
            return test("a" ,"b", "c");
        `
            .withLanguageExtensions()
            .expectLuaToMatchSnapshot()
            .expectToEqual("b");
    });

    util.testEachVersion(
        "curry",
        () => util.testFunction`
            function test<A extends any[]>(fn: (...args: A) => void, ...args: A) {
                return fn(...args);
            }
            return test((arg: string) => arg, "foobar");`,
        util.expectEachVersionExceptJit(builder => builder.expectToMatchJsResult())
    );

    util.testEachVersion(
        "curry with indirect type",
        () => util.testFunction`
            function test<A extends any[]>(obj: {fn: (...args: A) => void}, ...args: A) {
                const fn = obj.fn;
                return fn(...args);
            }
            return test({fn: (arg: string) => arg}, "foobar");`,
        util.expectEachVersionExceptJit(builder => builder.expectToMatchJsResult())
    );

    util.testEachVersion(
        "function type declared inside scope",
        () => util.testFunction`
            function test<A extends any[]>(...args: A) {
                const fn: (...args: A) => A[0] = (...args) => args[0];
                return fn(...args);
            }
            test("foobar");`,
        util.expectEachVersionExceptJit(builder => builder.expectToMatchJsResult())
    );

    util.testEachVersion(
        "With cast",
        () => util.testFunction`
            function pick(...args: any[]) { return args[1]; }
            function test<F extends (...args: any)=>any>(...args: Parameters<F>) {
                return pick(...(args as any[]));
            }
            return test<(...args: string[])=>void>("a", "b", "c");`,
        util.expectEachVersionExceptJit(builder => builder.expectToMatchJsResult())
    );
});

describe("vararg spread de-optimization", () => {
    util.testEachVersion(
        "array modification",
        () => util.testFunction`
            function pick(...args: string[]) { return args[1]; }
            function test(...args: string[]) {
                args[1] = "foobar";
                return pick(...args);
            }
            return test("a", "b", "c");`,
        util.expectEachVersionExceptJit(builder => builder.expectToMatchJsResult())
    );

    util.testEachVersion(
        "array modification in hoisted function",
        () => util.testFunction`
            function pick(...args: string[]) { return args[1]; }
            function test(...args: string[]) {
                hoisted();
                const result = pick(...args);
                function hoisted() { args[1] = "foobar"; }
                return result;
            }
            return test("a", "b", "c");`,
        util.expectEachVersionExceptJit(builder => builder.expectToMatchJsResult())
    );

    util.testEachVersion(
        "array modification in secondary hoisted function",
        () => util.testFunction`
            function pick(...args: string[]) { return args[1]; }
            function test(...args: string[]) {
                function triggersHoisted() { hoisted(); }
                triggersHoisted();
                const result = pick(...args);
                function hoisted() { args[1] = "foobar"; }
                return result;
            }
            return test("a", "b", "c");`,
        util.expectEachVersionExceptJit(builder => builder.expectToMatchJsResult())
    );
});

describe("vararg spread in IIFE", () => {
    util.testEachVersion(
        "comma operator",
        () => util.testFunction`
            function dummy() { return "foobar"; }
            function pick(...args: string[]) { return args[1]; }
            function test(...args: string[]) {
                return (dummy(), pick(...args));
            }
            return test("a", "b", "c");`,
        util.expectEachVersionExceptJit(builder => builder.expectToMatchJsResult())
    );

    util.testEachVersion(
        "assignment expression",
        () => util.testFunction`
            function pick(...args: string[]) { return args[1]; }
            function test(...args: string[]) {
                let x: string;
                return (x = pick(...args));
            }
            return test("a", "b", "c");`,
        util.expectEachVersionExceptJit(builder => builder.expectToMatchJsResult())
    );

    util.testEachVersion(
        "destructured assignment expression",
        () => util.testFunction`
            function pick(...args: string[]) { return [args[1]]; }
            function test(...args: string[]) {
                let x: string;
                return ([x] = pick(...args));
            }
            return test("a", "b", "c");`,
        util.expectEachVersionExceptJit(builder => builder.expectToMatchJsResult())
    );

    util.testEachVersion(
        "property-access assignment expression",
        () => util.testFunction`
            function pick(...args: string[]) { return args[1]; }
            function test(...args: string[]) {
                let x: {val?: string} = {};
                return (x.val = pick(...args));
            }
            return test("a", "b", "c");`,
        util.expectEachVersionExceptJit(builder => builder.expectToMatchJsResult())
    );

    util.testEachVersion(
        "binary compound assignment",
        () => util.testFunction`
            function pick(...args: number[]) { return args[1]; }
            function test(...args: number[]) {
                let x = 1;
                return x += pick(...args);
            }
            return test(1, 2, 3);`,
        util.expectEachVersionExceptJit(builder => builder.expectToMatchJsResult())
    );

    util.testEachVersion(
        "postfix unary compound assignment",
        () => util.testFunction`
            function pick(...args: number[]) { return args[1]; }
            function test(...args: number[]) {
                let x = [7, 8, 9];
                return x[pick(...args)]++;
            }
            return test(1, 2, 3);`,
        util.expectEachVersionExceptJit(builder => builder.expectToMatchJsResult())
    );

    util.testEachVersion(
        "prefix unary compound assignment",
        () => util.testFunction`
            function pick(...args: number[]) { return args[1]; }
            function test(...args: number[]) {
                let x = [7, 8, 9];
                return ++x[pick(...args)];
            }
            return test(1, 2, 3);`,
        util.expectEachVersionExceptJit(builder => builder.expectToMatchJsResult())
    );

    util.testEachVersion(
        "try clause",
        () => util.testFunction`
            function pick(...args: string[]) { return args[1]; }
            function test(...args: string[]) {
                try {
                    return pick(...args)
                } catch {}
            }
            return test("a" ,"b", "c");`,
        util.expectEachVersionExceptJit(builder => builder.expectToMatchJsResult())
    );

    util.testEachVersion(
        "catch clause",
        () => util.testFunction`
            function pick(...args: string[]) { return args[1]; }
            function test(...args: string[]) {
                try {
                    throw "foobar";
                } catch {
                    return pick(...args)
                }
            }
            return test("a" ,"b", "c");`,
        util.expectEachVersionExceptJit(builder => builder.expectToMatchJsResult())
    );

    util.testEachVersion(
        "class expression",
        () => util.testFunction`
            function pick(...args: string[]) { return args[1]; }
            function test(...args: string[]) {
                const fooClass = class Foo { foo = pick(...args); };
                return new fooClass().foo;
            }
            return test("a" ,"b", "c");`,
        util.expectEachVersionExceptJit(builder => builder.expectToMatchJsResult())
    );

    util.testEachVersion(
        "self-referencing function expression",
        () => util.testFunction`
            function pick(...args: string[]) { return args[1]; }
            const test = function testName(...args: string[]) {
                return \`\${typeof testName}:\${pick(...args)}\`;
            }
            return test("a" ,"b", "c");`,
        util.expectEachVersionExceptJit(builder => builder.expectToMatchJsResult())
    );

    util.testEachVersion(
        "method indirect access (access args)",
        () => util.testFunction`
            const obj = { $method: () => obj.arg, arg: "foobar" };
            function getObj(...args: string[]) { obj.arg = args[1]; return obj; }
            function test(...args: string[]) {
                return getObj(...args).$method();
            }
            return test("a" ,"b", "c");`,
        util.expectEachVersionExceptJit(builder => builder.expectToMatchJsResult())
    );

    util.testEachVersion(
        "method indirect access (method args)",
        () => util.testFunction`
            const obj = { $pick: (...args: string[]) => args[1] };
            function getObj() { return obj; }
            function test(...args: string[]) {
                return getObj().$pick(...args);
            }
            return test("a" ,"b", "c");`,
        util.expectEachVersionExceptJit(builder => builder.expectToMatchJsResult())
    );

    util.testEachVersion(
        "tagged template method indirect access",
        () => util.testFunction`
            const obj = { $tag: (t: TemplateStringsArray, ...args: string[]) => args[1] };
            function getObj() { return obj; }
            function pick(...args: string[]): string { return args[1]; }
            function test(...args: string[]) {
                return getObj().$tag\`FOO\${pick(...args)}BAR\`;
            }
<<<<<<< HEAD
            return test("a" ,"b", "c");`,
        util.expectEachVersionExceptJit(builder => builder.expectToMatchJsResult())
    );
=======
            return test("a" ,"b", "c");
        `.expectToMatchJsResult();
    });
});

// https://github.com/TypeScriptToLua/TypeScriptToLua/issues/1244
test.each(["pairs", "ipairs"])("can spread %s (#1244)", func => {
    util.testFunction`
        const arr = ["a", "b", "c"];
        return [...${func}(arr)];
    `
        .withLanguageExtensions()
        .setTsHeader(
            `
            declare function ipairs<T>(this: void, t: T): LuaIterable<LuaMultiReturn<[number, NonNullable<T[keyof T]>]>>;
            declare function pairs<T>(this: void, t: T): LuaIterable<LuaMultiReturn<[keyof T, NonNullable<T[keyof T]>]>>;
            `
        )
        .expectToEqual([
            [1, "a"],
            [2, "b"],
            [3, "c"],
        ]);
});

// https://github.com/TypeScriptToLua/TypeScriptToLua/issues/1244
test.each(["LuaTable", "LuaMap"])("can spread %s (#1244)", type => {
    const result: Array<[string, string]> = util.testFunction`
        const tbl = new ${type}();
        tbl.set("foo", "bar");
        tbl.set("fizz", "buzz");
        return [...pairs(tbl)];
    `
        .withLanguageExtensions()
        .setTsHeader(
            "declare function pairs<T>(this: void, t: T): LuaIterable<LuaMultiReturn<[keyof T, NonNullable<T[keyof T]>]>>;"
        )
        .getLuaExecutionResult();

    // We don't know the order so match like this
    expect(result).toHaveLength(2);
    expect(result.some(([k, v]) => k === "foo" && v === "bar")).toBe(true);
    expect(result.some(([k, v]) => k === "fizz" && v === "buzz")).toBe(true);
>>>>>>> 079f7040
});<|MERGE_RESOLUTION|>--- conflicted
+++ resolved
@@ -484,14 +484,9 @@
             function test(...args: string[]) {
                 return getObj().$tag\`FOO\${pick(...args)}BAR\`;
             }
-<<<<<<< HEAD
-            return test("a" ,"b", "c");`,
-        util.expectEachVersionExceptJit(builder => builder.expectToMatchJsResult())
-    );
-=======
-            return test("a" ,"b", "c");
-        `.expectToMatchJsResult();
-    });
+            return test("a" ,"b", "c");`,
+        util.expectEachVersionExceptJit(builder => builder.expectToMatchJsResult())
+    );
 });
 
 // https://github.com/TypeScriptToLua/TypeScriptToLua/issues/1244
@@ -532,5 +527,4 @@
     expect(result).toHaveLength(2);
     expect(result.some(([k, v]) => k === "foo" && v === "bar")).toBe(true);
     expect(result.some(([k, v]) => k === "fizz" && v === "buzz")).toBe(true);
->>>>>>> 079f7040
 });