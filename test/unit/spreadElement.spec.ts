import { LuaLibImportKind, LuaTarget } from "../../src/CompilerOptions";
import * as util from "../util";

test.each([{ inp: [] }, { inp: [1, 2, 3] }, { inp: [1, "test", 3] }])(
    "Spread Element Push (%p)",
    ({ inp }) => {
        const result = util.transpileAndExecute(
            `return JSONStringify([].push(...${JSON.stringify(inp)}));`,
        );
        expect(result).toBe([].push(...inp));
    },
);

test("Spread Element Lua 5.1", () => {
    // Cant test functional because our VM doesn't run on 5.1
    const options = { luaTarget: LuaTarget.Lua51, luaLibImport: LuaLibImportKind.None };
    const lua = util.transpileString(`[].push(...${JSON.stringify([1, 2, 3])});`, options);
    expect(lua).toBe("__TS__ArrayPush({}, unpack({\n    1,\n    2,\n    3,\n}))");
});

test("Spread Element Lua 5.2", () => {
    const options = { luaTarget: LuaTarget.Lua52, luaLibImport: LuaLibImportKind.None };
    const lua = util.transpileString(`[...[0, 1, 2]]`, options);
<<<<<<< HEAD
    expect(lua).toBe("{table.unpack({\n    0,\n    1,\n    2,\n})}");
=======
    expect(lua).toBe("local ____ = {table.unpack({\n    0,\n    1,\n    2,\n})};");
>>>>>>> dccea87d
});

test("Spread Element Lua 5.3", () => {
    const options = { luaTarget: LuaTarget.Lua53, luaLibImport: LuaLibImportKind.None };
    const lua = util.transpileString(`[...[0, 1, 2]]`, options);
<<<<<<< HEAD
    expect(lua).toBe("{table.unpack({\n    0,\n    1,\n    2,\n})}");
=======
    expect(lua).toBe("local ____ = {table.unpack({\n    0,\n    1,\n    2,\n})};");
>>>>>>> dccea87d
});

test("Spread Element Lua JIT", () => {
    const options = { luaTarget: "JiT" as LuaTarget, luaLibImport: LuaLibImportKind.None };
    const lua = util.transpileString(`[...[0, 1, 2]]`, options);
<<<<<<< HEAD
    expect(lua).toBe("{unpack({\n    0,\n    1,\n    2,\n})}");
=======
    expect(lua).toBe("local ____ = {unpack({\n    0,\n    1,\n    2,\n})};");
>>>>>>> dccea87d
});<|MERGE_RESOLUTION|>--- conflicted
+++ resolved
@@ -21,29 +21,17 @@
 test("Spread Element Lua 5.2", () => {
     const options = { luaTarget: LuaTarget.Lua52, luaLibImport: LuaLibImportKind.None };
     const lua = util.transpileString(`[...[0, 1, 2]]`, options);
-<<<<<<< HEAD
-    expect(lua).toBe("{table.unpack({\n    0,\n    1,\n    2,\n})}");
-=======
-    expect(lua).toBe("local ____ = {table.unpack({\n    0,\n    1,\n    2,\n})};");
->>>>>>> dccea87d
+    expect(lua).toBe("local ____ = {table.unpack({\n    0,\n    1,\n    2,\n})}");
 });
 
 test("Spread Element Lua 5.3", () => {
     const options = { luaTarget: LuaTarget.Lua53, luaLibImport: LuaLibImportKind.None };
     const lua = util.transpileString(`[...[0, 1, 2]]`, options);
-<<<<<<< HEAD
-    expect(lua).toBe("{table.unpack({\n    0,\n    1,\n    2,\n})}");
-=======
-    expect(lua).toBe("local ____ = {table.unpack({\n    0,\n    1,\n    2,\n})};");
->>>>>>> dccea87d
+    expect(lua).toBe("local ____ = {table.unpack({\n    0,\n    1,\n    2,\n})}");
 });
 
 test("Spread Element Lua JIT", () => {
     const options = { luaTarget: "JiT" as LuaTarget, luaLibImport: LuaLibImportKind.None };
     const lua = util.transpileString(`[...[0, 1, 2]]`, options);
-<<<<<<< HEAD
-    expect(lua).toBe("{unpack({\n    0,\n    1,\n    2,\n})}");
-=======
-    expect(lua).toBe("local ____ = {unpack({\n    0,\n    1,\n    2,\n})};");
->>>>>>> dccea87d
+    expect(lua).toBe("local ____ = {unpack({\n    0,\n    1,\n    2,\n})}");
 });