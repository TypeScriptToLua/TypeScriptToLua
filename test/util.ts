--- conflicted
+++ resolved
@@ -1,8 +1,5 @@
-<<<<<<< HEAD
 /* eslint-disable jest/no-standalone-expect */
-=======
 import * as nativeAssert from "assert";
->>>>>>> 244633bc
 import { lauxlib, lua, lualib, to_jsstring, to_luastring } from "fengari";
 import * as fs from "fs";
 import { stringify } from "javascript-stringify";
@@ -14,49 +11,11 @@
 
 export * from "./legacy-utils";
 
-<<<<<<< HEAD
 // Using `test` directly makes eslint-plugin-jest consider this file as a test
 const defineTest = test;
 
-export const nodeStub = ts.createNode(ts.SyntaxKind.Unknown, 0, 0);
-
-export function parseTypeScript(
-    typescript: string,
-    target: tstl.LuaTarget = tstl.LuaTarget.Lua53
-): [ts.SourceFile, ts.TypeChecker] {
-    const program = tstl.createVirtualProgram({ "main.ts": typescript }, { luaTarget: target });
-    const sourceFile = program.getSourceFile("main.ts");
-
-    if (sourceFile === undefined) {
-        throw new Error("Could not find source file main.ts in program.");
-    }
-
-    return [sourceFile, program.getTypeChecker()];
-}
-
-export function findFirstChild(node: ts.Node, predicate: (node: ts.Node) => boolean): ts.Node | undefined {
-    for (const child of node.getChildren()) {
-        if (predicate(child)) {
-            return child;
-        }
-
-        const childChild = findFirstChild(child, predicate);
-        if (childChild !== undefined) {
-            return childChild;
-        }
-    }
-    return undefined;
-}
-
-// eslint-disable-next-line @typescript-eslint/ban-types
-export function expectToBeDefined<T>(subject: T | null | undefined): subject is T {
-    expect(subject).toBeDefined();
-    expect(subject).not.toBeNull();
-    return true; // If this was false the expect would have thrown an error
-=======
 export function assert(value: any, message?: string | Error): asserts value {
     nativeAssert(value, message);
->>>>>>> 244633bc
 }
 
 export const formatCode = (...values: unknown[]) => values.map(e => stringify(e)).join(", ");
