{
    "compilerOptions": {
        "noImplicitThis" : true,
        "alwaysStrict" : true,
        "outDir": "./dist/",
        "rootDir": "./src/",
        "declaration": true,
        "sourceMap": true,
        "experimentalDecorators": true,
        "target": "es2017",
        "module": "commonjs"
    },
<<<<<<< HEAD
    "exclude": ["test/**/*", "test_async_await/**/*","build_lualib.ts", "src/lualib", "dist/**/*"]
=======
    "include": ["src"],
    "exclude": ["src/lualib"]
>>>>>>> daa904f3
}<|MERGE_RESOLUTION|>--- conflicted
+++ resolved
@@ -10,10 +10,6 @@
         "target": "es2017",
         "module": "commonjs"
     },
-<<<<<<< HEAD
-    "exclude": ["test/**/*", "test_async_await/**/*","build_lualib.ts", "src/lualib", "dist/**/*"]
-=======
     "include": ["src"],
     "exclude": ["src/lualib"]
->>>>>>> daa904f3
 }